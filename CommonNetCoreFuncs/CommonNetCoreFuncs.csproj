<Project Sdk="Microsoft.NET.Sdk">

  <PropertyGroup>
    <TargetFramework>net6.0</TargetFramework>
    <Platforms>AnyCPU;x86;x64</Platforms>
    <UserSecretsId>38f0aeb6-a91f-4aae-8929-3617eb0bb530</UserSecretsId>
    <GeneratePackageOnBuild>True</GeneratePackageOnBuild>
    <Description>A collection of useful functions to reduce boilerplate code</Description>
    <PackageIcon>TTLogo.png</PackageIcon>
    <RepositoryUrl>https://github.com/NickScarpitti/CommonNetCoreFuncs.git</RepositoryUrl>
    <RepositoryType>git</RepositoryType>
    <PackageLicenseExpression> MIT</PackageLicenseExpression>
    <AssemblyVersion></AssemblyVersion>
    <FileVersion></FileVersion>
    <PackageProjectUrl>https://github.com/NickScarpitti/CommonNetCoreFuncs</PackageProjectUrl>
    <PackageTags>dotnet;web;email;conversion;convert;excel;npoi;odbc;async;datatables;rest;api</PackageTags>
  </PropertyGroup>

  <PropertyGroup Condition="'$(Configuration)|$(Platform)'=='Debug|x64'">
    <PlatformTarget>AnyCPU</PlatformTarget>
  </PropertyGroup>

  <PropertyGroup Condition="'$(Configuration)|$(Platform)'=='Debug|x86'">
    <PlatformTarget>AnyCPU</PlatformTarget>
  </PropertyGroup>

  <ItemGroup>
    <None Include="..\..\..\..\..\..\D_Drive\Work Documents\Carp\TTLogo.png">
      <Pack>True</Pack>
      <PackagePath>\</PackagePath>
    </None>
  </ItemGroup>

  <ItemGroup>
    <PackageReference Include="ClosedXML" Version="0.95.4" />
<<<<<<< HEAD
    <PackageReference Include="MailKit" Version="3.1.0" />
=======
    <PackageReference Include="MailKit" Version="3.1.1" />
>>>>>>> 52f27df9
    <PackageReference Include="Microsoft.AspNet.WebApi.Client" Version="5.2.7" />
    <PackageReference Include="Microsoft.AspNetCore.JsonPatch" Version="6.0.1" />
    <PackageReference Include="Microsoft.Extensions.Configuration.UserSecrets" Version="6.0.0" />
    <PackageReference Include="NLog.Web.AspNetCore" Version="4.14.0" />
    <PackageReference Include="NPOI" Version="2.5.5" />
    <PackageReference Include="System.Data.Odbc" Version="6.0.0" />
    <PackageReference Include="System.Drawing.Common" Version="6.0.0">
      <TreatAsUsed>true</TreatAsUsed>
    </PackageReference>
  </ItemGroup>

</Project><|MERGE_RESOLUTION|>--- conflicted
+++ resolved
@@ -33,11 +33,7 @@
 
   <ItemGroup>
     <PackageReference Include="ClosedXML" Version="0.95.4" />
-<<<<<<< HEAD
-    <PackageReference Include="MailKit" Version="3.1.0" />
-=======
     <PackageReference Include="MailKit" Version="3.1.1" />
->>>>>>> 52f27df9
     <PackageReference Include="Microsoft.AspNet.WebApi.Client" Version="5.2.7" />
     <PackageReference Include="Microsoft.AspNetCore.JsonPatch" Version="6.0.1" />
     <PackageReference Include="Microsoft.Extensions.Configuration.UserSecrets" Version="6.0.0" />
