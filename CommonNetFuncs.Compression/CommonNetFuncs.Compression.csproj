﻿<Project Sdk="Microsoft.NET.Sdk">

  <!-- Optimized -->
  <PropertyGroup>
    <TargetFramework>net9.0</TargetFramework>
    <Platforms>AnyCPU;x86;x64</Platforms>
    <PlatformTarget>AnyCPU</PlatformTarget>
    <LangVersion>latest</LangVersion>
    <ImplicitUsings>enable</ImplicitUsings>
    <Nullable>enable</Nullable>
    <Title>$(AssemblyName)</Title>
    <AssemblyVersion>$(Version)</AssemblyVersion>
    <FileVersion>$(Version)</FileVersion>
    <PackageLicenseExpression>MIT</PackageLicenseExpression>
    <Authors>NickScarpitti</Authors>
    <PackageIcon>TTLogo.png</PackageIcon>
    <RepositoryType>git</RepositoryType>
    <RepositoryUrl>https://github.com/NickScarpitti/common-net-funcs.git</RepositoryUrl>
    <PackageProjectUrl>https://github.com/NickScarpitti/common-net-funcs/tree/main/$(AssemblyName)</PackageProjectUrl>
    <!--<GeneratePackageOnBuild>True</GeneratePackageOnBuild>-->
    <IncludeSymbols>True</IncludeSymbols>
    <!--<SymbolPackageFormat>snupkg</SymbolPackageFormat>-->
    <DebugType>embedded</DebugType>
    <Description>
      Helper methods that deal with compression and decompression of both files and streams.
    </Description>
    <PackageTags>dotnet;helpers;compression;decompression;files;streams;</PackageTags>
    <PackageReadmeFile>README.md</PackageReadmeFile>
    <Configurations>Debug;Release;ReducedBuild</Configurations>
  </PropertyGroup>

  <PropertyGroup>
<<<<<<< HEAD
    <Version>3.8.20</Version>
=======
    <Version>3.8.18</Version>
>>>>>>> 244d4077
    <MinVerTagPrefix>compression-</MinVerTagPrefix>
    <MinVerIgnoreHeight>true</MinVerIgnoreHeight>
    <MinVerSkip Condition="'$(Configuration)' == 'Debug'">true</MinVerSkip>
    <MinVerSkip Condition="'$(Configuration)'=='ReducedBuild'">true</MinVerSkip>
    <!-- Optional: Detect breaking changes from a previous stable version -->
    <PackageValidationBaselineVersion>3.7.8</PackageValidationBaselineVersion>
    <EnablePackageValidation>true</EnablePackageValidation>
  </PropertyGroup>

  <PropertyGroup Condition="'$(Configuration)|$(Platform)'=='Debug|AnyCPU'">
    <WarningLevel>8</WarningLevel>
  </PropertyGroup>

  <PropertyGroup Condition="'$(Configuration)|$(Platform)'=='Debug|x86'">
    <WarningLevel>8</WarningLevel>
  </PropertyGroup>

  <PropertyGroup Condition="'$(Configuration)|$(Platform)'=='Debug|x64'">
    <WarningLevel>8</WarningLevel>
  </PropertyGroup>

  <PropertyGroup Condition="'$(Configuration)|$(Platform)'=='Release|AnyCPU'">
    <WarningLevel>8</WarningLevel>
  </PropertyGroup>

  <PropertyGroup Condition="'$(Configuration)|$(Platform)'=='Release|x86'">
    <WarningLevel>8</WarningLevel>
  </PropertyGroup>

  <PropertyGroup Condition="'$(Configuration)|$(Platform)'=='Release|x64'">
    <WarningLevel>8</WarningLevel>
  </PropertyGroup>

  <PropertyGroup Condition="'$(Configuration)|$(Platform)'=='ReducedBuild|AnyCPU'">
    <WarningLevel>8</WarningLevel>
  </PropertyGroup>

  <PropertyGroup Condition="'$(Configuration)|$(Platform)'=='ReducedBuild|x86'">
    <WarningLevel>8</WarningLevel>
  </PropertyGroup>

  <PropertyGroup Condition="'$(Configuration)|$(Platform)'=='ReducedBuild|x64'">
    <WarningLevel>8</WarningLevel>
  </PropertyGroup>

  <ItemGroup>
    <PackageReference Include="MinVer" Version="6.0.0">
      <PrivateAssets>all</PrivateAssets>
      <IncludeAssets>runtime; build; native; contentfiles; analyzers; buildtransitive</IncludeAssets>
    </PackageReference>
  </ItemGroup>

  <ItemGroup>
    <None Update="TTLogo.png">
      <PackagePath>\</PackagePath>
      <Pack>True</Pack>
    </None>
    <None Include="README.md">
      <PackagePath>\</PackagePath>
      <Pack>True</Pack>
    </None>
  </ItemGroup>

  <ItemGroup>
    <None Remove=".editorconfig" />
  </ItemGroup>

</Project><|MERGE_RESOLUTION|>--- conflicted
+++ resolved
@@ -30,11 +30,7 @@
   </PropertyGroup>
 
   <PropertyGroup>
-<<<<<<< HEAD
-    <Version>3.8.20</Version>
-=======
-    <Version>3.8.18</Version>
->>>>>>> 244d4077
+    <Version>3.8.13</Version>
     <MinVerTagPrefix>compression-</MinVerTagPrefix>
     <MinVerIgnoreHeight>true</MinVerIgnoreHeight>
     <MinVerSkip Condition="'$(Configuration)' == 'Debug'">true</MinVerSkip>
