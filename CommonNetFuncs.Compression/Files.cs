<<<<<<< HEAD
﻿using System.IO.Compression;

namespace CommonNetFuncs.Compression;

public static class Files
{
    /// <summary>
    /// Compress a file in the form of a stream into a memory stream
    /// </summary>
    /// <param name="file">Stream and file name to compress into a zipped file</param>
    /// <param name="zipFileStream">Memory stream to receive the zipped file</param>
    /// <param name="compressionLevel">Configure compression preference</param>
    public static async Task ZipFile(this (Stream? fileStream, string fileName) file, MemoryStream? zipFileStream = null, CompressionLevel compressionLevel = CompressionLevel.Optimal, CancellationToken cancellationToken = default)
    {
        List<(Stream? fileStream, string fileName)> files = [file];
        await files.ZipFiles(zipFileStream, compressionLevel, cancellationToken).ConfigureAwait(false);
    }

    /// <summary>
    /// Compress multiple files in the form of a stream into a memory stream
    /// </summary>
    /// <param name="files">Streams and associated file names to compress into a zipped file</param>
    /// <param name="zipFileStream">Memory stream to receive the zipped files</param>
    /// <param name="compressionLevel">Configure compression preference</param>
    public static async Task ZipFiles(this IEnumerable<(Stream? fileStream, string fileName)> files, MemoryStream? zipFileStream = null, CompressionLevel compressionLevel = CompressionLevel.Optimal, CancellationToken cancellationToken = default)
    {
        zipFileStream ??= new();
        if (files.Any())
        {
            await using MemoryStream memoryStream = new();
            using ZipArchive archive = new(memoryStream, ZipArchiveMode.Create, true);
            await files.AddFilesToZip(archive, compressionLevel, cancellationToken).ConfigureAwait(false);
            archive.Dispose();
            memoryStream.Position = 0;
            await memoryStream.CopyToAsync(zipFileStream, cancellationToken).ConfigureAwait(false); //Copy to output stream
            zipFileStream.Position = 0;
        }
    }

    /// <summary>
    /// Compress multiple files in the form of a stream into a ZipArchive
    /// </summary>
    /// <param name="files">Streams and associated file names to compress into a zipped file</param>
    /// <param name="archive">ZipArchive to add zipped files to</param>
    /// <param name="compressionLevel">Configure compression preference</param>
    public static async Task AddFilesToZip(this IEnumerable<(Stream? fileStream, string fileName)> files, ZipArchive archive, CompressionLevel compressionLevel = CompressionLevel.Optimal, CancellationToken cancellationToken = default)
    {
        foreach ((Stream? fileStream, string fileName) in files)
        {
            await fileStream.AddFileToZip(archive, fileName, compressionLevel, cancellationToken).ConfigureAwait(false);
        }
    }

    /// <summary>
    /// Compress a file in the form of a stream into a ZipArchive
    /// </summary>
    /// <param name="fileStream">Stream to compress into a zipped file</param>
    /// <param name="archive">ZipArchive to add zipped files to</param>
    /// <param name="fileName">Name to use for zipped file</param>
    /// <param name="compressionLevel">Configure compression preference</param>
    public static async Task AddFileToZip(this Stream? fileStream, ZipArchive archive, string fileName, CompressionLevel compressionLevel = CompressionLevel.Optimal, CancellationToken cancellationToken = default)
    {
        if (fileStream != null)
        {
            fileStream.Position = 0; //Must have this to prevent errors writing data to the attachment
            ZipArchiveEntry entry = archive.CreateEntry(fileName ?? $"File {archive.Entries.Count}", compressionLevel);
            await using Stream entryStream = entry.Open();
            await fileStream.CopyToAsync(entryStream, cancellationToken).ConfigureAwait(false);
            await entryStream.FlushAsync(cancellationToken).ConfigureAwait(false);
        }
    }
}
=======
﻿using System.IO.Compression;
using static CommonNetFuncs.Compression.Streams;

namespace CommonNetFuncs.Compression;

public static class Files
{
    private const int ChunkSize = 1024 * 1024; // 1 MB

    /// <summary>
    /// Compress a file in the form of a stream into a memory stream
    /// </summary>
    /// <param name="file">Stream and file name to compress into a zipped file</param>
    /// <param name="zipFileStream">Memory stream to receive the zipped file</param>
    /// <param name="compressionLevel">Optional: Configure compression preference. Default is "Optimal".</param>
    /// <param name="cancellationToken">Optional: Cancellation token for this operation.</param>
    public static async Task ZipFile(this (Stream? fileStream, string fileName) file, MemoryStream zipFileStream, CompressionLevel compressionLevel = CompressionLevel.Optimal, CancellationToken cancellationToken = default)
    {
        List<(Stream? fileStream, string fileName)> files = [file];
        await files.ZipFiles(zipFileStream, compressionLevel, cancellationToken).ConfigureAwait(false);
    }

    /// <summary>
    /// Compress a file in the form of a stream into a memory stream
    /// </summary>
    /// <param name="file">Stream and file name to compress into a zipped file</param>
    /// <param name="compressionLevel">Optional: Configure compression preference. Default is "Optimal"</param>
    /// <param name="cancellationToken">Optional: Cancellation token for this operation.</param>
    /// <returns>Memory stream containing the zipped file data.</returns>
    public static async Task<MemoryStream> ZipFile(this (Stream? fileStream, string fileName) file, CompressionLevel compressionLevel = CompressionLevel.Optimal, CancellationToken cancellationToken = default)
    {
        List<(Stream? fileStream, string fileName)> files = [file];
        return await files.ZipFiles(compressionLevel, cancellationToken).ConfigureAwait(false);
    }

    /// <summary>
    /// Compress multiple files in the form of a stream into a memory stream
    /// </summary>
    /// <param name="files">Streams and associated file names to compress into a zipped file</param>
    /// <param name="zipFileStream">Memory stream to receive the zipped files</param>
    /// <param name="compressionLevel">Optional: Configure compression preference. Default is "Optimal"</param>
    /// <param name="cancellationToken">Optional: Cancellation token for this operation.</param>
    /// <returns>Memory stream containing the data of the zipped files.</returns>
    public static async Task<MemoryStream> ZipFiles(this IEnumerable<(Stream? fileStream, string fileName)> files, MemoryStream zipFileStream, CompressionLevel compressionLevel = CompressionLevel.Optimal, CancellationToken cancellationToken = default)
    {
        if (!zipFileStream.CanWrite)
        {
            throw new ArgumentException($"{nameof(zipFileStream)} must be writable", nameof(zipFileStream));
        }

        if (files.Any())
        {
            using ZipArchive archive = new(zipFileStream, ZipArchiveMode.Create, true);
            await files.AddFilesToZip(archive, compressionLevel, cancellationToken).ConfigureAwait(false);
            zipFileStream.Position = 0;
        }
        return zipFileStream ?? new();
    }

    /// <summary>
    /// Compress multiple files in the form of a stream into a memory stream
    /// </summary>
    /// <param name="files">Streams and associated file names to compress into a zipped file</param>
    /// <param name="compressionLevel">Optional: Configure compression preference. Default is "Optimal"</param>
    /// <param name="cancellationToken">Optional: Cancellation token for this operation.</param>
    /// <returns>Memory stream containing the data of the zipped files.</returns>
    public static async Task<MemoryStream> ZipFiles(this IEnumerable<(Stream? fileStream, string fileName)> files, CompressionLevel compressionLevel = CompressionLevel.Optimal, CancellationToken cancellationToken = default)
    {
        MemoryStream zipFileStream = new();
        if (files.Any())
        {
            using ZipArchive archive = new(zipFileStream, ZipArchiveMode.Create, true);
            await files.AddFilesToZip(archive, compressionLevel, cancellationToken).ConfigureAwait(false);
            zipFileStream.Position = 0;
        }
        return zipFileStream ?? new();
    }

    /// <summary>
    /// Compress multiple files in the form of a stream into a ZipArchive
    /// </summary>
    /// <param name="files">Streams and associated file names to compress into a zipped file</param>
    /// <param name="archive">ZipArchive to add zipped files to</param>
    /// <param name="compressionLevel">Optional: Configure compression preference. Default is "Optimal"</param>
    /// <param name="cancellationToken">Optional: Cancellation token for this operation.</param>
    public static async Task AddFilesToZip(this IEnumerable<(Stream? fileStream, string fileName)> files, ZipArchive archive, CompressionLevel compressionLevel = CompressionLevel.Optimal, CancellationToken cancellationToken = default)
    {
        foreach ((Stream? fileStream, string fileName) in files)
        {
            await fileStream.AddFileToZip(archive, fileName, compressionLevel, cancellationToken).ConfigureAwait(false);
        }
    }

    /// <summary>
    /// Compress a file in the form of a stream into a ZipArchive
    /// </summary>
    /// <param name="fileStream">Stream to compress into a zipped file</param>
    /// <param name="archive">ZipArchive to add zipped files to</param>
    /// <param name="fileName">Name to use for zipped file</param>
    /// <param name="compressionLevel">Optional: Configure compression preference. Default is "Optimal"</param>
    /// <param name="cancellationToken">Optional: Cancellation token for this operation.</param>
    public static async Task AddFileToZip(this Stream? fileStream, ZipArchive archive, string fileName, CompressionLevel compressionLevel = CompressionLevel.Optimal, CancellationToken cancellationToken = default)
    {
        if (fileStream != null)
        {
            fileStream.Position = 0; //Must have this to prevent errors writing data to the attachment
            ZipArchiveEntry entry = archive.CreateEntry(fileName ?? $"File {archive.Entries.Count}", compressionLevel);
            await using Stream entryStream = entry.Open();
            await fileStream.CopyToAsync(entryStream, cancellationToken).ConfigureAwait(false);
            await entryStream.FlushAsync(cancellationToken).ConfigureAwait(false);
        }
    }

    /// <summary>
    /// Compress a file directly to another file using streams (memory efficient)
    /// </summary>
    /// <param name="inputFilePath">Path to the input file</param>
    /// <param name="outputFilePath">Path to the compressed output file</param>
    /// <param name="compressionType">Type of compression to use</param>
    /// <param name="cancellationToken">Optional: Cancellation token for this operation.</param>
    public static async Task CompressFile(string inputFilePath, string outputFilePath, ECompressionType compressionType, CancellationToken cancellationToken = default)
    {
        if (!File.Exists(inputFilePath))
        {
            throw new FileNotFoundException($"Input file not found: {inputFilePath}");
        }

        // Ensure output directory exists
        string? outputDir = Path.GetDirectoryName(outputFilePath);
        if (!string.IsNullOrEmpty(outputDir) && !Directory.Exists(outputDir))
        {
            Directory.CreateDirectory(outputDir);
        }

        await using FileStream inputStream = new(inputFilePath, FileMode.Open, FileAccess.Read, FileShare.Read, ChunkSize, FileOptions.SequentialScan);
        await using FileStream outputStream = new(outputFilePath, FileMode.Create, FileAccess.Write, FileShare.None, ChunkSize, FileOptions.SequentialScan);

        await inputStream.CompressStream(outputStream, compressionType, cancellationToken).ConfigureAwait(false);
    }

    /// <summary>
    /// Decompress a file directly to another file using streams (memory efficient)
    /// </summary>
    /// <param name="compressedFilePath">Path to the compressed input file</param>
    /// <param name="outputFilePath">Path to the decompressed output file</param>
    /// <param name="compressionType">Type of compression used</param>
    /// <param name="cancellationToken">Optional: Cancellation token for this operation.</param>
    public static async Task DecompressFile(string compressedFilePath, string outputFilePath, ECompressionType compressionType, CancellationToken cancellationToken = default)
    {
        if (!File.Exists(compressedFilePath))
        {
            throw new FileNotFoundException($"Compressed file not found: {compressedFilePath}");
        }

        // Ensure output directory exists
        string? outputDir = Path.GetDirectoryName(outputFilePath);
        if (!string.IsNullOrEmpty(outputDir) && !Directory.Exists(outputDir))
        {
            Directory.CreateDirectory(outputDir);
        }

        await using FileStream inputStream = new(compressedFilePath, FileMode.Open, FileAccess.Read, FileShare.Read, ChunkSize, FileOptions.SequentialScan);
        await using FileStream outputStream = new(outputFilePath, FileMode.Create, FileAccess.Write, FileShare.None, ChunkSize, FileOptions.SequentialScan);

        await inputStream.DecompressStream(outputStream, compressionType, cancellationToken).ConfigureAwait(false);
    }
}
>>>>>>> 270705e4f794428a4927e32ef23496c0001e47e7<|MERGE_RESOLUTION|>--- conflicted
+++ resolved
@@ -1,78 +1,4 @@
-<<<<<<< HEAD
-﻿using System.IO.Compression;
-
-namespace CommonNetFuncs.Compression;
-
-public static class Files
-{
-    /// <summary>
-    /// Compress a file in the form of a stream into a memory stream
-    /// </summary>
-    /// <param name="file">Stream and file name to compress into a zipped file</param>
-    /// <param name="zipFileStream">Memory stream to receive the zipped file</param>
-    /// <param name="compressionLevel">Configure compression preference</param>
-    public static async Task ZipFile(this (Stream? fileStream, string fileName) file, MemoryStream? zipFileStream = null, CompressionLevel compressionLevel = CompressionLevel.Optimal, CancellationToken cancellationToken = default)
-    {
-        List<(Stream? fileStream, string fileName)> files = [file];
-        await files.ZipFiles(zipFileStream, compressionLevel, cancellationToken).ConfigureAwait(false);
-    }
-
-    /// <summary>
-    /// Compress multiple files in the form of a stream into a memory stream
-    /// </summary>
-    /// <param name="files">Streams and associated file names to compress into a zipped file</param>
-    /// <param name="zipFileStream">Memory stream to receive the zipped files</param>
-    /// <param name="compressionLevel">Configure compression preference</param>
-    public static async Task ZipFiles(this IEnumerable<(Stream? fileStream, string fileName)> files, MemoryStream? zipFileStream = null, CompressionLevel compressionLevel = CompressionLevel.Optimal, CancellationToken cancellationToken = default)
-    {
-        zipFileStream ??= new();
-        if (files.Any())
-        {
-            await using MemoryStream memoryStream = new();
-            using ZipArchive archive = new(memoryStream, ZipArchiveMode.Create, true);
-            await files.AddFilesToZip(archive, compressionLevel, cancellationToken).ConfigureAwait(false);
-            archive.Dispose();
-            memoryStream.Position = 0;
-            await memoryStream.CopyToAsync(zipFileStream, cancellationToken).ConfigureAwait(false); //Copy to output stream
-            zipFileStream.Position = 0;
-        }
-    }
-
-    /// <summary>
-    /// Compress multiple files in the form of a stream into a ZipArchive
-    /// </summary>
-    /// <param name="files">Streams and associated file names to compress into a zipped file</param>
-    /// <param name="archive">ZipArchive to add zipped files to</param>
-    /// <param name="compressionLevel">Configure compression preference</param>
-    public static async Task AddFilesToZip(this IEnumerable<(Stream? fileStream, string fileName)> files, ZipArchive archive, CompressionLevel compressionLevel = CompressionLevel.Optimal, CancellationToken cancellationToken = default)
-    {
-        foreach ((Stream? fileStream, string fileName) in files)
-        {
-            await fileStream.AddFileToZip(archive, fileName, compressionLevel, cancellationToken).ConfigureAwait(false);
-        }
-    }
-
-    /// <summary>
-    /// Compress a file in the form of a stream into a ZipArchive
-    /// </summary>
-    /// <param name="fileStream">Stream to compress into a zipped file</param>
-    /// <param name="archive">ZipArchive to add zipped files to</param>
-    /// <param name="fileName">Name to use for zipped file</param>
-    /// <param name="compressionLevel">Configure compression preference</param>
-    public static async Task AddFileToZip(this Stream? fileStream, ZipArchive archive, string fileName, CompressionLevel compressionLevel = CompressionLevel.Optimal, CancellationToken cancellationToken = default)
-    {
-        if (fileStream != null)
-        {
-            fileStream.Position = 0; //Must have this to prevent errors writing data to the attachment
-            ZipArchiveEntry entry = archive.CreateEntry(fileName ?? $"File {archive.Entries.Count}", compressionLevel);
-            await using Stream entryStream = entry.Open();
-            await fileStream.CopyToAsync(entryStream, cancellationToken).ConfigureAwait(false);
-            await entryStream.FlushAsync(cancellationToken).ConfigureAwait(false);
-        }
-    }
-}
-=======
-﻿using System.IO.Compression;
+﻿﻿using System.IO.Compression;
 using static CommonNetFuncs.Compression.Streams;
 
 namespace CommonNetFuncs.Compression;
@@ -238,5 +164,4 @@
 
         await inputStream.DecompressStream(outputStream, compressionType, cancellationToken).ConfigureAwait(false);
     }
-}
->>>>>>> 270705e4f794428a4927e32ef23496c0001e47e7+}