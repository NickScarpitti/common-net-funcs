--- conflicted
+++ resolved
@@ -1,434 +1,4 @@
-<<<<<<< HEAD
-﻿using System.IO.Compression;
-
-namespace CommonNetFuncs.Compression;
-
-public static class Streams
-{
-    public enum ECompressionType : short
-    {
-        Brotli = 1,
-        Gzip = 2,
-        Deflate = 3,
-        ZLib = 4,
-        None = 5
-    }
-
-    /// <summary>
-    /// Compress a stream that was compressed using a supported compression type
-    /// </summary>
-    /// <param name="uncompressedStream">Stream to compress</param>
-    /// <param name="compressedStream">Stream to receive compressed form of uncompressedStream</param>
-    /// <param name="compressionType">Type of compression to use on stream (GZip, Brotli, Deflate, or ZLib)</param>
-    /// <exception cref="NotSupportedException"></exception>
-    public static async Task CompressStream(this Stream uncompressedStream, Stream compressedStream, ECompressionType compressionType, CancellationToken cancellationToken = default)
-    {
-        if (!compressedStream.CanWrite)
-        {
-            throw new NotSupportedException("Compressed stream does not support writing.");
-        }
-
-        if (!uncompressedStream.CanRead)
-        {
-            throw new NotSupportedException("Uncompressed stream does not support reading.");
-        }
-
-        await uncompressedStream.FlushAsync(cancellationToken).ConfigureAwait(false); //Ensure the stream is flushed before compressing
-        uncompressedStream.Position = 0; //Reset the position of the uncompressed stream to the beginning
-        switch (compressionType)
-        {
-            case ECompressionType.Brotli:
-                await using (BrotliStream brotliStream = new(compressedStream, CompressionLevel.Optimal, true))
-                {
-                    await uncompressedStream.CopyToAsync(brotliStream, cancellationToken).ConfigureAwait(false);
-                }
-                break;
-            case ECompressionType.Gzip:
-                await using (GZipStream gzipStream = new(compressedStream, CompressionLevel.Optimal, true))
-                {
-                    await uncompressedStream.CopyToAsync(gzipStream, cancellationToken).ConfigureAwait(false);
-                }
-                break;
-            case ECompressionType.Deflate:
-                await using (DeflateStream deflateStream = new(compressedStream, CompressionLevel.Optimal, true))
-                {
-                    await uncompressedStream.CopyToAsync(deflateStream, cancellationToken).ConfigureAwait(false);
-                }
-                break;
-            case ECompressionType.ZLib:
-                await using (ZLibStream zlibStream = new(compressedStream, CompressionLevel.Optimal, true))
-                {
-                    await uncompressedStream.CopyToAsync(zlibStream, cancellationToken).ConfigureAwait(false);
-                }
-                break;
-        }
-        await compressedStream.FlushAsync(cancellationToken).ConfigureAwait(false);
-        compressedStream.Position = 0;
-    }
-
-    /// <summary>
-    /// Compress a stream that was compressed using a supported compression type
-    /// </summary>
-    /// <param name="uncompressedStream">Stream to compress</param>
-    /// <param name="compressedStream">Stream to receive compressed form of uncompressedStream</param>
-    /// <param name="compressionType">Type of compression to use on stream (GZip, Brotli, Deflate, or ZLib)</param>
-    /// <exception cref="NotSupportedException"></exception>
-    public static void CompressStreamSynchronous(this Stream uncompressedStream, Stream compressedStream, ECompressionType compressionType)
-    {
-        if (!compressedStream.CanWrite)
-        {
-            throw new NotSupportedException("Compressed stream does not support writing.");
-        }
-
-        if (!uncompressedStream.CanRead)
-        {
-            throw new NotSupportedException("Uncompressed stream does not support reading.");
-        }
-
-        uncompressedStream.Flush(); //Ensure the stream is flushed before compressing
-        uncompressedStream.Position = 0; //Reset the position of the uncompressed stream to the beginning
-
-        switch (compressionType)
-        {
-            case ECompressionType.Brotli:
-                using (BrotliStream brotliStream = new(compressedStream, CompressionLevel.Optimal, true))
-                {
-                    uncompressedStream.CopyTo(brotliStream);
-                }
-                break;
-            case ECompressionType.Gzip:
-                using (GZipStream gzipStream = new(compressedStream, CompressionLevel.Optimal, true))
-                {
-                    uncompressedStream.CopyTo(gzipStream);
-                }
-                break;
-            case ECompressionType.Deflate:
-                using (DeflateStream deflateStream = new(compressedStream, CompressionLevel.Optimal, true))
-                {
-                    uncompressedStream.CopyTo(deflateStream);
-                }
-                break;
-            case ECompressionType.ZLib:
-                using (ZLibStream zlibStream = new(compressedStream, CompressionLevel.Optimal, true))
-                {
-                    uncompressedStream.CopyTo(zlibStream);
-                }
-                break;
-        }
-        compressedStream.Flush();
-        compressedStream.Position = 0;
-    }
-
-    /// <summary>
-    /// Decompress a stream that was compressed using a supported compression type
-    /// </summary>
-    /// <param name="compressedStream">Stream with compressed data</param>
-    /// <param name="decompressedStream">Stream to receive decompressed form of compressedStream</param>
-    /// <param name="compressionType">Type of compression used in stream (GZip, Brotli, Deflate, or ZLib)</param>
-    /// <exception cref="NotSupportedException"></exception>
-    public static async Task DecompressStream(this Stream compressedStream, Stream decompressedStream, ECompressionType compressionType, CancellationToken cancellationToken = default)
-    {
-        if (!decompressedStream.CanWrite)
-        {
-            throw new NotSupportedException("Decompressed stream does not support writing.");
-        }
-
-        if (!compressedStream.CanRead)
-        {
-            throw new NotSupportedException("Uncompressed stream does not support reading.");
-        }
-
-        compressedStream.Flush(); //Ensure the stream is flushed before compressing
-        compressedStream.Position = 0; //Reset the position of the uncompressed stream to the beginning
-
-        switch (compressionType)
-        {
-            case ECompressionType.Brotli:
-                await using (BrotliStream brotliStream = new(compressedStream, CompressionMode.Decompress, true))
-                {
-                    await brotliStream.CopyToAsync(decompressedStream, cancellationToken).ConfigureAwait(false);
-                }
-                break;
-            case ECompressionType.Gzip:
-                await using (GZipStream gzipStream = new(compressedStream, CompressionMode.Decompress, true))
-                {
-                    await gzipStream.CopyToAsync(decompressedStream, cancellationToken).ConfigureAwait(false);
-                }
-                break;
-            case ECompressionType.Deflate:
-                await using (DeflateStream deflateStream = new(compressedStream, CompressionMode.Decompress, true))
-                {
-                    await deflateStream.CopyToAsync(decompressedStream, cancellationToken).ConfigureAwait(true);
-                }
-                break;
-            case ECompressionType.ZLib:
-                await using (ZLibStream zlibStream = new(compressedStream, CompressionMode.Decompress, true))
-                {
-                    await zlibStream.CopyToAsync(decompressedStream, cancellationToken).ConfigureAwait(false);
-                }
-                break;
-        }
-        await decompressedStream.FlushAsync(cancellationToken).ConfigureAwait(false);
-        decompressedStream.Position = 0;
-    }
-
-    /// <summary>
-    /// Decompress a stream that was compressed using a supported compression type
-    /// </summary>
-    /// <param name="compressedStream">Stream with compressed data</param>
-    /// <param name="decompressedStream">Stream to receive decompressed form of compressedStream</param>
-    /// <param name="compressionType">Type of compression used in stream (GZip, Brotli, Deflate, or ZLib)</param>
-    /// <exception cref="NotSupportedException"></exception>
-    public static void DecompressStreamSynchronous(this Stream compressedStream, Stream decompressedStream, ECompressionType compressionType)
-    {
-        if (!decompressedStream.CanWrite)
-        {
-            throw new NotSupportedException("Decompressed stream does not support writing.");
-        }
-
-        if (!compressedStream.CanRead)
-        {
-            throw new NotSupportedException("Uncompressed stream does not support reading.");
-        }
-
-        compressedStream.Flush(); //Ensure the stream is flushed before compressing
-        compressedStream.Position = 0; //Reset the position of the uncompressed stream to the beginning
-
-        switch (compressionType)
-        {
-            case ECompressionType.Brotli:
-                using (BrotliStream brotliStream = new(compressedStream, CompressionMode.Decompress, true))
-                {
-                    brotliStream.CopyTo(decompressedStream);
-                }
-                break;
-            case ECompressionType.Gzip:
-                using (GZipStream gzipStream = new(compressedStream, CompressionMode.Decompress, true))
-                {
-                    gzipStream.CopyTo(decompressedStream);
-                }
-                break;
-            case ECompressionType.Deflate:
-                using (DeflateStream deflateStream = new(compressedStream, CompressionMode.Decompress, true))
-                {
-                    deflateStream.CopyTo(decompressedStream);
-                }
-                break;
-            case ECompressionType.ZLib:
-                using (ZLibStream zlibStream = new(compressedStream, CompressionMode.Decompress, true))
-                {
-                    zlibStream.CopyTo(decompressedStream);
-                }
-                break;
-        }
-        decompressedStream.Flush();
-        decompressedStream.Position = 0;
-    }
-
-    public static async Task<byte[]> Compress(this byte[] data, ECompressionType compressionType, CancellationToken cancellationToken = default)
-    {
-        await using MemoryStream memoryStream = new();
-        switch (compressionType)
-        {
-            case ECompressionType.Brotli:
-                await using (BrotliStream brotliStream = new(memoryStream, CompressionLevel.Optimal, true))
-                {
-                    await brotliStream.WriteAsync(data, cancellationToken).ConfigureAwait(false);
-                }
-                break;
-            case ECompressionType.Gzip:
-                await using (GZipStream gzipStream = new(memoryStream, CompressionLevel.Optimal, true))
-                {
-                    await gzipStream.WriteAsync(data, cancellationToken).ConfigureAwait(false);
-                }
-                break;
-            case ECompressionType.Deflate:
-                await using (DeflateStream deflateStream = new(memoryStream, CompressionLevel.Optimal, true))
-                {
-                    await deflateStream.WriteAsync(data, cancellationToken).ConfigureAwait(false);
-                }
-                break;
-            case ECompressionType.ZLib:
-                await using (ZLibStream zlibStream = new(memoryStream, CompressionLevel.Optimal, true))
-                {
-                    await zlibStream.WriteAsync(data, cancellationToken).ConfigureAwait(false);
-                }
-                break;
-        }
-        return memoryStream.ToArray();
-    }
-
-    public static async Task<byte[]> Decompress(this byte[] compressedData, ECompressionType compressionType, CancellationToken cancellationToken = default)
-    {
-        await using MemoryStream compressedStream = new(compressedData);
-        await using MemoryStream decompressedStream = new();
-        switch (compressionType)
-        {
-            case ECompressionType.Brotli:
-                await using (BrotliStream brotliStream = new(compressedStream, CompressionMode.Decompress, true))
-                {
-                    await brotliStream.CopyToAsync(decompressedStream, cancellationToken).ConfigureAwait(false);
-                }
-                break;
-            case ECompressionType.Gzip:
-                await using (GZipStream gzipStream = new(compressedStream, CompressionMode.Decompress, true))
-                {
-                    await gzipStream.CopyToAsync(decompressedStream, cancellationToken).ConfigureAwait(false);
-                }
-                break;
-            case ECompressionType.Deflate:
-                await using (DeflateStream deflateStream = new(compressedStream, CompressionMode.Decompress, true))
-                {
-                    await deflateStream.CopyToAsync(decompressedStream, cancellationToken).ConfigureAwait(false);
-                }
-                break;
-            case ECompressionType.ZLib:
-                await using (ZLibStream zlibStream = new(compressedStream, CompressionMode.Decompress, true))
-                {
-                    await zlibStream.CopyToAsync(decompressedStream, cancellationToken).ConfigureAwait(false);
-                }
-                break;
-        }
-
-        return decompressedStream.ToArray();
-    }
-
-    /// <summary>
-    /// Detect the compression type of a stream based on its header without advancing the stream position.
-    /// </summary>
-    /// <param name="stream">Stream to analyze</param>
-    /// <returns>Detected compression type, or None if not recognized</returns>
-    /// <remarks>If the stream is not seekable, there is no way to detect deflate compression</remarks>
-    public static async Task<ECompressionType> DetectCompressionType(this Stream? stream)
-    {
-        if (stream?.CanRead != true)
-        {
-            return ECompressionType.None;
-        }
-
-        // For seekable streams, use the original approach
-        if (stream.CanSeek)
-        {
-            return await DetectCompressionTypeSeekable(stream);
-        }
-
-        // For non-seekable streams, we need to wrap it
-        return await DetectCompressionTypeNonSeekable(stream);
-    }
-
-    internal static async Task<ECompressionType> DetectCompressionTypeSeekable(Stream stream)
-    {
-        long originalPosition = stream.Position;
-        byte[] header = new byte[4];
-        int bytesRead;
-
-        try
-        {
-            // Read up to 4 bytes for header detection
-            //bytesRead = await stream.ReadAsync(header, 0, 4);
-            bytesRead = await stream.ReadAsync(header.AsMemory(0, 4));
-            if (bytesRead < 2)
-            {
-                return ECompressionType.None;
-            }
-
-            ECompressionType result = AnalyzeHeader(header, bytesRead);
-            if (result != ECompressionType.None)
-            {
-                return result;
-            }
-
-            // For deflate detection, we need more sophisticated approach
-            // Reset position first
-            stream.Position = originalPosition;
-
-            // Read a larger sample for deflate detection
-            byte[] sample = new byte[1024];
-            //int sampleBytesRead = await stream.ReadAsync(sample, 0, sample.Length);
-            int sampleBytesRead = await stream.ReadAsync(sample);
-
-            if (sampleBytesRead > 0 && await IsDeflateCompressed(sample.Take(sampleBytesRead).ToArray()))
-            {
-                return ECompressionType.Deflate;
-            }
-
-            return ECompressionType.None;
-        }
-        finally
-        {
-            // Reset stream position
-            stream.Position = originalPosition;
-        }
-    }
-
-    internal static async Task<ECompressionType> DetectCompressionTypeNonSeekable(Stream stream)
-    {
-        // For non-seekable streams, we need to buffer the data
-        await using BufferedStream bufferedStream = new(stream, 4096);
-
-        // Try to peek at the first few bytes
-        byte[] header = new byte[4];
-        //int bytesRead = await bufferedStream.ReadAsync(header, 0, 4);
-        int bytesRead = await bufferedStream.ReadAsync(header.AsMemory(0, 4));
-
-        if (bytesRead < 2)
-        {
-            return ECompressionType.None;
-        }
-
-        ECompressionType result = AnalyzeHeader(header, bytesRead);
-        if (result != ECompressionType.None)
-        {
-            return result;
-        }
-
-        return ECompressionType.None;
-    }
-
-    internal static ECompressionType AnalyzeHeader(byte[] header, int bytesRead)
-    {
-        // GZIP: 1F 8B
-        if (header[0] == 0x1F && header[1] == 0x8B)
-        {
-            return ECompressionType.Gzip;
-        }
-
-        // ZLIB: 78 01 / 78 9C / 78 DA (first byte 0x78, second varies)
-        if (header[0] == 0x78 && (header[1] == 0x01 || header[1] == 0x9C || header[1] == 0xDA))
-        {
-            return ECompressionType.ZLib;
-        }
-
-        // Brotli: 0xCE B2 CF 81 (first 4 bytes, but only if at least 4 bytes read)
-        if (bytesRead >= 4 && header[0] == 0xCE && header[1] == 0xB2 && header[2] == 0xCF && header[3] == 0x81)
-        {
-            return ECompressionType.Brotli;
-        }
-
-        return ECompressionType.None;
-    }
-
-    // Fixed version that doesn't modify the original data
-    public static async Task<bool> IsDeflateCompressed(byte[] data)
-    {
-        try
-        {
-            await using MemoryStream memoryStream = new(data);
-            await using DeflateStream deflateStream = new(memoryStream, CompressionMode.Decompress);
-
-            byte[] buffer = new byte[1];
-            //int bytesRead = await deflateStream.ReadAsync(buffer, 0, buffer.Length);
-            int bytesRead = await deflateStream.ReadAsync(buffer);
-            return bytesRead > 0;
-        }
-        catch (Exception)
-        {
-            return false;
-        }
-    }
-}
-=======
-﻿using System.IO.Compression;
+﻿﻿using System.IO.Compression;
 
 namespace CommonNetFuncs.Compression;
 
@@ -1113,5 +683,4 @@
             destination.Write(buffer, 0, bytesRead);
         }
     }
-}
->>>>>>> 270705e4f794428a4927e32ef23496c0001e47e7+}