﻿using System.Collections.Concurrent;
using System.Data;
using System.Reflection;

using static CommonNetFuncs.Core.ReflectionCaches;

namespace CommonNetFuncs.Core;

public static class Async
{
	private static readonly NLog.Logger logger = NLog.LogManager.GetCurrentClassLogger();

	/// <summary>
	/// Task to fill obj variable asynchronously.
	/// </summary>
	/// <param name="obj">Object to insert data into.</param>
	/// <param name="task">Async task that returns the value to insert into obj object.</param>
	public static async Task ObjectFill<T>(this T obj, Task<T> task) where T : class?
	{
		try
		{
			if (obj is not null)
			{
				T? resultObject = await task;
				if (!typeof(T).IsSimpleType())
				{
					lock (obj)
					{
						resultObject?.CopyPropertiesTo(obj);
					}
				}
			}
		}
		catch (Exception ex)
		{
			logger.Error(ex, "{msg}", $"{ex.GetLocationOfException()} Error");
		}
	}

	/// <summary>
	/// Task to fill obj variable asynchronously.
	/// </summary>
	/// <param name="obj">Object to insert data into.</param>
	/// <param name="task">Async task that returns the value to insert into obj object.</param>
	public static async Task ObjectFill<T>(this IList<T?> obj, Task<T?> task)
	{
		try
		{
			T? resultObject = await task;
			lock (obj)
			{
				obj.Add(resultObject);
			}
		}
		catch (Exception ex)
		{
			logger.Error(ex, "{msg}", $"{ex.GetLocationOfException()} Error");
		}
	}

	/// <summary>
	/// Task to fill obj variable asynchronously.
	/// </summary>
	/// <param name="obj">Object to insert data into.</param>
	/// <param name="task">Async task that returns the value to insert into obj object.</param>
	public static async Task ObjectFill<T>(this ConcurrentBag<T?> obj, Task<T?> task)
	{
		try
		{
			T? resultObject = await task;
			obj.Add(resultObject);
		}
		catch (Exception ex)
		{
			logger.Error(ex, "{msg}", $"{ex.GetLocationOfException()} Error");
		}
	}

	/// <summary>
	/// Task to fill obj variable asynchronously.
	/// </summary>
	/// <param name="obj">Object to insert data into.</param>
	/// <param name="task">Async task that returns the value to insert into obj object.</param>
	public static async Task ObjectFill<T>(this HashSet<T?> obj, Task<T?> task)
	{
		try
		{
			T? resultObject = await task;
			lock (obj)
			{
				obj.Add(resultObject);
			}
		}
		catch (Exception ex)
		{
			logger.Error(ex, "{msg}", $"{ex.GetLocationOfException()} Error");
		}
	}

	/// <summary>
	/// Task to fill obj variable asynchronously.
	/// </summary>
	/// <param name="obj">Object to insert data into.</param>
	/// <param name="task">Function that creates and returns the task to run that returns the value to insert into obj object.</param>
	/// <param name="semaphore">Semaphore to limit number of concurrent operations.</param>
	public static async Task ObjectFill<T>(this T obj, Func<Task<T>> task, SemaphoreSlim? semaphore) where T : class
	{
		try
		{
			if (semaphore != null)
			{
				await semaphore.WaitAsync().ConfigureAwait(false);
			}
			if (obj is not null)
			{
				T? resultObject = await task().ConfigureAwait(false);
				if (!typeof(T).IsSimpleType())
				{
					lock (obj)
					{
						resultObject?.CopyPropertiesTo(obj);
					}
				}
			}
		}
		catch (Exception ex)
		{
			logger.Error(ex, "{msg}", $"{ex.GetLocationOfException()} Error");
		}
		finally
		{
			semaphore?.Release();
		}
	}

	/// <summary>
	/// Task to fill obj variable asynchronously.
	/// </summary>
	/// <param name="obj">Object to insert data into.</param>
	/// <param name="task">Function that creates and returns the task to run that returns the value to insert into obj object.</param>
	/// <param name="semaphore">Semaphore to limit number of concurrent operations.</param>
	/// <param name="cancellationToken">Optional: Cancellation token for this operation.</param>
	public static async Task ObjectFill<T>(this ConcurrentBag<T?> obj, Func<Task<T?>> task, SemaphoreSlim? semaphore, CancellationToken cancellationToken = default)
	{
		try
		{
			if (semaphore != null)
			{
				await semaphore.WaitAsync(cancellationToken).ConfigureAwait(false);
			}
			if (obj != null)
			{
				T? resultObject = await task().ConfigureAwait(false);
				obj.Add(resultObject);
			}
		}
		catch (Exception ex)
		{
			logger.Error(ex, "{msg}", $"{ex.GetLocationOfException()} Error");
		}
		finally
		{
			semaphore?.Release();
		}
	}

	/// <summary>
	/// Task to fill obj variable asynchronously.
	/// </summary>
	/// <param name="obj">Object to insert data into.</param>
	/// <param name="task">Function that creates and returns the task to run that returns the value to insert into obj object.</param>
	/// <param name="semaphore">Semaphore to limit number of concurrent operations.</param>
	/// <param name="cancellationToken">Optional: Cancellation token for this operation.</param>
	public static async Task ObjectFill<T>(this IList<T?> obj, Func<Task<T?>> task, SemaphoreSlim? semaphore, CancellationToken cancellationToken = default)
	{
		try
		{
			if (semaphore != null)
			{
				await semaphore.WaitAsync(cancellationToken).ConfigureAwait(false);
			}
			if (obj != null)
			{
				T? resultObject = await task().ConfigureAwait(false);
				obj.Add(resultObject);
			}
		}
		catch (Exception ex)
		{
			logger.Error(ex, "{msg}", $"{ex.GetLocationOfException()} Error");
		}
		finally
		{
			semaphore?.Release();
		}
	}

	/// <summary>
	/// Task to fill obj variable asynchronously.
	/// </summary>
	/// <param name="obj">Object to insert data into.</param>
	/// <param name="task">Function that creates and returns the task to run that returns the value to insert into obj object.</param>
	/// <param name="semaphore">Semaphore to limit number of concurrent operations.</param>
	/// <param name="cancellationToken">Optional: Cancellation token for this operation.</param>
	public static async Task ObjectFill<T>(this HashSet<T?> obj, Func<Task<T?>> task, SemaphoreSlim? semaphore, CancellationToken cancellationToken = default)
	{
		try
		{
			if (semaphore != null)
			{
				await semaphore.WaitAsync(cancellationToken).ConfigureAwait(false);
			}
			if (obj != null)
			{
				T? resultObject = await task().ConfigureAwait(false);
				lock (obj)
				{
					obj.Add(resultObject);
				}
			}
		}
		catch (Exception ex)
		{
			logger.Error(ex, "{msg}", $"{ex.GetLocationOfException()} Error");
		}
		finally
		{
			semaphore?.Release();
		}
	}

	/// <summary>
	/// Task to fill obj variable asynchronously.
	/// </summary>
	/// <param name="obj">Object to insert data into.</param>
	/// <param name="task">Async task that returns the value to insert into obj object.</param>
	public static async Task ObjectFill<T>(this List<T> obj, Task<List<T>?> task)
	{
		try
		{
			List<T>? resultObject = await task;
			if (resultObject != null)
			{
				lock (obj)
				{
					obj.AddRange(resultObject);
				}
			}
		}
		catch (Exception ex)
		{
			logger.Error(ex, "{msg}", $"{ex.GetLocationOfException()} Error");
		}
	}

	/// <summary>
	/// Task to fill obj variable asynchronously.
	/// </summary>
	/// <param name="obj">Object to insert data into.</param>
	/// <param name="task">Async task that returns the value to insert into obj object.</param>
	public static async Task ObjectFill<T>(this HashSet<T> obj, Task<HashSet<T>?> task)
	{
		try
		{
			HashSet<T>? resultObject = await task;
			if (resultObject != null)
			{
				lock (obj)
				{
					obj.AddRange(resultObject);
				}
			}
		}
		catch (Exception ex)
		{
			logger.Error(ex, "{msg}", $"{ex.GetLocationOfException()} Error");
		}
	}

	/// <summary>
	/// Task to fill obj variable asynchronously.
	/// </summary>
	/// <param name="obj">Object to insert data into.</param>
	/// <param name="task">Async task that returns the value to insert into obj object.</param>
	public static async Task ObjectFill<T>(this HashSet<T> obj, Task<List<T>?> task)
	{
		try
		{
			List<T>? resultObject = await task;
			if (resultObject != null)
			{
				lock (obj)
				{
					obj.AddRange(resultObject);
				}
			}
		}
		catch (Exception ex)
		{
			logger.Error(ex, "{msg}", $"{ex.GetLocationOfException()} Error");
		}
	}

	/// <summary>
	/// Task to fill obj variable asynchronously.
	/// </summary>
	/// <param name="obj">Object to insert data into.</param>
	/// <param name="task">Function that creates and returns the task to run that returns the value to insert into obj object.</param>
	/// <param name="semaphore">Semaphore to limit number of concurrent operations.</param>
	/// <param name="cancellationToken">Optional: Cancellation token for this operation.</param>
	public static async Task ObjectFill<T>(this List<T> obj, Func<Task<List<T>>> task, SemaphoreSlim? semaphore, CancellationToken cancellationToken = default)
	{
		try
		{
			if (semaphore != null)
			{
				await semaphore.WaitAsync(cancellationToken).ConfigureAwait(false);
			}
			List<T>? resultObject = await task().ConfigureAwait(false);
			if (resultObject != null)
			{
				lock (obj)
				{
					obj.AddRange(resultObject);
				}
			}
		}
		catch (Exception ex)
		{
			logger.Error(ex, "{msg}", $"{ex.GetLocationOfException()} Error");
		}
		finally
		{
			semaphore?.Release();
		}
	}

	/// <summary>
	/// Task to fill obj variable asynchronously.
	/// </summary>
	/// <param name="obj">Object to insert data into.</param>
	/// <param name="task">Function that creates and returns the task to run that returns the value to insert into obj object.</param>
	/// <param name="semaphore">Semaphore to limit number of concurrent operations.</param>
	/// <param name="cancellationToken">Optional: Cancellation token for this operation.</param>
	public static async Task ObjectFill<T>(this HashSet<T> obj, Func<Task<HashSet<T>>> task, SemaphoreSlim semaphore, CancellationToken cancellationToken = default)
	{
		try
		{
			if (semaphore != null)
			{
				await semaphore.WaitAsync(cancellationToken).ConfigureAwait(false);
			}
			HashSet<T>? resultObject = await task().ConfigureAwait(false);
			if (resultObject != null)
			{
				lock (obj)
				{
					obj.AddRange(resultObject, cancellationToken: cancellationToken);
				}
			}
		}
		catch (Exception ex)
		{
			logger.Error(ex, "{msg}", $"{ex.GetLocationOfException()} Error");
		}
		finally
		{
			semaphore?.Release();
		}
	}

	/// <summary>
	/// Task to fill obj variable asynchronously.
	/// </summary>
	/// <param name="obj">Object to insert data into.</param>
	/// <param name="task">Function that creates and returns the task to run that returns the value to insert into obj object.</param>
	/// <param name="semaphore">Semaphore to limit number of concurrent operations.</param>
	/// <param name="cancellationToken">Optional: Cancellation token for this operation.</param>
	public static async Task ObjectFill<T>(this HashSet<T> obj, Func<Task<List<T>>> task, SemaphoreSlim semaphore, CancellationToken cancellationToken = default)
	{
		try
		{
			if (semaphore != null)
			{
				await semaphore.WaitAsync(cancellationToken).ConfigureAwait(false);
			}
			List<T>? resultObject = await task().ConfigureAwait(false);
			if (resultObject != null)
			{
				lock (obj)
				{
					obj.AddRange(resultObject, cancellationToken: cancellationToken);
				}
			}
		}
		catch (Exception ex)
		{
			logger.Error(ex, "{msg}", $"{ex.GetLocationOfException()} Error");
		}
		finally
		{
			semaphore?.Release();
		}
	}

	/// <summary>
	/// Task to fill list obj variable asynchronously.
	/// </summary>
	/// <param name="obj">List object to insert data into.</param>
	/// <param name="task">Async task that returns the list of values to insert into obj object.</param>
	public static async Task ObjectFill<T>(this List<T> obj, Task<IEnumerable<T>> task)
	{
		try
		{
			IEnumerable<T>? resultObject = await task;
			if (resultObject != null)
			{
				lock (obj)
				{
					obj.AddRange(resultObject);
				}
			}
		}
		catch (Exception ex)
		{
			logger.Error(ex, "{msg}", $"{ex.GetLocationOfException()} Error");
		}
	}

	/// <summary>
	/// Task to fill list obj variable asynchronously.
	/// </summary>
	/// <param name="obj">List object to insert data into.</param>
	/// <param name="task">Async task that returns the list of values to insert into obj object.</param>
	public static async Task ObjectFill<T>(this HashSet<T> obj, Task<IEnumerable<T>> task)
	{
		try
		{
			IEnumerable<T>? resultObject = await task;
			if (resultObject != null)
			{
				lock (obj)
				{
					obj.AddRange(resultObject);
				}
			}
		}
		catch (Exception ex)
		{
			logger.Error(ex, "{msg}", $"{ex.GetLocationOfException()} Error");
		}
	}

	/// <summary>
	/// Task to fill list obj variable asynchronously.
	/// </summary>
	/// <param name="obj">List object to insert data into.</param>
	/// <param name="task">Function that creates and returns the task to run that returns the list of values to insert into obj object.</param>
	/// <param name="semaphore">Semaphore to limit number of concurrent operations.</param>
	/// <param name="cancellationToken">Optional: Cancellation token for this operation.</param>
	public static async Task ObjectFill<T>(this List<T> obj, Func<Task<IEnumerable<T>>> task, SemaphoreSlim semaphore, CancellationToken cancellationToken = default)
	{
		try
		{
			if (semaphore != null)
			{
				await semaphore.WaitAsync(cancellationToken).ConfigureAwait(false);
			}
			IEnumerable<T>? resultObject = await task().ConfigureAwait(false);
			if (resultObject != null)
			{
				lock (obj)
				{
					obj.AddRange(resultObject);
				}
			}
		}
		catch (Exception ex)
		{
			logger.Error(ex, "{msg}", $"{ex.GetLocationOfException()} Error");
		}
		finally
		{
			semaphore?.Release();
		}
	}

	/// <summary>
	/// Task to fill list obj variable asynchronously.
	/// </summary>
	/// <param name="obj">List object to insert data into.</param>
	/// <param name="task">Function that creates and returns the task to run that returns the list of values to insert into obj object.</param>
	/// <param name="semaphore">Semaphore to limit number of concurrent operations.</param>
	/// <param name="cancellationToken">Optional: Cancellation token for this operation.</param>
	public static async Task ObjectFill<T>(this HashSet<T> obj, Func<Task<IEnumerable<T>>> task, SemaphoreSlim semaphore, CancellationToken cancellationToken = default)
	{
		try
		{
			if (semaphore != null)
			{
				await semaphore.WaitAsync(cancellationToken).ConfigureAwait(false);
			}
			IEnumerable<T>? resultObject = await task().ConfigureAwait(false);
			if (resultObject != null)
			{
				lock (obj)
				{
					obj.AddRange(resultObject, cancellationToken: cancellationToken);
				}
			}
		}
		catch (Exception ex)
		{
			logger.Error(ex, "{msg}", $"{ex.GetLocationOfException()} Error");
		}
		finally
		{
			semaphore?.Release();
		}
	}

	/// <summary>
	/// Task to fill list obj variable asynchronously.
	/// </summary>
	/// <param name="obj">List object to insert data into.</param>
	/// <param name="task">Async task that returns the list of values to insert into obj object.</param>
	public static async Task ObjectFill<T>(this ConcurrentBag<T>? obj, Task<IEnumerable<T>?> task)
	{
		try
		{
			IEnumerable<T>? resultObject = await task;
			if (resultObject != null && obj != null)
			{
<<<<<<< HEAD
				obj.AddRangeParallel(resultObject);
=======
				obj?.AddRangeParallel(resultObject);
>>>>>>> 244d4077
			}
		}
		catch (Exception ex)
		{
			logger.Error(ex, "{msg}", $"{ex.GetLocationOfException()} Error");
		}
	}

	/// <summary>
	/// Task to fill list obj variable asynchronously.
	/// </summary>
	/// <param name="obj">List object to insert data into.</param>
	/// <param name="task">Function that creates and returns the task to run that returns the list of values to insert into obj object.</param>
	/// <param name="semaphore">Semaphore to limit number of concurrent operations.</param>
	/// <param name="cancellationToken">Optional: Cancellation token for this operation.</param>
	public static async Task ObjectFill<T>(this ConcurrentBag<T>? obj, Func<Task<IEnumerable<T>>> task, SemaphoreSlim semaphore, CancellationToken cancellationToken = default)
	{
		try
		{
			if (semaphore != null)
			{
				await semaphore.WaitAsync(cancellationToken).ConfigureAwait(false);
			}
			IEnumerable<T>? resultObject = await task().ConfigureAwait(false);
			if (resultObject != null && obj != null)
			{
<<<<<<< HEAD
				obj.AddRangeParallel(resultObject, cancellationToken: cancellationToken);
=======
				obj?.AddRangeParallel(resultObject, cancellationToken: cancellationToken);
>>>>>>> 244d4077
			}
		}
		catch (Exception ex)
		{
			logger.Error(ex, "{msg}", $"{ex.GetLocationOfException()} Error");
		}
		finally
		{
			semaphore?.Release();
		}
	}

	/// <summary>
	/// Task to fill list obj variable asynchronously.
	/// </summary>
	/// <param name="obj">List object to insert data into.</param>
	/// <param name="task">Async task that returns the list of values to insert into obj object.</param>
	public static async Task ObjectFill<T>(this ConcurrentBag<T>? obj, Task<ConcurrentBag<T>?> task)
	{
		try
		{
			ConcurrentBag<T>? resultObject = await task;
			if (resultObject != null && obj != null)
			{
<<<<<<< HEAD
				obj.AddRangeParallel(resultObject);
=======
				obj?.AddRangeParallel(resultObject);
>>>>>>> 244d4077
			}
		}
		catch (Exception ex)
		{
			logger.Error(ex, "{msg}", $"{ex.GetLocationOfException()} Error");
		}
	}

	/// <summary>
	/// Task to fill list obj variable asynchronously.
	/// </summary>
	/// <param name="obj">List object to insert data into.</param>
	/// <param name="task">Async task that returns the list of values to insert into obj object.</param>
	public static async Task ObjectFill<T>(this HashSet<T> obj, Task<ConcurrentBag<T>?> task)
	{
		try
		{
			ConcurrentBag<T>? resultObject = await task;
			if (resultObject != null)
			{
				lock (obj)
				{
					obj.AddRange(resultObject);
				}
			}
		}
		catch (Exception ex)
		{
			logger.Error(ex, "{msg}", $"{ex.GetLocationOfException()} Error");
		}
	}

	/// <summary>
	/// Task to fill list obj variable asynchronously.
	/// </summary>
	/// <param name="obj">List object to insert data into.</param>
	/// <param name="task">Function that creates and returns the task to run that returns the list of values to insert into obj object.</param>
	/// <param name="semaphore">Semaphore to limit number of concurrent operations.</param>
	/// <param name="cancellationToken">Optional: Cancellation token for this operation.</param>
	public static async Task ObjectFill<T>(this ConcurrentBag<T>? obj, Func<Task<ConcurrentBag<T>>> task, SemaphoreSlim semaphore, CancellationToken cancellationToken = default)
	{
		try
		{
			if (semaphore != null)
			{
				await semaphore.WaitAsync(cancellationToken).ConfigureAwait(false);
			}
			ConcurrentBag<T>? resultObject = await task().ConfigureAwait(false);
			if (resultObject != null && obj != null)
			{
<<<<<<< HEAD
				obj.AddRangeParallel(resultObject, cancellationToken: cancellationToken);
=======
				obj?.AddRangeParallel(resultObject, cancellationToken: cancellationToken);
>>>>>>> 244d4077
			}
		}
		catch (Exception ex)
		{
			logger.Error(ex, "{msg}", $"{ex.GetLocationOfException()} Error");
		}
		finally
		{
			semaphore?.Release();
		}
	}

	/// <summary>
	/// Task to fill list obj variable asynchronously.
	/// </summary>
	/// <param name="obj">List object to insert data into.</param>
	/// <param name="task">Async task that returns the list of values to insert into obj object.</param>
	public static async Task ObjectFill<T>(this ConcurrentBag<T>? obj, Task<List<T>?> task)
	{
		try
		{
			List<T>? resultObject = await task;
			if (resultObject != null && obj != null)
			{
<<<<<<< HEAD
				obj.AddRangeParallel(resultObject);
=======
				obj?.AddRangeParallel(resultObject);
>>>>>>> 244d4077
			}
		}
		catch (Exception ex)
		{
			logger.Error(ex, "{msg}", $"{ex.GetLocationOfException()} Error");
		}
	}

	/// <summary>
	/// Task to fill list obj variable asynchronously.
	/// </summary>
	/// <param name="obj">List object to insert data into.</param>
	/// <param name="task">Function that creates and returns the task to run that returns the list of values to insert into obj object.</param>
	/// <param name="semaphore">Semaphore to limit number of concurrent operations.</param>
	/// <param name="cancellationToken">Optional: Cancellation token for this operation.</param>
	public static async Task ObjectFill<T>(this ConcurrentBag<T>? obj, Func<Task<List<T>>> task, SemaphoreSlim semaphore, CancellationToken cancellationToken = default)
	{
		try
		{
			if (semaphore != null)
			{
				await semaphore.WaitAsync(cancellationToken).ConfigureAwait(false);
			}
			List<T>? resultObject = await task().ConfigureAwait(false);
			if (resultObject != null && obj != null)
			{
<<<<<<< HEAD
				obj.AddRangeParallel(resultObject, cancellationToken: cancellationToken);
=======
				obj?.AddRangeParallel(resultObject, cancellationToken: cancellationToken);
>>>>>>> 244d4077
			}
		}
		catch (Exception ex)
		{
			logger.Error(ex, "{msg}", $"{ex.GetLocationOfException()} Error");
		}
		finally
		{
			semaphore?.Release();
		}
	}

	/// <summary>
	/// Task to fill a <see cref="DataTable"/> asynchronously.
	/// </summary>
	/// <param name="dt">DataTable to insert data into.</param>
	/// <param name="task">Async task that returns a <see cref="DataTable"/> object to insert into <paramref name="dt"/>.</param>
	public static async Task ObjectFill(this DataTable dt, Task<DataTable> task)
	{
		try
		{
			using DataTable resultTable = await task;
			if (resultTable != null)
			{
				await using DataTableReader reader = resultTable.CreateDataReader();
				lock (dt)
				{
					dt.Load(reader);
				}
			}
		}
		catch (Exception ex)
		{
			logger.Error(ex, "{msg}", $"{ex.GetLocationOfException()} Error");
		}
	}

	/// <summary>
	/// Task to fill a <see cref="DataTable"/> asynchronously.
	/// </summary>
	/// <param name="dt">DataTable to insert data into.</param>
	/// <param name="task"><see cref="Func{TResult}"/> that creates and returns the task to run that returns a DataTable object to insert into <paramref name="dt"/>.</param>
	/// <param name="semaphore">Semaphore to limit number of concurrent operations.</param>
	/// <param name="cancellationToken">Optional: Cancellation token for this operation.</param>
	public static async Task ObjectFill(this DataTable dt, Func<Task<DataTable>> task, SemaphoreSlim semaphore, CancellationToken cancellationToken = default)
	{
		try
		{
			if (semaphore != null)
			{
				await semaphore.WaitAsync(cancellationToken).ConfigureAwait(false);
			}
			using DataTable resultTable = await task().ConfigureAwait(false);
			if (resultTable != null)
			{
				await using DataTableReader reader = resultTable.CreateDataReader();
				lock (dt)
				{
					dt.Load(reader);
				}
			}
		}
		catch (Exception ex)
		{
			logger.Error(ex, "{msg}", $"{ex.GetLocationOfException()} Error");
		}
		finally
		{
			semaphore?.Release();
		}
	}

	/// <summary>
	/// Task to fill <paramref name="ms"/> variable asynchronously.
	/// </summary>
	/// <param name="ms">MemoryStream to insert data into.</param>
	/// <param name="task">Async task that returns a <see cref="MemoryStream"/> object to insert into <paramref name="ms"/>.</param>
	public static async Task ObjectFill(this MemoryStream ms, Task<MemoryStream> task)
	{
		try
		{
			await using MemoryStream resultObject = await task;
#pragma warning disable S3998 // Threads should not lock on objects with weak identity
			lock (ms)
			{
				resultObject?.WriteTo(ms);
			}
#pragma warning restore S3998 // Threads should not lock on objects with weak identity
		}
		catch (Exception ex)
		{
			logger.Error(ex, "{msg}", $"{ex.GetLocationOfException()} Error");
		}
	}

	/// <summary>
	/// Task to fill <paramref name="ms"/> variable asynchronously.
	/// </summary>
	/// <param name="ms">MemoryStream to insert data into.</param>
	/// <param name="task"><see cref="Func{TResult}"/> that creates and returns the task to run and returns a <see cref="MemoryStream"/> object to insert into <paramref name="ms"/>.</param>
	/// <param name="semaphore">Semaphore to limit number of concurrent operations.</param>
	/// <param name="cancellationToken">Optional: Cancellation token for this operation.</param>
	public static async Task ObjectFill(this MemoryStream ms, Func<Task<MemoryStream>> task, SemaphoreSlim semaphore, CancellationToken cancellationToken = default)
	{
		try
		{
			if (semaphore != null)
			{
				await semaphore.WaitAsync(cancellationToken).ConfigureAwait(false);
			}
			await using MemoryStream resultObject = await task().ConfigureAwait(false);
#pragma warning disable S3998 // Threads should not lock on objects with weak identity
			lock (ms)
			{
				resultObject?.WriteTo(ms);
			}
#pragma warning restore S3998 // Threads should not lock on objects with weak identity
		}
		catch (Exception ex)
		{
			logger.Error(ex, "{msg}", $"{ex.GetLocationOfException()} Error");
		}
		finally
		{
			semaphore?.Release();
		}
	}

	/// <summary>
	/// Task to update an object <see langword="property"/> asynchronously.
	/// </summary>
	/// <param name="obj">Object to update.</param>
	/// <param name="propertyName">Name of property to update within <paramref name="obj"/>.</param>
	/// <param name="task">Async task to run that returns the value to assign to the property indicated.</param>
	public static async Task ObjectUpdate<T, UT>(this T? obj, string propertyName, Task<UT> task)
	{
		try
		{
			PropertyInfo[] props = GetOrAddPropertiesFromReflectionCache(typeof(T));
			if (props.Length > 0)
			{
				PropertyInfo? prop = Array.Find(props, x => x.Name.StrEq(propertyName));
				if (prop != null)
				{
					UT value = await task;
					prop.SetValue(obj, value);
				}
				else
				{
					throw new ArgumentException("Invalid property name for object update");
				}
			}
			else
			{
				throw new ArgumentException("Unable to get properties of object to update");
			}
		}
		catch (Exception ex)
		{
			logger.Error(ex, "{msg}", $"{ex.GetLocationOfException()} Error");
		}
	}

	/// <summary>
	/// Task to update obj <see langword="property"/> asynchronously.
	/// </summary>
	/// <param name="obj">Object to update.</param>
	/// <param name="propertyName">Name of property to update within obj object.</param>
	/// <param name="task"><see cref="Func{TResult}"/> that creates and returns the task to run.</param>
	/// <param name="semaphore">Semaphore to limit number of concurrent operations.</param>
	/// <param name="cancellationToken">Optional: Cancellation token for this operation.</param>
	public static async Task ObjectUpdate<T, UT>(this T? obj, string propertyName, Func<Task<UT>> task, SemaphoreSlim semaphore, CancellationToken cancellationToken = default)
	{
		try
		{
			if (semaphore != null)
			{
				await semaphore.WaitAsync(cancellationToken).ConfigureAwait(false);
			}

			PropertyInfo[] props = GetOrAddPropertiesFromReflectionCache(typeof(T));
			if (props.Length > 0)
			{
				PropertyInfo? prop = Array.Find(props, x => x.Name.StrEq(propertyName));
				if (prop != null)
				{
					// Only start the task after acquiring the semaphore
					UT value = await task().ConfigureAwait(false);
					prop.SetValue(obj, value);
				}
				else
				{
					throw new ArgumentException("Invalid property name for object update");
				}
			}
			else
			{
				throw new ArgumentException("Unable to get properties of object to update");
			}
		}
		catch (Exception ex)
		{
			logger.Error(ex, "{msg}", $"{ex.GetLocationOfException()} Error");
		}
		finally
		{
			semaphore?.Release();
		}
	}

	/// <summary>
	/// Run a group of tasks in parallel, with an optional semaphore to limit concurrency.
	/// </summary>
	/// <param name="tasks">Tasks to run</param>
	/// <param name="semaphore">Optional: Semaphore to limit concurrency.</param>
	/// <param name="cancellationTokenSource">Optional: Token source to cancel task with.</param>
	/// <param name="breakOnError">Optional: Triggers task cancellation if any task fails.</param>
	/// <returns>ConcurrentBag filled with task results.</returns>
	public static async Task<ConcurrentBag<T>> RunAll<T>(this IEnumerable<Func<Task<T>>> tasks, SemaphoreSlim? semaphore = null, CancellationTokenSource? cancellationTokenSource = null, bool breakOnError = false)
	{
		cancellationTokenSource ??= new();
		ConcurrentBag<T> results = [];
		CancellationToken token = cancellationTokenSource.Token;
		await Parallel.ForEachAsync(tasks, async (task, _) =>
		{
			try
			{
				if (token.IsCancellationRequested)
				{
					return; // Exit if cancellation is requested
				}

				if (semaphore != null)
				{
					await semaphore.WaitAsync(token).ConfigureAwait(false);
				}

				results.Add(await task().ConfigureAwait(false));
			}
			catch (Exception ex)
			{
				if (breakOnError)
				{
					await cancellationTokenSource.CancelAsync().ConfigureAwait(false);
				}
				logger.Error(ex, "{msg}", $"{ex.GetLocationOfException()} Error");
			}
			finally
			{
				semaphore?.Release();
			}
		}).ConfigureAwait(false);
		return results;
	}

	/// <summary>
	/// Run a group of tasks in parallel, with an optional semaphore to limit concurrency.
	/// </summary>
	/// <param name="tasks">Tasks to run.</param>
	/// <param name="semaphore">Optional: Semaphore to limit concurrency.</param>
	/// <param name="cancellationTokenSource">Optional: Token source to cancel task with.</param>
	/// <param name="breakOnError">Optional: Triggers task cancellation if any task fails.</param>
	public static async Task RunAll(this IEnumerable<Func<Task>> tasks, SemaphoreSlim? semaphore = null, CancellationTokenSource? cancellationTokenSource = null, bool breakOnError = false)
	{
		cancellationTokenSource ??= new();
		CancellationToken token = cancellationTokenSource.Token;
		await Parallel.ForEachAsync(tasks, async (task, _) =>
		{
			try
			{
				if (token.IsCancellationRequested)
				{
					return; // Exit if cancellation is requested
				}

				if (semaphore != null)
				{
					await semaphore.WaitAsync(token).ConfigureAwait(false);
				}

				await task().ConfigureAwait(false);
			}
			catch (Exception ex)
			{
				if (breakOnError)
				{
					await cancellationTokenSource.CancelAsync().ConfigureAwait(false);
				}
				logger.Error(ex, "{msg}", $"{ex.GetLocationOfException()} Error");
			}
			finally
			{
				semaphore?.Release();
			}
		}).ConfigureAwait(false);
	}

	/// <summary>
	/// <para>Run a task with a semaphore to limit the number of concurrent operations.</para>
	/// <remarks>Useful when running tasks with Parallel.ForEachAsync where you want operations to run in parallel but sequentially within the same loop</remarks>
	/// </summary>
	/// <param name="task">Task to run with semaphore.</param>
	/// <param name="semaphore">Semaphore to limit concurrent processes.</param>
	/// <param name="cancellationTokenSource">Optional: Cancellation token source for concurrent operations.</param>
	/// <param name="breakOnError">Optional: If <see langword="true"/>, will cancel operations using the same CancellationTokenSource.</param>
	public static async Task RunAsyncWithSemaphore(this Task task, SemaphoreSlim semaphore, CancellationTokenSource? cancellationTokenSource = null, bool breakOnError = false, string? errorText = null)
	{
		cancellationTokenSource ??= new();
		CancellationToken token = cancellationTokenSource.Token;
		try
		{
			await semaphore.WaitAsync(token).ConfigureAwait(false);
			await task;
		}
		catch (Exception ex)
		{
			if (breakOnError)
			{
				await cancellationTokenSource.CancelAsync().ConfigureAwait(false);
			}
			logger.Error(ex, "{msg}", $"{ex.GetLocationOfException()} Error{(errorText.IsNullOrWhiteSpace() ? string.Empty : $"\n{errorText}")}");
		}
		finally
		{
			semaphore.Release();
		}
	}

	public static async Task<T?> RunAsyncWithSemaphore<T>(this Task<T?> task, SemaphoreSlim semaphore, CancellationTokenSource? cancellationTokenSource = null, bool breakOnError = false, string? errorText = null)
	{
		cancellationTokenSource ??= new();
		CancellationToken token = cancellationTokenSource.Token;
		try
		{
			await semaphore.WaitAsync(token).ConfigureAwait(false);
			return await task;
		}
		catch (Exception ex)
		{
			if (breakOnError)
			{
				await cancellationTokenSource.CancelAsync().ConfigureAwait(false);
			}
			logger.Error(ex, "{msg}", $"{ex.GetLocationOfException()} Error{(errorText.IsNullOrWhiteSpace() ? string.Empty : $"\n{errorText}")}");
		}
		finally
		{
			semaphore.Release();
		}
		return default;
	}
}

public class AsyncIntString
{
	public int AsyncInt { get; set; }

	public decimal AsyncDecimal { get; set; }

	public float AsyncFloat { get; set; }

	public string AsyncString { get; set; } = string.Empty;
}

/// <summary>
/// Used to run a group of tasks that return results in parallel, with an optional semaphore to limit concurrency.
/// </summary>
/// <typeparam name="T">Type of the result of the tasks.</typeparam>
/// <param name="tasks">Tasks to be run in parallel.</param>
/// <param name="semaphore">Optional: Semaphore used to limit concurrency.</param>
public sealed class ResultTaskGroup<T>(List<Task<T>>? tasks = null, SemaphoreSlim? semaphore = null)
{
	public List<Task<T>> Tasks { get; set; } = tasks ?? [];

	public SemaphoreSlim? Semaphore { get; set; } = semaphore;

	public async Task<T[]> RunTasks(CancellationToken? cancellationToken = null)
	{
		if (Tasks.Count == 0)
		{
			return [];
		}

		if (Semaphore == null)
		{
			cancellationToken?.ThrowIfCancellationRequested();
			foreach (Task task in Tasks.Where(x => x.Status == TaskStatus.Created))
			{
				cancellationToken?.ThrowIfCancellationRequested();
				task.Start();
			}

			return await Task.WhenAll(Tasks).ConfigureAwait(false);
		}

		T[] results = new T[Tasks.Count];
		await Parallel.ForAsync(0, Tasks.Count, cancellationToken ?? new(), async (i, cancellationToken) =>
		{
			try
			{
				await Semaphore.WaitAsync(cancellationToken).ConfigureAwait(false);
				Task<T> task = Tasks[i];
				if (task.Status == TaskStatus.Created)
				{
					task.Start();
				}
				await Task.WhenAll(task).ConfigureAwait(false);
				results[i] = task.Result;
			}
			finally
			{
				Semaphore.Release();
			}
		}).ConfigureAwait(false);

		return results;
	}
}

/// <summary>
/// Used to run a group of tasks in parallel, with an optional semaphore to limit concurrency.
/// </summary>
/// <param name="tasks">Tasks to be run in parallel.</param>
/// <param name="semaphore">Optional: Semaphore used to limit concurrency.</param>
public sealed class TaskGroup(List<Task>? tasks = null, SemaphoreSlim? semaphore = null)
{
	public List<Task> Tasks { get; set; } = tasks ?? [];

	public SemaphoreSlim? Semaphore { get; set; } = semaphore;

	public async Task RunTasks(CancellationToken? cancellationToken = null)
	{
		if (Tasks.Count == 0)
		{
			return;
		}

		if (Semaphore == null)
		{
			cancellationToken?.ThrowIfCancellationRequested();
			foreach (Task task in Tasks.Where(x => x.Status == TaskStatus.Created))
			{
				cancellationToken?.ThrowIfCancellationRequested();
				task.Start();
			}
			await Task.WhenAll(Tasks).ConfigureAwait(false);
			Tasks.Clear();
			return;
		}

		await Parallel.ForEachAsync(Tasks, cancellationToken ?? new(), async (task, cancellationToken) =>
		{
			try
			{
				await Semaphore.WaitAsync(cancellationToken).ConfigureAwait(false);
				if (task.Status == TaskStatus.Created)
				{
					task.Start();
				}
				await Task.WhenAll(task).ConfigureAwait(false);
			}
			finally
			{
				Semaphore.Release();
			}
		}).ConfigureAwait(false);
		Tasks.Clear();
	}
}<|MERGE_RESOLUTION|>--- conflicted
+++ resolved
@@ -531,11 +531,7 @@
 			IEnumerable<T>? resultObject = await task;
 			if (resultObject != null && obj != null)
 			{
-<<<<<<< HEAD
 				obj.AddRangeParallel(resultObject);
-=======
-				obj?.AddRangeParallel(resultObject);
->>>>>>> 244d4077
 			}
 		}
 		catch (Exception ex)
@@ -562,11 +558,7 @@
 			IEnumerable<T>? resultObject = await task().ConfigureAwait(false);
 			if (resultObject != null && obj != null)
 			{
-<<<<<<< HEAD
 				obj.AddRangeParallel(resultObject, cancellationToken: cancellationToken);
-=======
-				obj?.AddRangeParallel(resultObject, cancellationToken: cancellationToken);
->>>>>>> 244d4077
 			}
 		}
 		catch (Exception ex)
@@ -591,11 +583,7 @@
 			ConcurrentBag<T>? resultObject = await task;
 			if (resultObject != null && obj != null)
 			{
-<<<<<<< HEAD
 				obj.AddRangeParallel(resultObject);
-=======
-				obj?.AddRangeParallel(resultObject);
->>>>>>> 244d4077
 			}
 		}
 		catch (Exception ex)
@@ -646,11 +634,7 @@
 			ConcurrentBag<T>? resultObject = await task().ConfigureAwait(false);
 			if (resultObject != null && obj != null)
 			{
-<<<<<<< HEAD
 				obj.AddRangeParallel(resultObject, cancellationToken: cancellationToken);
-=======
-				obj?.AddRangeParallel(resultObject, cancellationToken: cancellationToken);
->>>>>>> 244d4077
 			}
 		}
 		catch (Exception ex)
@@ -675,11 +659,7 @@
 			List<T>? resultObject = await task;
 			if (resultObject != null && obj != null)
 			{
-<<<<<<< HEAD
 				obj.AddRangeParallel(resultObject);
-=======
-				obj?.AddRangeParallel(resultObject);
->>>>>>> 244d4077
 			}
 		}
 		catch (Exception ex)
@@ -706,11 +686,7 @@
 			List<T>? resultObject = await task().ConfigureAwait(false);
 			if (resultObject != null && obj != null)
 			{
-<<<<<<< HEAD
 				obj.AddRangeParallel(resultObject, cancellationToken: cancellationToken);
-=======
-				obj?.AddRangeParallel(resultObject, cancellationToken: cancellationToken);
->>>>>>> 244d4077
 			}
 		}
 		catch (Exception ex)
