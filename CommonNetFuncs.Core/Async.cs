<<<<<<< HEAD
﻿using System.Collections.Concurrent;
using System.Data;
using System.Reflection;

namespace CommonNetFuncs.Core;

public static class Async
{
    private static readonly NLog.Logger logger = NLog.LogManager.GetCurrentClassLogger();

    /// <summary>
    /// Task to fill obj variable asynchronously
    /// </summary>
    /// <param name="obj">Object to insert data into</param>
    /// <param name="task">Async task that returns the value to insert into obj object</param>
    public static async Task ObjectFill<T>(this T obj, Task<T> task)
    {
        try
        {
            if (obj != null)
            {
                T? resultObject = await task;
                if (!typeof(T).IsSimpleType())
                {
                    lock (obj)
                    {
                        resultObject?.CopyPropertiesTo(obj);
                    }
                }
                else
                {
                    obj = resultObject;
                }
            }
        }
        catch (Exception ex)
        {
            logger.Error(ex, "{msg}", $"{ex.GetLocationOfException()} Error");
        }
    }

    /// <summary>
    /// Task to fill obj variable asynchronously
    /// </summary>
    /// <param name="obj">Object to insert data into</param>
    /// <param name="task">Async task that returns the value to insert into obj object</param>
    public static async Task ObjectFill<T>(this IList<T?> obj, Task<T?> task)
    {
        try
        {
            T? resultObject = await task;
            lock (obj)
            {
                obj.Add(resultObject);
            }
        }
        catch (Exception ex)
        {
            logger.Error(ex, "{msg}", $"{ex.GetLocationOfException()} Error");
        }
    }

    /// <summary>
    /// Task to fill obj variable asynchronously
    /// </summary>
    /// <param name="obj">Object to insert data into</param>
    /// <param name="task">Async task that returns the value to insert into obj object</param>
    public static async Task ObjectFill<T>(this ConcurrentBag<T?> obj, Task<T?> task)
    {
        try
        {
            T? resultObject = await task;
            lock (obj)
            {
                obj.Add(resultObject);
            }
        }
        catch (Exception ex)
        {
            logger.Error(ex, "{msg}", $"{ex.GetLocationOfException()} Error");
        }
    }

    /// <summary>
    /// Task to fill obj variable asynchronously
    /// </summary>
    /// <param name="obj">Object to insert data into</param>
    /// <param name="task">Async task that returns the value to insert into obj object</param>
    public static async Task ObjectFill<T>(this HashSet<T?> obj, Task<T?> task)
    {
        try
        {
            T? resultObject = await task;
            lock (obj)
            {
                obj.Add(resultObject);
            }
        }
        catch (Exception ex)
        {
            logger.Error(ex, "{msg}", $"{ex.GetLocationOfException()} Error");
        }
    }

    /// <summary>
    /// Task to fill obj variable asynchronously
    /// </summary>
    /// <param name="obj">Object to insert data into</param>
    /// <param name="task">Function that creates and returns the task to run that returns the value to insert into obj object</param>
    /// <param name="semaphore">Semaphore to limit number of concurrent operations</param>
    public static async Task ObjectFill<T>(this T obj, Func<Task<T>> task, SemaphoreSlim? semaphore)
    {
        try
        {
            if (semaphore != null)
            {
                await semaphore.WaitAsync().ConfigureAwait(false);
            }
            if (obj != null)
            {
                T? resultObject = await task().ConfigureAwait(false);
                if (!typeof(T).IsSimpleType())
                {
                    lock (obj)
                    {
                        resultObject?.CopyPropertiesTo(obj);
                    }
                }
                else
                {
                    obj = resultObject;
                }
            }
        }
        catch (Exception ex)
        {
            logger.Error(ex, "{msg}", $"{ex.GetLocationOfException()} Error");
        }
        finally
        {
            semaphore?.Release();
        }
    }

    /// <summary>
    /// Task to fill obj variable asynchronously
    /// </summary>
    /// <param name="obj">Object to insert data into</param>
    /// <param name="task">Function that creates and returns the task to run that returns the value to insert into obj object</param>
    /// <param name="semaphore">Semaphore to limit number of concurrent operations</param>
    public static async Task ObjectFill<T>(this ConcurrentBag<T?> obj, Func<Task<T?>> task, SemaphoreSlim? semaphore, CancellationToken cancellationToken = default)
    {
        try
        {
            if (semaphore != null)
            {
                await semaphore.WaitAsync(cancellationToken).ConfigureAwait(false);
            }
            if (obj != null)
            {
                T? resultObject = await task().ConfigureAwait(false);
                obj.Add(resultObject);
            }
        }
        catch (Exception ex)
        {
            logger.Error(ex, "{msg}", $"{ex.GetLocationOfException()} Error");
        }
        finally
        {
            semaphore?.Release();
        }
    }

    /// <summary>
    /// Task to fill obj variable asynchronously
    /// </summary>
    /// <param name="obj">Object to insert data into</param>
    /// <param name="task">Function that creates and returns the task to run that returns the value to insert into obj object</param>
    /// <param name="semaphore">Semaphore to limit number of concurrent operations</param>
    public static async Task ObjectFill<T>(this IList<T?> obj, Func<Task<T?>> task, SemaphoreSlim? semaphore, CancellationToken cancellationToken = default)
    {
        try
        {
            if (semaphore != null)
            {
                await semaphore.WaitAsync(cancellationToken).ConfigureAwait(false);
            }
            if (obj != null)
            {
                T? resultObject = await task().ConfigureAwait(false);
                obj.Add(resultObject);
            }
        }
        catch (Exception ex)
        {
            logger.Error(ex, "{msg}", $"{ex.GetLocationOfException()} Error");
        }
        finally
        {
            semaphore?.Release();
        }
    }

    /// <summary>
    /// Task to fill obj variable asynchronously
    /// </summary>
    /// <param name="obj">Object to insert data into</param>
    /// <param name="task">Function that creates and returns the task to run that returns the value to insert into obj object</param>
    /// <param name="semaphore">Semaphore to limit number of concurrent operations</param>
    public static async Task ObjectFill<T>(this HashSet<T?> obj, Func<Task<T?>> task, SemaphoreSlim? semaphore, CancellationToken cancellationToken = default)
    {
        try
        {
            if (semaphore != null)
            {
                await semaphore.WaitAsync(cancellationToken).ConfigureAwait(false);
            }
            if (obj != null)
            {
                T? resultObject = await task().ConfigureAwait(false);
                lock (obj)
                {
                    obj.Add(resultObject);
                }
            }
        }
        catch (Exception ex)
        {
            logger.Error(ex, "{msg}", $"{ex.GetLocationOfException()} Error");
        }
        finally
        {
            semaphore?.Release();
        }
    }

    /// <summary>
    /// Task to fill obj variable asynchronously
    /// </summary>
    /// <param name="obj">Object to insert data into</param>
    /// <param name="task">Async task that returns the value to insert into obj object</param>
    public static async Task ObjectFill<T>(this List<T> obj, Task<List<T>?> task)
    {
        try
        {
            List<T>? resultObject = await task;
            if (resultObject != null)
            {
                lock (obj)
                {
                    obj.AddRange(resultObject);
                }
            }
        }
        catch (Exception ex)
        {
            logger.Error(ex, "{msg}", $"{ex.GetLocationOfException()} Error");
        }
    }

    /// <summary>
    /// Task to fill obj variable asynchronously
    /// </summary>
    /// <param name="obj">Object to insert data into</param>
    /// <param name="task">Async task that returns the value to insert into obj object</param>
    public static async Task ObjectFill<T>(this HashSet<T> obj, Task<HashSet<T>?> task)
    {
        try
        {
            HashSet<T>? resultObject = await task;
            if (resultObject != null)
            {
                lock (obj)
                {
                    obj.AddRange(resultObject);
                }
            }
        }
        catch (Exception ex)
        {
            logger.Error(ex, "{msg}", $"{ex.GetLocationOfException()} Error");
        }
    }

    /// <summary>
    /// Task to fill obj variable asynchronously
    /// </summary>
    /// <param name="obj">Object to insert data into</param>
    /// <param name="task">Async task that returns the value to insert into obj object</param>
    public static async Task ObjectFill<T>(this HashSet<T> obj, Task<List<T>?> task)
    {
        try
        {
            List<T>? resultObject = await task;
            if (resultObject != null)
            {
                lock (obj)
                {
                    obj.AddRange(resultObject);
                }
            }
        }
        catch (Exception ex)
        {
            logger.Error(ex, "{msg}", $"{ex.GetLocationOfException()} Error");
        }
    }

    /// <summary>
    /// Task to fill obj variable asynchronously
    /// </summary>
    /// <param name="obj">Object to insert data into</param>
    /// <param name="task">Function that creates and returns the task to run that returns the value to insert into obj object</param>
    /// <param name="semaphore">Semaphore to limit number of concurrent operations</param>
    public static async Task ObjectFill<T>(this List<T> obj, Func<Task<List<T>>> task, SemaphoreSlim? semaphore, CancellationToken cancellationToken = default)
    {
        try
        {
            if (semaphore != null)
            {
                await semaphore.WaitAsync(cancellationToken).ConfigureAwait(false);
            }
            List<T>? resultObject = await task().ConfigureAwait(false);
            if (resultObject != null)
            {
                lock (obj)
                {
                    obj.AddRange(resultObject);
                }
            }
        }
        catch (Exception ex)
        {
            logger.Error(ex, "{msg}", $"{ex.GetLocationOfException()} Error");
        }
        finally
        {
            semaphore?.Release();
        }
    }

    /// <summary>
    /// Task to fill obj variable asynchronously
    /// </summary>
    /// <param name="obj">Object to insert data into</param>
    /// <param name="task">Function that creates and returns the task to run that returns the value to insert into obj object</param>
    /// <param name="semaphore">Semaphore to limit number of concurrent operations</param>
    public static async Task ObjectFill<T>(this HashSet<T> obj, Func<Task<HashSet<T>>> task, SemaphoreSlim semaphore, CancellationToken cancellationToken = default)
    {
        try
        {
            if (semaphore != null)
            {
                await semaphore.WaitAsync(cancellationToken).ConfigureAwait(false);
            }
            HashSet<T>? resultObject = await task().ConfigureAwait(false);
            if (resultObject != null)
            {
                lock (obj)
                {
                    obj.AddRange(resultObject, cancellationToken: cancellationToken);
                }
            }
        }
        catch (Exception ex)
        {
            logger.Error(ex, "{msg}", $"{ex.GetLocationOfException()} Error");
        }
        finally
        {
            semaphore?.Release();
        }
    }

    /// <summary>
    /// Task to fill obj variable asynchronously
    /// </summary>
    /// <param name="obj">Object to insert data into</param>
    /// <param name="task">Function that creates and returns the task to run that returns the value to insert into obj object</param>
    /// <param name="semaphore">Semaphore to limit number of concurrent operations</param>
    public static async Task ObjectFill<T>(this HashSet<T> obj, Func<Task<List<T>>> task, SemaphoreSlim semaphore, CancellationToken cancellationToken = default)
    {
        try
        {
            if (semaphore != null)
            {
                await semaphore.WaitAsync(cancellationToken).ConfigureAwait(false);
            }
            List<T>? resultObject = await task().ConfigureAwait(false);
            if (resultObject != null)
            {
                lock (obj)
                {
                    obj.AddRange(resultObject, cancellationToken: cancellationToken);
                }
            }
        }
        catch (Exception ex)
        {
            logger.Error(ex, "{msg}", $"{ex.GetLocationOfException()} Error");
        }
        finally
        {
            semaphore?.Release();
        }
    }

    /// <summary>
    /// Task to fill list obj variable asynchronously
    /// </summary>
    /// <param name="obj">List object to insert data into</param>
    /// <param name="task">Async task that returns the list of values to insert into obj object</param>
    public static async Task ObjectFill<T>(this List<T> obj, Task<IEnumerable<T>> task)
    {
        try
        {
            IEnumerable<T>? resultObject = await task;
            if (resultObject != null)
            {
                lock (obj)
                {
                    obj.AddRange(resultObject);
                }
            }
        }
        catch (Exception ex)
        {
            logger.Error(ex, "{msg}", $"{ex.GetLocationOfException()} Error");
        }
    }

    /// <summary>
    /// Task to fill list obj variable asynchronously
    /// </summary>
    /// <param name="obj">List object to insert data into</param>
    /// <param name="task">Async task that returns the list of values to insert into obj object</param>
    public static async Task ObjectFill<T>(this HashSet<T> obj, Task<IEnumerable<T>> task)
    {
        try
        {
            IEnumerable<T>? resultObject = await task;
            if (resultObject != null)
            {
                lock (obj)
                {
                    obj.AddRange(resultObject);
                }
            }
        }
        catch (Exception ex)
        {
            logger.Error(ex, "{msg}", $"{ex.GetLocationOfException()} Error");
        }
    }

    /// <summary>
    /// Task to fill list obj variable asynchronously
    /// </summary>
    /// <param name="obj">List object to insert data into</param>
    /// <param name="task">Function that creates and returns the task to run that returns the list of values to insert into obj object</param>
    /// <param name="semaphore">Semaphore to limit number of concurrent operations</param>
    public static async Task ObjectFill<T>(this List<T> obj, Func<Task<IEnumerable<T>>> task, SemaphoreSlim semaphore, CancellationToken cancellationToken = default)
    {
        try
        {
            if (semaphore != null)
            {
                await semaphore.WaitAsync(cancellationToken).ConfigureAwait(false);
            }
            IEnumerable<T>? resultObject = await task().ConfigureAwait(false);
            if (resultObject != null)
            {
                lock (obj)
                {
                    obj.AddRange(resultObject);
                }
            }
        }
        catch (Exception ex)
        {
            logger.Error(ex, "{msg}", $"{ex.GetLocationOfException()} Error");
        }
        finally
        {
            semaphore?.Release();
        }
    }

    /// <summary>
    /// Task to fill list obj variable asynchronously
    /// </summary>
    /// <param name="obj">List object to insert data into</param>
    /// <param name="task">Function that creates and returns the task to run that returns the list of values to insert into obj object</param>
    /// <param name="semaphore">Semaphore to limit number of concurrent operations</param>
    public static async Task ObjectFill<T>(this HashSet<T> obj, Func<Task<IEnumerable<T>>> task, SemaphoreSlim semaphore, CancellationToken cancellationToken = default)
    {
        try
        {
            if (semaphore != null)
            {
                await semaphore.WaitAsync(cancellationToken).ConfigureAwait(false);
            }
            IEnumerable<T>? resultObject = await task().ConfigureAwait(false);
            if (resultObject != null)
            {
                lock (obj)
                {
                    obj.AddRange(resultObject, cancellationToken: cancellationToken);
                }
            }
        }
        catch (Exception ex)
        {
            logger.Error(ex, "{msg}", $"{ex.GetLocationOfException()} Error");
        }
        finally
        {
            semaphore?.Release();
        }
    }

    /// <summary>
    /// Task to fill list obj variable asynchronously
    /// </summary>
    /// <param name="obj">List object to insert data into</param>
    /// <param name="task">Async task that returns the list of values to insert into obj object</param>
    public static async Task ObjectFill<T>(this ConcurrentBag<T>? obj, Task<IEnumerable<T>?> task)
    {
        try
        {
            IEnumerable<T>? resultObject = await task;
            if (resultObject != null)
            {
                if (obj != null)
                {
                    obj.AddRangeParallel(resultObject);
                }
                else
                {
                    obj = new(resultObject);
                }
            }
        }
        catch (Exception ex)
        {
            logger.Error(ex, "{msg}", $"{ex.GetLocationOfException()} Error");
        }
    }

    /// <summary>
    /// Task to fill list obj variable asynchronously
    /// </summary>
    /// <param name="obj">List object to insert data into</param>
    /// <param name="task">Function that creates and returns the task to run that returns the list of values to insert into obj object</param>
    /// <param name="semaphore">Semaphore to limit number of concurrent operations</param>
    public static async Task ObjectFill<T>(this ConcurrentBag<T>? obj, Func<Task<IEnumerable<T>>> task, SemaphoreSlim semaphore, CancellationToken cancellationToken = default)
    {
        try
        {
            if (semaphore != null)
            {
                await semaphore.WaitAsync(cancellationToken).ConfigureAwait(false);
            }
            IEnumerable<T>? resultObject = await task().ConfigureAwait(false);
            if (resultObject != null)
            {
                if (obj != null)
                {
                    obj.AddRangeParallel(resultObject, cancellationToken: cancellationToken);
                }
                else
                {
                    obj = new(resultObject);
                }
            }
        }
        catch (Exception ex)
        {
            logger.Error(ex, "{msg}", $"{ex.GetLocationOfException()} Error");
        }
        finally
        {
            semaphore?.Release();
        }
    }

    /// <summary>
    /// Task to fill list obj variable asynchronously
    /// </summary>
    /// <param name="obj">List object to insert data into</param>
    /// <param name="task">Async task that returns the list of values to insert into obj object</param>
    public static async Task ObjectFill<T>(this ConcurrentBag<T>? obj, Task<ConcurrentBag<T>?> task)
    {
        try
        {
            ConcurrentBag<T>? resultObject = await task;
            if (resultObject != null)
            {
                if (obj != null)
                {
                    obj.AddRangeParallel(resultObject);
                }
                else
                {
                    obj = new(resultObject);
                }
            }
        }
        catch (Exception ex)
        {
            logger.Error(ex, "{msg}", $"{ex.GetLocationOfException()} Error");
        }
    }

    /// <summary>
    /// Task to fill list obj variable asynchronously
    /// </summary>
    /// <param name="obj">List object to insert data into</param>
    /// <param name="task">Async task that returns the list of values to insert into obj object</param>
    public static async Task ObjectFill<T>(this HashSet<T> obj, Task<ConcurrentBag<T>?> task)
    {
        try
        {
            ConcurrentBag<T>? resultObject = await task;
            if (resultObject != null)
            {
                lock (obj)
                {
                    obj.AddRange(resultObject);
                }
            }
        }
        catch (Exception ex)
        {
            logger.Error(ex, "{msg}", $"{ex.GetLocationOfException()} Error");
        }
    }

    /// <summary>
    /// Task to fill list obj variable asynchronously
    /// </summary>
    /// <param name="obj">List object to insert data into</param>
    /// <param name="task">Function that creates and returns the task to run that returns the list of values to insert into obj object</param>
    /// <param name="semaphore">Semaphore to limit number of concurrent operations</param>
    public static async Task ObjectFill<T>(this ConcurrentBag<T>? obj, Func<Task<ConcurrentBag<T>>> task, SemaphoreSlim semaphore, CancellationToken cancellationToken = default)
    {
        try
        {
            if (semaphore != null)
            {
                await semaphore.WaitAsync(cancellationToken).ConfigureAwait(false);
            }
            ConcurrentBag<T>? resultObject = await task().ConfigureAwait(false);
            if (resultObject != null)
            {
                if (obj != null)
                {
                    obj.AddRangeParallel(resultObject, cancellationToken: cancellationToken);
                }
                else
                {
                    obj = new(resultObject);
                }
            }
        }
        catch (Exception ex)
        {
            logger.Error(ex, "{msg}", $"{ex.GetLocationOfException()} Error");
        }
        finally
        {
            semaphore?.Release();
        }
    }

    /// <summary>
    /// Task to fill list obj variable asynchronously
    /// </summary>
    /// <param name="obj">List object to insert data into</param>
    /// <param name="task">Async task that returns the list of values to insert into obj object</param>
    public static async Task ObjectFill<T>(this ConcurrentBag<T>? obj, Task<List<T>?> task)
    {
        try
        {
            List<T>? resultObject = await task;
            if (resultObject != null)
            {
                if (obj != null)
                {
                    obj.AddRangeParallel(resultObject);
                }
                else
                {
                    obj = new(resultObject);
                }
            }
        }
        catch (Exception ex)
        {
            logger.Error(ex, "{msg}", $"{ex.GetLocationOfException()} Error");
        }
    }

    /// <summary>
    /// Task to fill list obj variable asynchronously
    /// </summary>
    /// <param name="obj">List object to insert data into</param>
    /// <param name="task">Function that creates and returns the task to run that returns the list of values to insert into obj object</param>
    /// <param name="semaphore">Semaphore to limit number of concurrent operations</param>
    public static async Task ObjectFill<T>(this ConcurrentBag<T>? obj, Func<Task<List<T>>> task, SemaphoreSlim semaphore, CancellationToken cancellationToken = default)
    {
        try
        {
            if (semaphore != null)
            {
                await semaphore.WaitAsync(cancellationToken).ConfigureAwait(false);
            }
            List<T>? resultObject = await task().ConfigureAwait(false);
            if (resultObject != null)
            {
                if (obj != null)
                {
                    obj.AddRangeParallel(resultObject, cancellationToken: cancellationToken);
                }
                else
                {
                    obj = new(resultObject);
                }
            }
        }
        catch (Exception ex)
        {
            logger.Error(ex, "{msg}", $"{ex.GetLocationOfException()} Error");
        }
        finally
        {
            semaphore?.Release();
        }
    }

    /// <summary>
    /// Task to fill dt variable asynchronously
    /// </summary>
    /// <param name="dt">DataTable to insert data into</param>
    /// <param name="task">Async task that returns a DataTable object to insert into dt</param>
    public static async Task ObjectFill(this DataTable dt, Task<DataTable> task)
    {
        try
        {
            using DataTable resultTable = await task;
            if (resultTable != null)
            {
                await using DataTableReader reader = resultTable.CreateDataReader();
                lock (dt)
                {
                    dt.Load(reader);
                }
            }
        }
        catch (Exception ex)
        {
            logger.Error(ex, "{msg}", $"{ex.GetLocationOfException()} Error");
        }
    }

    /// <summary>
    /// Task to fill dt variable asynchronously
    /// </summary>
    /// <param name="dt">DataTable to insert data into</param>
    /// <param name="task">Function that creates and returns the task to run that returns a DataTable object to insert into dt</param>
    /// <param name="semaphore">Semaphore to limit number of concurrent operations</param>
    public static async Task ObjectFill(this DataTable dt, Func<Task<DataTable>> task, SemaphoreSlim semaphore, CancellationToken cancellationToken = default)
    {
        try
        {
            if (semaphore != null)
            {
                await semaphore.WaitAsync(cancellationToken).ConfigureAwait(false);
            }
            using DataTable resultTable = await task().ConfigureAwait(false);
            if (resultTable != null)
            {
                await using DataTableReader reader = resultTable.CreateDataReader();
                lock (dt)
                {
                    dt.Load(reader);
                }
            }
        }
        catch (Exception ex)
        {
            logger.Error(ex, "{msg}", $"{ex.GetLocationOfException()} Error");
        }
        finally
        {
            semaphore?.Release();
        }
    }

    /// <summary>
    /// Task to fill ms variable asynchronously
    /// </summary>
    /// <param name="ms">MemoryStream to insert data into</param>
    /// <param name="task">Async task that returns a MemoryStream object to insert into ms</param>
    public static async Task ObjectFill(this MemoryStream ms, Task<MemoryStream> task)
    {
        try
        {
            await using MemoryStream resultObject = await task;
            lock (ms)
            {
                resultObject?.WriteTo(ms);
            }
        }
        catch (Exception ex)
        {
            logger.Error(ex, "{msg}", $"{ex.GetLocationOfException()} Error");
        }
    }

    /// <summary>
    /// Task to fill ms variable asynchronously
    /// </summary>
    /// <param name="ms">MemoryStream to insert data into</param>
    /// <param name="task">Function that creates and returns the task to run and returns a MemoryStream object to insert into ms</param>
    /// <param name="semaphore">Semaphore to limit number of concurrent operations</param>
    public static async Task ObjectFill(this MemoryStream ms, Func<Task<MemoryStream>> task, SemaphoreSlim semaphore, CancellationToken cancellationToken = default)
    {
        try
        {
            if (semaphore != null)
            {
                await semaphore.WaitAsync(cancellationToken).ConfigureAwait(false);
            }
            await using MemoryStream resultObject = await task().ConfigureAwait(false);
            lock (ms)
            {
                resultObject?.WriteTo(ms);
            }
        }
        catch (Exception ex)
        {
            logger.Error(ex, "{msg}", $"{ex.GetLocationOfException()} Error");
        }
        finally
        {
            semaphore?.Release();
        }
    }

    /// <summary>
    /// Task to update obj property asynchronously
    /// </summary>
    /// <param name="obj">Object to update</param>
    /// <param name="propertyName">Name of property to update within obj object</param>
    /// <param name="task">Async task to run that returns the value to assign to the property indicated</param>
    public static async Task ObjectUpdate<T, UT>(this T? obj, string propertyName, Task<UT> task)
    {
        try
        {
            PropertyInfo[] props = typeof(T).GetProperties();
            if (props.Length > 0)
            {
                PropertyInfo? prop = Array.Find(props, x => x.Name.StrEq(propertyName));
                if (prop != null)
                {
                    UT value = await task;
                    prop.SetValue(obj, value);
                }
                else
                {
                    throw new("Invalid property name for object update");
                }
            }
            else
            {
                throw new("Unable to get properties of object to update");
            }
        }
        catch (Exception ex)
        {
            logger.Error(ex, "{msg}", $"{ex.GetLocationOfException()} Error");
        }
    }

    /// <summary>
    /// Task to update obj property asynchronously
    /// </summary>
    /// <param name="obj">Object to update</param>
    /// <param name="propertyName">Name of property to update within obj object</param>
    /// <param name="task">Function that creates and returns the task to run</param>
    /// <param name="semaphore">Semaphore to limit number of concurrent operations</param>
    public static async Task ObjectUpdate<T, UT>(this T? obj, string propertyName, Func<Task<UT>> task, SemaphoreSlim semaphore, CancellationToken cancellationToken = default)
    {
        try
        {
            if (semaphore != null)
            {
                await semaphore.WaitAsync(cancellationToken).ConfigureAwait(false);
            }

            PropertyInfo[] props = typeof(T).GetProperties();
            if (props.Length > 0)
            {
                PropertyInfo? prop = Array.Find(props, x => x.Name.StrEq(propertyName));
                if (prop != null)
                {
                    // Only start the task after acquiring the semaphore
                    UT value = await task().ConfigureAwait(false);
                    prop.SetValue(obj, value);
                }
                else
                {
                    throw new("Invalid property name for object update");
                }
            }
            else
            {
                throw new("Unable to get properties of object to update");
            }
        }
        catch (Exception ex)
        {
            logger.Error(ex, "{msg}", $"{ex.GetLocationOfException()} Error");
        }
        finally
        {
            semaphore?.Release();
        }
    }

    public static async Task<ConcurrentBag<T>> RunAll<T>(this IEnumerable<Func<Task<T>>> tasks, SemaphoreSlim? semaphore = null, CancellationTokenSource? cancellationTokenSource = null, bool breakOnError = false)
    {
        semaphore ??= new(1);
        cancellationTokenSource ??= new();
        ConcurrentBag<T> results = [];
        CancellationToken token = cancellationTokenSource.Token;
        await Parallel.ForEachAsync(tasks, async (task, _) =>
        {
            try
            {
                if (token.IsCancellationRequested)
                {
                    return; // Exit if cancellation is requested
                }
                await semaphore.WaitAsync(token).ConfigureAwait(false);
                results.Add(await task().ConfigureAwait(false));
            }
            catch (Exception ex)
            {
                if (breakOnError)
                {
                    await cancellationTokenSource.CancelAsync().ConfigureAwait(false);
                }
                logger.Error(ex, "{msg}", $"{ex.GetLocationOfException()} Error");
            }
            finally
            {
                semaphore.Release();
            }
        }).ConfigureAwait(false);
        return results;
    }

    public static async Task RunAll(this IEnumerable<Func<Task>> tasks, SemaphoreSlim? semaphore = null, CancellationTokenSource? cancellationTokenSource = null, bool breakOnError = false)
    {
        semaphore ??= new(1, 1);
        cancellationTokenSource ??= new();
        CancellationToken token = cancellationTokenSource.Token;
        await Parallel.ForEachAsync(tasks, async (task, _) =>
        {
            try
            {
                await semaphore.WaitAsync(token).ConfigureAwait(false);
                await task().ConfigureAwait(false);
            }
            catch (Exception ex)
            {
                if (breakOnError)
                {
                    await cancellationTokenSource.CancelAsync().ConfigureAwait(false);
                }
                logger.Error(ex, "{msg}", $"{ex.GetLocationOfException()} Error");
            }
            finally
            {
                semaphore.Release();
            }
        }).ConfigureAwait(false);
    }

    /// <summary>
    /// <para>Run a task with a semaphore to limit the number of concurrent operations.</para>
    /// <para>Useful when running tasks with Parallel.ForEachAsync where you want operations to run in parallel but
    /// sequentially within the same loop</para>
    /// </summary>
    /// <param name="task">Task to run with semaphore</param>
    /// <param name="semaphore">Semaphore to limit concurrent processes</param>
    /// <param name="cancellationTokenSource">Optional: Cancellation token source for concurrent operations</param>
    /// <param name="breakOnError">Optional: If true, will cancel operations using the same CancellationTokenSource</param>
    public static async Task RunAsyncWithSemaphore(this Task task, SemaphoreSlim? semaphore = null, CancellationTokenSource? cancellationTokenSource = null, bool breakOnError = false, string? errorText = null)
    {
        semaphore ??= new(1, 1);
        cancellationTokenSource ??= new();
        CancellationToken token = cancellationTokenSource.Token;
        try
        {
            await semaphore.WaitAsync(token).ConfigureAwait(false);
            await task;
        }
        catch (Exception ex)
        {
            if (breakOnError)
            {
                await cancellationTokenSource.CancelAsync().ConfigureAwait(false);
            }
            logger.Error(ex, "{msg}", $"{ex.GetLocationOfException()} Error{(errorText.IsNullOrWhiteSpace() ? string.Empty : $"\n{errorText}")}");
        }
        finally
        {
            semaphore.Release();
        }
    }
}

public class AsyncIntString
{
    public int AsyncInt { get; set; }

    public decimal AsyncDecimal { get; set; }

    public float AsyncFloat { get; set; }

    public string AsyncString { get; set; } = string.Empty;
}

/// <summary>
/// Used to run a group of tasks that return results in parallel, with an optional semaphore to limit concurrency.
/// </summary>
/// <typeparam name="T">Type of the result of the tasks</typeparam>
/// <param name="tasks">Tasks to be run in parallel</param>
/// <param name="semaphore">Optional: Semaphore used to limit concurrency</param>
public sealed class ResultTaskGroup<T>(List<Task<T>>? tasks = null, SemaphoreSlim? semaphore = null)
{
    public List<Task<T>> Tasks { get; set; } = tasks ?? [];

    public SemaphoreSlim? Semaphore { get; set; } = semaphore;

    public async Task<T[]> RunTasks(CancellationToken? cancellationToken = null)
    {
        if (Tasks.Count == 0)
        {
            return [];
        }

        if (Semaphore == null)
        {
            cancellationToken?.ThrowIfCancellationRequested();
            foreach (Task task in Tasks.Where(x => x.Status == TaskStatus.Created))
            {
                cancellationToken?.ThrowIfCancellationRequested();
                task.Start();
            }

            return await Task.WhenAll(Tasks).ConfigureAwait(false);
        }

        T[] results = new T[Tasks.Count];
        await Parallel.ForAsync(0, Tasks.Count, cancellationToken ?? new(), async (i, cancellationToken) =>
        {
            try
            {
                await Semaphore.WaitAsync(cancellationToken).ConfigureAwait(false);
                Task<T> task = Tasks[i];
                if (task.Status == TaskStatus.Created)
                {
                    task.Start();
                }
                await Task.WhenAll(task).ConfigureAwait(false);
                results[i] = task.Result;
            }
            finally
            {
                Semaphore.Release();
            }
        });

        return results;
    }
}

/// <summary>
/// Used to run a group of tasks in parallel, with an optional semaphore to limit concurrency.
/// </summary>
/// <param name="tasks">Tasks to be run in parallel</param>
/// <param name="semaphore">Optional: Semaphore used to limit concurrency</param>
public sealed class TaskGroup(List<Task>? tasks = null, SemaphoreSlim? semaphore = null)
{
    public List<Task> Tasks { get; set; } = tasks ?? [];

    public SemaphoreSlim? Semaphore { get; set; } = semaphore;

    public async Task RunTasks(CancellationToken? cancellationToken = null)
    {
        if (Tasks.Count == 0)
        {
            return;
        }

        if (Semaphore == null)
        {
            cancellationToken?.ThrowIfCancellationRequested();
            foreach (Task task in Tasks.Where(x => x.Status == TaskStatus.Created))
            {
                cancellationToken?.ThrowIfCancellationRequested();
                task.Start();
            }
            await Task.WhenAll(Tasks).ConfigureAwait(false);
            Tasks.Clear();
            return;
        }

        await Parallel.ForEachAsync(Tasks, cancellationToken ?? new(), async (task, cancellationToken) =>
        {
            try
            {
                await Semaphore.WaitAsync(cancellationToken).ConfigureAwait(false);
                if (task.Status == TaskStatus.Created)
                {
                    task.Start();
                }
                await Task.WhenAll(task).ConfigureAwait(false);
            }
            finally
            {
                Semaphore.Release();
            }
        });
        Tasks.Clear();
    }
}
=======
﻿using System.Collections.Concurrent;
using System.Data;
using System.Reflection;
using static CommonNetFuncs.Core.ReflectionCaches;

namespace CommonNetFuncs.Core;

public static class Async
{
    private static readonly NLog.Logger logger = NLog.LogManager.GetCurrentClassLogger();

    /// <summary>
    /// Task to fill obj variable asynchronously.
    /// </summary>
    /// <param name="obj">Object to insert data into.</param>
    /// <param name="task">Async task that returns the value to insert into obj object.</param>
    public static async Task ObjectFill<T>(this T obj, Task<T> task)
    {
        try
        {
            if (obj != null)
            {
                T? resultObject = await task;
                if (!typeof(T).IsSimpleType())
                {
                    lock (obj)
                    {
                        resultObject?.CopyPropertiesTo(obj);
                    }
                }
                else
                {
                    obj = resultObject;
                }
            }
        }
        catch (Exception ex)
        {
            logger.Error(ex, "{msg}", $"{ex.GetLocationOfException()} Error");
        }
    }

    /// <summary>
    /// Task to fill obj variable asynchronously.
    /// </summary>
    /// <param name="obj">Object to insert data into.</param>
    /// <param name="task">Async task that returns the value to insert into obj object.</param>
    public static async Task ObjectFill<T>(this IList<T?> obj, Task<T?> task)
    {
        try
        {
            T? resultObject = await task;
            lock (obj)
            {
                obj.Add(resultObject);
            }
        }
        catch (Exception ex)
        {
            logger.Error(ex, "{msg}", $"{ex.GetLocationOfException()} Error");
        }
    }

    /// <summary>
    /// Task to fill obj variable asynchronously.
    /// </summary>
    /// <param name="obj">Object to insert data into.</param>
    /// <param name="task">Async task that returns the value to insert into obj object.</param>
    public static async Task ObjectFill<T>(this ConcurrentBag<T?> obj, Task<T?> task)
    {
        try
        {
            T? resultObject = await task;
            obj.Add(resultObject);
        }
        catch (Exception ex)
        {
            logger.Error(ex, "{msg}", $"{ex.GetLocationOfException()} Error");
        }
    }

    /// <summary>
    /// Task to fill obj variable asynchronously.
    /// </summary>
    /// <param name="obj">Object to insert data into.</param>
    /// <param name="task">Async task that returns the value to insert into obj object.</param>
    public static async Task ObjectFill<T>(this HashSet<T?> obj, Task<T?> task)
    {
        try
        {
            T? resultObject = await task;
            lock (obj)
            {
                obj.Add(resultObject);
            }
        }
        catch (Exception ex)
        {
            logger.Error(ex, "{msg}", $"{ex.GetLocationOfException()} Error");
        }
    }

    /// <summary>
    /// Task to fill obj variable asynchronously.
    /// </summary>
    /// <param name="obj">Object to insert data into.</param>
    /// <param name="task">Function that creates and returns the task to run that returns the value to insert into obj object.</param>
    /// <param name="semaphore">Semaphore to limit number of concurrent operations.</param>
    public static async Task ObjectFill<T>(this T obj, Func<Task<T>> task, SemaphoreSlim? semaphore)
    {
        try
        {
            if (semaphore != null)
            {
                await semaphore.WaitAsync().ConfigureAwait(false);
            }
            if (obj != null)
            {
                T? resultObject = await task().ConfigureAwait(false);
                if (!typeof(T).IsSimpleType())
                {
                    lock (obj)
                    {
                        resultObject?.CopyPropertiesTo(obj);
                    }
                }
                else
                {
                    obj = resultObject;
                }
            }
        }
        catch (Exception ex)
        {
            logger.Error(ex, "{msg}", $"{ex.GetLocationOfException()} Error");
        }
        finally
        {
            semaphore?.Release();
        }
    }

    /// <summary>
    /// Task to fill obj variable asynchronously.
    /// </summary>
    /// <param name="obj">Object to insert data into.</param>
    /// <param name="task">Function that creates and returns the task to run that returns the value to insert into obj object.</param>
    /// <param name="semaphore">Semaphore to limit number of concurrent operations.</param>
    /// <param name="cancellationToken">Optional: Cancellation token for this operation.</param>
    public static async Task ObjectFill<T>(this ConcurrentBag<T?> obj, Func<Task<T?>> task, SemaphoreSlim? semaphore, CancellationToken cancellationToken = default)
    {
        try
        {
            if (semaphore != null)
            {
                await semaphore.WaitAsync(cancellationToken).ConfigureAwait(false);
            }
            if (obj != null)
            {
                T? resultObject = await task().ConfigureAwait(false);
                obj.Add(resultObject);
            }
        }
        catch (Exception ex)
        {
            logger.Error(ex, "{msg}", $"{ex.GetLocationOfException()} Error");
        }
        finally
        {
            semaphore?.Release();
        }
    }

    /// <summary>
    /// Task to fill obj variable asynchronously.
    /// </summary>
    /// <param name="obj">Object to insert data into.</param>
    /// <param name="task">Function that creates and returns the task to run that returns the value to insert into obj object.</param>
    /// <param name="semaphore">Semaphore to limit number of concurrent operations.</param>
    /// <param name="cancellationToken">Optional: Cancellation token for this operation.</param>
    public static async Task ObjectFill<T>(this IList<T?> obj, Func<Task<T?>> task, SemaphoreSlim? semaphore, CancellationToken cancellationToken = default)
    {
        try
        {
            if (semaphore != null)
            {
                await semaphore.WaitAsync(cancellationToken).ConfigureAwait(false);
            }
            if (obj != null)
            {
                T? resultObject = await task().ConfigureAwait(false);
                obj.Add(resultObject);
            }
        }
        catch (Exception ex)
        {
            logger.Error(ex, "{msg}", $"{ex.GetLocationOfException()} Error");
        }
        finally
        {
            semaphore?.Release();
        }
    }

    /// <summary>
    /// Task to fill obj variable asynchronously.
    /// </summary>
    /// <param name="obj">Object to insert data into.</param>
    /// <param name="task">Function that creates and returns the task to run that returns the value to insert into obj object.</param>
    /// <param name="semaphore">Semaphore to limit number of concurrent operations.</param>
    /// <param name="cancellationToken">Optional: Cancellation token for this operation.</param>
    public static async Task ObjectFill<T>(this HashSet<T?> obj, Func<Task<T?>> task, SemaphoreSlim? semaphore, CancellationToken cancellationToken = default)
    {
        try
        {
            if (semaphore != null)
            {
                await semaphore.WaitAsync(cancellationToken).ConfigureAwait(false);
            }
            if (obj != null)
            {
                T? resultObject = await task().ConfigureAwait(false);
                lock (obj)
                {
                    obj.Add(resultObject);
                }
            }
        }
        catch (Exception ex)
        {
            logger.Error(ex, "{msg}", $"{ex.GetLocationOfException()} Error");
        }
        finally
        {
            semaphore?.Release();
        }
    }

    /// <summary>
    /// Task to fill obj variable asynchronously.
    /// </summary>
    /// <param name="obj">Object to insert data into.</param>
    /// <param name="task">Async task that returns the value to insert into obj object.</param>
    public static async Task ObjectFill<T>(this List<T> obj, Task<List<T>?> task)
    {
        try
        {
            List<T>? resultObject = await task;
            if (resultObject != null)
            {
                lock (obj)
                {
                    obj.AddRange(resultObject);
                }
            }
        }
        catch (Exception ex)
        {
            logger.Error(ex, "{msg}", $"{ex.GetLocationOfException()} Error");
        }
    }

    /// <summary>
    /// Task to fill obj variable asynchronously.
    /// </summary>
    /// <param name="obj">Object to insert data into.</param>
    /// <param name="task">Async task that returns the value to insert into obj object.</param>
    public static async Task ObjectFill<T>(this HashSet<T> obj, Task<HashSet<T>?> task)
    {
        try
        {
            HashSet<T>? resultObject = await task;
            if (resultObject != null)
            {
                lock (obj)
                {
                    obj.AddRange(resultObject);
                }
            }
        }
        catch (Exception ex)
        {
            logger.Error(ex, "{msg}", $"{ex.GetLocationOfException()} Error");
        }
    }

    /// <summary>
    /// Task to fill obj variable asynchronously.
    /// </summary>
    /// <param name="obj">Object to insert data into.</param>
    /// <param name="task">Async task that returns the value to insert into obj object.</param>
    public static async Task ObjectFill<T>(this HashSet<T> obj, Task<List<T>?> task)
    {
        try
        {
            List<T>? resultObject = await task;
            if (resultObject != null)
            {
                lock (obj)
                {
                    obj.AddRange(resultObject);
                }
            }
        }
        catch (Exception ex)
        {
            logger.Error(ex, "{msg}", $"{ex.GetLocationOfException()} Error");
        }
    }

    /// <summary>
    /// Task to fill obj variable asynchronously.
    /// </summary>
    /// <param name="obj">Object to insert data into.</param>
    /// <param name="task">Function that creates and returns the task to run that returns the value to insert into obj object.</param>
    /// <param name="semaphore">Semaphore to limit number of concurrent operations.</param>
    /// <param name="cancellationToken">Optional: Cancellation token for this operation.</param>
    public static async Task ObjectFill<T>(this List<T> obj, Func<Task<List<T>>> task, SemaphoreSlim? semaphore, CancellationToken cancellationToken = default)
    {
        try
        {
            if (semaphore != null)
            {
                await semaphore.WaitAsync(cancellationToken).ConfigureAwait(false);
            }
            List<T>? resultObject = await task().ConfigureAwait(false);
            if (resultObject != null)
            {
                lock (obj)
                {
                    obj.AddRange(resultObject);
                }
            }
        }
        catch (Exception ex)
        {
            logger.Error(ex, "{msg}", $"{ex.GetLocationOfException()} Error");
        }
        finally
        {
            semaphore?.Release();
        }
    }

    /// <summary>
    /// Task to fill obj variable asynchronously.
    /// </summary>
    /// <param name="obj">Object to insert data into.</param>
    /// <param name="task">Function that creates and returns the task to run that returns the value to insert into obj object.</param>
    /// <param name="semaphore">Semaphore to limit number of concurrent operations.</param>
    /// <param name="cancellationToken">Optional: Cancellation token for this operation.</param>
    public static async Task ObjectFill<T>(this HashSet<T> obj, Func<Task<HashSet<T>>> task, SemaphoreSlim semaphore, CancellationToken cancellationToken = default)
    {
        try
        {
            if (semaphore != null)
            {
                await semaphore.WaitAsync(cancellationToken).ConfigureAwait(false);
            }
            HashSet<T>? resultObject = await task().ConfigureAwait(false);
            if (resultObject != null)
            {
                lock (obj)
                {
                    obj.AddRange(resultObject, cancellationToken: cancellationToken);
                }
            }
        }
        catch (Exception ex)
        {
            logger.Error(ex, "{msg}", $"{ex.GetLocationOfException()} Error");
        }
        finally
        {
            semaphore?.Release();
        }
    }

    /// <summary>
    /// Task to fill obj variable asynchronously.
    /// </summary>
    /// <param name="obj">Object to insert data into.</param>
    /// <param name="task">Function that creates and returns the task to run that returns the value to insert into obj object.</param>
    /// <param name="semaphore">Semaphore to limit number of concurrent operations.</param>
    /// <param name="cancellationToken">Optional: Cancellation token for this operation.</param>
    public static async Task ObjectFill<T>(this HashSet<T> obj, Func<Task<List<T>>> task, SemaphoreSlim semaphore, CancellationToken cancellationToken = default)
    {
        try
        {
            if (semaphore != null)
            {
                await semaphore.WaitAsync(cancellationToken).ConfigureAwait(false);
            }
            List<T>? resultObject = await task().ConfigureAwait(false);
            if (resultObject != null)
            {
                lock (obj)
                {
                    obj.AddRange(resultObject, cancellationToken: cancellationToken);
                }
            }
        }
        catch (Exception ex)
        {
            logger.Error(ex, "{msg}", $"{ex.GetLocationOfException()} Error");
        }
        finally
        {
            semaphore?.Release();
        }
    }

    /// <summary>
    /// Task to fill list obj variable asynchronously.
    /// </summary>
    /// <param name="obj">List object to insert data into.</param>
    /// <param name="task">Async task that returns the list of values to insert into obj object.</param>
    public static async Task ObjectFill<T>(this List<T> obj, Task<IEnumerable<T>> task)
    {
        try
        {
            IEnumerable<T>? resultObject = await task;
            if (resultObject != null)
            {
                lock (obj)
                {
                    obj.AddRange(resultObject);
                }
            }
        }
        catch (Exception ex)
        {
            logger.Error(ex, "{msg}", $"{ex.GetLocationOfException()} Error");
        }
    }

    /// <summary>
    /// Task to fill list obj variable asynchronously.
    /// </summary>
    /// <param name="obj">List object to insert data into.</param>
    /// <param name="task">Async task that returns the list of values to insert into obj object.</param>
    public static async Task ObjectFill<T>(this HashSet<T> obj, Task<IEnumerable<T>> task)
    {
        try
        {
            IEnumerable<T>? resultObject = await task;
            if (resultObject != null)
            {
                lock (obj)
                {
                    obj.AddRange(resultObject);
                }
            }
        }
        catch (Exception ex)
        {
            logger.Error(ex, "{msg}", $"{ex.GetLocationOfException()} Error");
        }
    }

    /// <summary>
    /// Task to fill list obj variable asynchronously.
    /// </summary>
    /// <param name="obj">List object to insert data into.</param>
    /// <param name="task">Function that creates and returns the task to run that returns the list of values to insert into obj object.</param>
    /// <param name="semaphore">Semaphore to limit number of concurrent operations.</param>
    /// <param name="cancellationToken">Optional: Cancellation token for this operation.</param>
    public static async Task ObjectFill<T>(this List<T> obj, Func<Task<IEnumerable<T>>> task, SemaphoreSlim semaphore, CancellationToken cancellationToken = default)
    {
        try
        {
            if (semaphore != null)
            {
                await semaphore.WaitAsync(cancellationToken).ConfigureAwait(false);
            }
            IEnumerable<T>? resultObject = await task().ConfigureAwait(false);
            if (resultObject != null)
            {
                lock (obj)
                {
                    obj.AddRange(resultObject);
                }
            }
        }
        catch (Exception ex)
        {
            logger.Error(ex, "{msg}", $"{ex.GetLocationOfException()} Error");
        }
        finally
        {
            semaphore?.Release();
        }
    }

    /// <summary>
    /// Task to fill list obj variable asynchronously.
    /// </summary>
    /// <param name="obj">List object to insert data into.</param>
    /// <param name="task">Function that creates and returns the task to run that returns the list of values to insert into obj object.</param>
    /// <param name="semaphore">Semaphore to limit number of concurrent operations.</param>
    /// <param name="cancellationToken">Optional: Cancellation token for this operation.</param>
    public static async Task ObjectFill<T>(this HashSet<T> obj, Func<Task<IEnumerable<T>>> task, SemaphoreSlim semaphore, CancellationToken cancellationToken = default)
    {
        try
        {
            if (semaphore != null)
            {
                await semaphore.WaitAsync(cancellationToken).ConfigureAwait(false);
            }
            IEnumerable<T>? resultObject = await task().ConfigureAwait(false);
            if (resultObject != null)
            {
                lock (obj)
                {
                    obj.AddRange(resultObject, cancellationToken: cancellationToken);
                }
            }
        }
        catch (Exception ex)
        {
            logger.Error(ex, "{msg}", $"{ex.GetLocationOfException()} Error");
        }
        finally
        {
            semaphore?.Release();
        }
    }

    /// <summary>
    /// Task to fill list obj variable asynchronously.
    /// </summary>
    /// <param name="obj">List object to insert data into.</param>
    /// <param name="task">Async task that returns the list of values to insert into obj object.</param>
    public static async Task ObjectFill<T>(this ConcurrentBag<T>? obj, Task<IEnumerable<T>?> task)
    {
        try
        {
            IEnumerable<T>? resultObject = await task;
            if (resultObject != null)
            {
                if (obj != null)
                {
                    obj.AddRangeParallel(resultObject);
                }
                else
                {
                    obj = new(resultObject);
                }
            }
        }
        catch (Exception ex)
        {
            logger.Error(ex, "{msg}", $"{ex.GetLocationOfException()} Error");
        }
    }

    /// <summary>
    /// Task to fill list obj variable asynchronously.
    /// </summary>
    /// <param name="obj">List object to insert data into.</param>
    /// <param name="task">Function that creates and returns the task to run that returns the list of values to insert into obj object.</param>
    /// <param name="semaphore">Semaphore to limit number of concurrent operations.</param>
    /// <param name="cancellationToken">Optional: Cancellation token for this operation.</param>
    public static async Task ObjectFill<T>(this ConcurrentBag<T>? obj, Func<Task<IEnumerable<T>>> task, SemaphoreSlim semaphore, CancellationToken cancellationToken = default)
    {
        try
        {
            if (semaphore != null)
            {
                await semaphore.WaitAsync(cancellationToken).ConfigureAwait(false);
            }
            IEnumerable<T>? resultObject = await task().ConfigureAwait(false);
            if (resultObject != null)
            {
                if (obj != null)
                {
                    obj.AddRangeParallel(resultObject, cancellationToken: cancellationToken);
                }
                else
                {
                    obj = new(resultObject);
                }
            }
        }
        catch (Exception ex)
        {
            logger.Error(ex, "{msg}", $"{ex.GetLocationOfException()} Error");
        }
        finally
        {
            semaphore?.Release();
        }
    }

    /// <summary>
    /// Task to fill list obj variable asynchronously.
    /// </summary>
    /// <param name="obj">List object to insert data into.</param>
    /// <param name="task">Async task that returns the list of values to insert into obj object.</param>
    public static async Task ObjectFill<T>(this ConcurrentBag<T>? obj, Task<ConcurrentBag<T>?> task)
    {
        try
        {
            ConcurrentBag<T>? resultObject = await task;
            if (resultObject != null)
            {
                if (obj != null)
                {
                    obj.AddRangeParallel(resultObject);
                }
                else
                {
                    obj = new(resultObject);
                }
            }
        }
        catch (Exception ex)
        {
            logger.Error(ex, "{msg}", $"{ex.GetLocationOfException()} Error");
        }
    }

    /// <summary>
    /// Task to fill list obj variable asynchronously.
    /// </summary>
    /// <param name="obj">List object to insert data into.</param>
    /// <param name="task">Async task that returns the list of values to insert into obj object.</param>
    public static async Task ObjectFill<T>(this HashSet<T> obj, Task<ConcurrentBag<T>?> task)
    {
        try
        {
            ConcurrentBag<T>? resultObject = await task;
            if (resultObject != null)
            {
                lock (obj)
                {
                    obj.AddRange(resultObject);
                }
            }
        }
        catch (Exception ex)
        {
            logger.Error(ex, "{msg}", $"{ex.GetLocationOfException()} Error");
        }
    }

    /// <summary>
    /// Task to fill list obj variable asynchronously.
    /// </summary>
    /// <param name="obj">List object to insert data into.</param>
    /// <param name="task">Function that creates and returns the task to run that returns the list of values to insert into obj object.</param>
    /// <param name="semaphore">Semaphore to limit number of concurrent operations.</param>
    /// <param name="cancellationToken">Optional: Cancellation token for this operation.</param>
    public static async Task ObjectFill<T>(this ConcurrentBag<T>? obj, Func<Task<ConcurrentBag<T>>> task, SemaphoreSlim semaphore, CancellationToken cancellationToken = default)
    {
        try
        {
            if (semaphore != null)
            {
                await semaphore.WaitAsync(cancellationToken).ConfigureAwait(false);
            }
            ConcurrentBag<T>? resultObject = await task().ConfigureAwait(false);
            if (resultObject != null)
            {
                if (obj != null)
                {
                    obj.AddRangeParallel(resultObject, cancellationToken: cancellationToken);
                }
                else
                {
                    obj = new(resultObject);
                }
            }
        }
        catch (Exception ex)
        {
            logger.Error(ex, "{msg}", $"{ex.GetLocationOfException()} Error");
        }
        finally
        {
            semaphore?.Release();
        }
    }

    /// <summary>
    /// Task to fill list obj variable asynchronously.
    /// </summary>
    /// <param name="obj">List object to insert data into.</param>
    /// <param name="task">Async task that returns the list of values to insert into obj object.</param>
    public static async Task ObjectFill<T>(this ConcurrentBag<T>? obj, Task<List<T>?> task)
    {
        try
        {
            List<T>? resultObject = await task;
            if (resultObject != null)
            {
                if (obj != null)
                {
                    obj.AddRangeParallel(resultObject);
                }
                else
                {
                    obj = new(resultObject);
                }
            }
        }
        catch (Exception ex)
        {
            logger.Error(ex, "{msg}", $"{ex.GetLocationOfException()} Error");
        }
    }

    /// <summary>
    /// Task to fill list obj variable asynchronously.
    /// </summary>
    /// <param name="obj">List object to insert data into.</param>
    /// <param name="task">Function that creates and returns the task to run that returns the list of values to insert into obj object.</param>
    /// <param name="semaphore">Semaphore to limit number of concurrent operations.</param>
    /// <param name="cancellationToken">Optional: Cancellation token for this operation.</param>
    public static async Task ObjectFill<T>(this ConcurrentBag<T>? obj, Func<Task<List<T>>> task, SemaphoreSlim semaphore, CancellationToken cancellationToken = default)
    {
        try
        {
            if (semaphore != null)
            {
                await semaphore.WaitAsync(cancellationToken).ConfigureAwait(false);
            }
            List<T>? resultObject = await task().ConfigureAwait(false);
            if (resultObject != null)
            {
                if (obj != null)
                {
                    obj.AddRangeParallel(resultObject, cancellationToken: cancellationToken);
                }
                else
                {
                    obj = new(resultObject);
                }
            }
        }
        catch (Exception ex)
        {
            logger.Error(ex, "{msg}", $"{ex.GetLocationOfException()} Error");
        }
        finally
        {
            semaphore?.Release();
        }
    }

    /// <summary>
    /// Task to fill a <see cref="DataTable"/> asynchronously.
    /// </summary>
    /// <param name="dt">DataTable to insert data into.</param>
    /// <param name="task">Async task that returns a <see cref="DataTable"/> object to insert into <paramref name="dt"/>.</param>
    public static async Task ObjectFill(this DataTable dt, Task<DataTable> task)
    {
        try
        {
            using DataTable resultTable = await task;
            if (resultTable != null)
            {
                await using DataTableReader reader = resultTable.CreateDataReader();
                lock (dt)
                {
                    dt.Load(reader);
                }
            }
        }
        catch (Exception ex)
        {
            logger.Error(ex, "{msg}", $"{ex.GetLocationOfException()} Error");
        }
    }

    /// <summary>
    /// Task to fill a <see cref="DataTable"/> asynchronously.
    /// </summary>
    /// <param name="dt">DataTable to insert data into.</param>
    /// <param name="task"><see cref="Func{TResult}"/> that creates and returns the task to run that returns a DataTable object to insert into <paramref name="dt"/>.</param>
    /// <param name="semaphore">Semaphore to limit number of concurrent operations.</param>
    /// <param name="cancellationToken">Optional: Cancellation token for this operation.</param>
    public static async Task ObjectFill(this DataTable dt, Func<Task<DataTable>> task, SemaphoreSlim semaphore, CancellationToken cancellationToken = default)
    {
        try
        {
            if (semaphore != null)
            {
                await semaphore.WaitAsync(cancellationToken).ConfigureAwait(false);
            }
            using DataTable resultTable = await task().ConfigureAwait(false);
            if (resultTable != null)
            {
                await using DataTableReader reader = resultTable.CreateDataReader();
                lock (dt)
                {
                    dt.Load(reader);
                }
            }
        }
        catch (Exception ex)
        {
            logger.Error(ex, "{msg}", $"{ex.GetLocationOfException()} Error");
        }
        finally
        {
            semaphore?.Release();
        }
    }

    /// <summary>
    /// Task to fill <paramref name="ms"/> variable asynchronously.
    /// </summary>
    /// <param name="ms">MemoryStream to insert data into.</param>
    /// <param name="task">Async task that returns a <see cref="MemoryStream"/> object to insert into <paramref name="ms"/>.</param>
    public static async Task ObjectFill(this MemoryStream ms, Task<MemoryStream> task)
    {
        try
        {
            await using MemoryStream resultObject = await task;
            lock (ms)
            {
                resultObject?.WriteTo(ms);
            }
        }
        catch (Exception ex)
        {
            logger.Error(ex, "{msg}", $"{ex.GetLocationOfException()} Error");
        }
    }

    /// <summary>
    /// Task to fill <paramref name="ms"/> variable asynchronously.
    /// </summary>
    /// <param name="ms">MemoryStream to insert data into.</param>
    /// <param name="task"><see cref="Func{TResult}"/> that creates and returns the task to run and returns a <see cref="MemoryStream"/> object to insert into <paramref name="ms"/>.</param>
    /// <param name="semaphore">Semaphore to limit number of concurrent operations.</param>
    /// <param name="cancellationToken">Optional: Cancellation token for this operation.</param>
    public static async Task ObjectFill(this MemoryStream ms, Func<Task<MemoryStream>> task, SemaphoreSlim semaphore, CancellationToken cancellationToken = default)
    {
        try
        {
            if (semaphore != null)
            {
                await semaphore.WaitAsync(cancellationToken).ConfigureAwait(false);
            }
            await using MemoryStream resultObject = await task().ConfigureAwait(false);
            lock (ms)
            {
                resultObject?.WriteTo(ms);
            }
        }
        catch (Exception ex)
        {
            logger.Error(ex, "{msg}", $"{ex.GetLocationOfException()} Error");
        }
        finally
        {
            semaphore?.Release();
        }
    }

    /// <summary>
    /// Task to update an object <see langword="property"/> asynchronously.
    /// </summary>
    /// <param name="obj">Object to update.</param>
    /// <param name="propertyName">Name of property to update within <paramref name="obj"/>.</param>
    /// <param name="task">Async task to run that returns the value to assign to the property indicated.</param>
    public static async Task ObjectUpdate<T, UT>(this T? obj, string propertyName, Task<UT> task)
    {
        try
        {
            PropertyInfo[] props = GetOrAddPropertiesFromReflectionCache(typeof(T));
            if (props.Length > 0)
            {
                PropertyInfo? prop = Array.Find(props, x => x.Name.StrEq(propertyName));
                if (prop != null)
                {
                    UT value = await task;
                    prop.SetValue(obj, value);
                }
                else
                {
                    throw new("Invalid property name for object update");
                }
            }
            else
            {
                throw new("Unable to get properties of object to update");
            }
        }
        catch (Exception ex)
        {
            logger.Error(ex, "{msg}", $"{ex.GetLocationOfException()} Error");
        }
    }

    /// <summary>
    /// Task to update obj <see langword="property"/> asynchronously.
    /// </summary>
    /// <param name="obj">Object to update.</param>
    /// <param name="propertyName">Name of property to update within obj object.</param>
    /// <param name="task"><see cref="Func{TResult}"/> that creates and returns the task to run.</param>
    /// <param name="semaphore">Semaphore to limit number of concurrent operations.</param>
    /// <param name="cancellationToken">Optional: Cancellation token for this operation.</param>
    public static async Task ObjectUpdate<T, UT>(this T? obj, string propertyName, Func<Task<UT>> task, SemaphoreSlim semaphore, CancellationToken cancellationToken = default)
    {
        try
        {
            if (semaphore != null)
            {
                await semaphore.WaitAsync(cancellationToken).ConfigureAwait(false);
            }

            PropertyInfo[] props = GetOrAddPropertiesFromReflectionCache(typeof(T));
            if (props.Length > 0)
            {
                PropertyInfo? prop = Array.Find(props, x => x.Name.StrEq(propertyName));
                if (prop != null)
                {
                    // Only start the task after acquiring the semaphore
                    UT value = await task().ConfigureAwait(false);
                    prop.SetValue(obj, value);
                }
                else
                {
                    throw new("Invalid property name for object update");
                }
            }
            else
            {
                throw new("Unable to get properties of object to update");
            }
        }
        catch (Exception ex)
        {
            logger.Error(ex, "{msg}", $"{ex.GetLocationOfException()} Error");
        }
        finally
        {
            semaphore?.Release();
        }
    }

    /// <summary>
    /// Run a group of tasks in parallel, with an optional semaphore to limit concurrency.
    /// </summary>
    /// <param name="tasks">Tasks to run</param>
    /// <param name="semaphore">Optional: Semaphore to limit concurrency.</param>
    /// <param name="cancellationTokenSource">Optional: Token source to cancel task with.</param>
    /// <param name="breakOnError">Optional: Triggers task cancellation if any task fails.</param>
    /// <returns>ConcurrentBag filled with task results.</returns>
    public static async Task<ConcurrentBag<T>> RunAll<T>(this IEnumerable<Func<Task<T>>> tasks, SemaphoreSlim? semaphore = null, CancellationTokenSource? cancellationTokenSource = null, bool breakOnError = false)
    {
        cancellationTokenSource ??= new();
        ConcurrentBag<T> results = [];
        CancellationToken token = cancellationTokenSource.Token;
        await Parallel.ForEachAsync(tasks, async (task, _) =>
        {
            try
            {
                if (token.IsCancellationRequested)
                {
                    return; // Exit if cancellation is requested
                }

                if (semaphore != null)
                {
                    await semaphore.WaitAsync(token).ConfigureAwait(false);
                }

                results.Add(await task().ConfigureAwait(false));
            }
            catch (Exception ex)
            {
                if (breakOnError)
                {
                    await cancellationTokenSource.CancelAsync().ConfigureAwait(false);
                }
                logger.Error(ex, "{msg}", $"{ex.GetLocationOfException()} Error");
            }
            finally
            {
                semaphore?.Release();
            }
        }).ConfigureAwait(false);
        return results;
    }

    /// <summary>
    /// Run a group of tasks in parallel, with an optional semaphore to limit concurrency.
    /// </summary>
    /// <param name="tasks">Tasks to run.</param>
    /// <param name="semaphore">Optional: Semaphore to limit concurrency.</param>
    /// <param name="cancellationTokenSource">Optional: Token source to cancel task with.</param>
    /// <param name="breakOnError">Optional: Triggers task cancellation if any task fails.</param>
    public static async Task RunAll(this IEnumerable<Func<Task>> tasks, SemaphoreSlim? semaphore = null, CancellationTokenSource? cancellationTokenSource = null, bool breakOnError = false)
    {
        cancellationTokenSource ??= new();
        CancellationToken token = cancellationTokenSource.Token;
        await Parallel.ForEachAsync(tasks, async (task, _) =>
        {
            try
            {
                if (token.IsCancellationRequested)
                {
                    return; // Exit if cancellation is requested
                }

                if (semaphore != null)
                {
                    await semaphore.WaitAsync(token).ConfigureAwait(false);
                }

                await task().ConfigureAwait(false);
            }
            catch (Exception ex)
            {
                if (breakOnError)
                {
                    await cancellationTokenSource.CancelAsync().ConfigureAwait(false);
                }
                logger.Error(ex, "{msg}", $"{ex.GetLocationOfException()} Error");
            }
            finally
            {
                semaphore?.Release();
            }
        }).ConfigureAwait(false);
    }

    /// <summary>
    /// <para>Run a task with a semaphore to limit the number of concurrent operations.</para>
    /// <remarks>Useful when running tasks with Parallel.ForEachAsync where you want operations to run in parallel but sequentially within the same loop</remarks>
    /// </summary>
    /// <param name="task">Task to run with semaphore.</param>
    /// <param name="semaphore">Semaphore to limit concurrent processes.</param>
    /// <param name="cancellationTokenSource">Optional: Cancellation token source for concurrent operations.</param>
    /// <param name="breakOnError">Optional: If <see langword="true"/>, will cancel operations using the same CancellationTokenSource.</param>
    public static async Task RunAsyncWithSemaphore(this Task task, SemaphoreSlim semaphore, CancellationTokenSource? cancellationTokenSource = null, bool breakOnError = false, string? errorText = null)
    {
        cancellationTokenSource ??= new();
        CancellationToken token = cancellationTokenSource.Token;
        try
        {
            await semaphore.WaitAsync(token).ConfigureAwait(false);
            await task;
        }
        catch (Exception ex)
        {
            if (breakOnError)
            {
                await cancellationTokenSource.CancelAsync().ConfigureAwait(false);
            }
            logger.Error(ex, "{msg}", $"{ex.GetLocationOfException()} Error{(errorText.IsNullOrWhiteSpace() ? string.Empty : $"\n{errorText}")}");
        }
        finally
        {
            semaphore.Release();
        }
    }
}

public class AsyncIntString
{
    public int AsyncInt { get; set; }

    public decimal AsyncDecimal { get; set; }

    public float AsyncFloat { get; set; }

    public string AsyncString { get; set; } = string.Empty;
}

/// <summary>
/// Used to run a group of tasks that return results in parallel, with an optional semaphore to limit concurrency.
/// </summary>
/// <typeparam name="T">Type of the result of the tasks.</typeparam>
/// <param name="tasks">Tasks to be run in parallel.</param>
/// <param name="semaphore">Optional: Semaphore used to limit concurrency.</param>
public sealed class ResultTaskGroup<T>(List<Task<T>>? tasks = null, SemaphoreSlim? semaphore = null)
{
    public List<Task<T>> Tasks { get; set; } = tasks ?? [];

    public SemaphoreSlim? Semaphore { get; set; } = semaphore;

    public async Task<T[]> RunTasks(CancellationToken? cancellationToken = null)
    {
        if (Tasks.Count == 0)
        {
            return [];
        }

        if (Semaphore == null)
        {
            cancellationToken?.ThrowIfCancellationRequested();
            foreach (Task task in Tasks.Where(x => x.Status == TaskStatus.Created))
            {
                cancellationToken?.ThrowIfCancellationRequested();
                task.Start();
            }

            return await Task.WhenAll(Tasks).ConfigureAwait(false);
        }

        T[] results = new T[Tasks.Count];
        await Parallel.ForAsync(0, Tasks.Count, cancellationToken ?? new(), async (i, cancellationToken) =>
        {
            try
            {
                await Semaphore.WaitAsync(cancellationToken).ConfigureAwait(false);
                Task<T> task = Tasks[i];
                if (task.Status == TaskStatus.Created)
                {
                    task.Start();
                }
                await Task.WhenAll(task).ConfigureAwait(false);
                results[i] = task.Result;
            }
            finally
            {
                Semaphore.Release();
            }
        }).ConfigureAwait(false);

        return results;
    }
}

/// <summary>
/// Used to run a group of tasks in parallel, with an optional semaphore to limit concurrency.
/// </summary>
/// <param name="tasks">Tasks to be run in parallel.</param>
/// <param name="semaphore">Optional: Semaphore used to limit concurrency.</param>
public sealed class TaskGroup(List<Task>? tasks = null, SemaphoreSlim? semaphore = null)
{
    public List<Task> Tasks { get; set; } = tasks ?? [];

    public SemaphoreSlim? Semaphore { get; set; } = semaphore;

    public async Task RunTasks(CancellationToken? cancellationToken = null)
    {
        if (Tasks.Count == 0)
        {
            return;
        }

        if (Semaphore == null)
        {
            cancellationToken?.ThrowIfCancellationRequested();
            foreach (Task task in Tasks.Where(x => x.Status == TaskStatus.Created))
            {
                cancellationToken?.ThrowIfCancellationRequested();
                task.Start();
            }
            await Task.WhenAll(Tasks).ConfigureAwait(false);
            Tasks.Clear();
            return;
        }

        await Parallel.ForEachAsync(Tasks, cancellationToken ?? new(), async (task, cancellationToken) =>
        {
            try
            {
                await Semaphore.WaitAsync(cancellationToken).ConfigureAwait(false);
                if (task.Status == TaskStatus.Created)
                {
                    task.Start();
                }
                await Task.WhenAll(task).ConfigureAwait(false);
            }
            finally
            {
                Semaphore.Release();
            }
        }).ConfigureAwait(false);
        Tasks.Clear();
    }
}
>>>>>>> 270705e4f794428a4927e32ef23496c0001e47e7<|MERGE_RESOLUTION|>--- conflicted
+++ resolved
@@ -1,1148 +1,4 @@
-<<<<<<< HEAD
-﻿using System.Collections.Concurrent;
-using System.Data;
-using System.Reflection;
-
-namespace CommonNetFuncs.Core;
-
-public static class Async
-{
-    private static readonly NLog.Logger logger = NLog.LogManager.GetCurrentClassLogger();
-
-    /// <summary>
-    /// Task to fill obj variable asynchronously
-    /// </summary>
-    /// <param name="obj">Object to insert data into</param>
-    /// <param name="task">Async task that returns the value to insert into obj object</param>
-    public static async Task ObjectFill<T>(this T obj, Task<T> task)
-    {
-        try
-        {
-            if (obj != null)
-            {
-                T? resultObject = await task;
-                if (!typeof(T).IsSimpleType())
-                {
-                    lock (obj)
-                    {
-                        resultObject?.CopyPropertiesTo(obj);
-                    }
-                }
-                else
-                {
-                    obj = resultObject;
-                }
-            }
-        }
-        catch (Exception ex)
-        {
-            logger.Error(ex, "{msg}", $"{ex.GetLocationOfException()} Error");
-        }
-    }
-
-    /// <summary>
-    /// Task to fill obj variable asynchronously
-    /// </summary>
-    /// <param name="obj">Object to insert data into</param>
-    /// <param name="task">Async task that returns the value to insert into obj object</param>
-    public static async Task ObjectFill<T>(this IList<T?> obj, Task<T?> task)
-    {
-        try
-        {
-            T? resultObject = await task;
-            lock (obj)
-            {
-                obj.Add(resultObject);
-            }
-        }
-        catch (Exception ex)
-        {
-            logger.Error(ex, "{msg}", $"{ex.GetLocationOfException()} Error");
-        }
-    }
-
-    /// <summary>
-    /// Task to fill obj variable asynchronously
-    /// </summary>
-    /// <param name="obj">Object to insert data into</param>
-    /// <param name="task">Async task that returns the value to insert into obj object</param>
-    public static async Task ObjectFill<T>(this ConcurrentBag<T?> obj, Task<T?> task)
-    {
-        try
-        {
-            T? resultObject = await task;
-            lock (obj)
-            {
-                obj.Add(resultObject);
-            }
-        }
-        catch (Exception ex)
-        {
-            logger.Error(ex, "{msg}", $"{ex.GetLocationOfException()} Error");
-        }
-    }
-
-    /// <summary>
-    /// Task to fill obj variable asynchronously
-    /// </summary>
-    /// <param name="obj">Object to insert data into</param>
-    /// <param name="task">Async task that returns the value to insert into obj object</param>
-    public static async Task ObjectFill<T>(this HashSet<T?> obj, Task<T?> task)
-    {
-        try
-        {
-            T? resultObject = await task;
-            lock (obj)
-            {
-                obj.Add(resultObject);
-            }
-        }
-        catch (Exception ex)
-        {
-            logger.Error(ex, "{msg}", $"{ex.GetLocationOfException()} Error");
-        }
-    }
-
-    /// <summary>
-    /// Task to fill obj variable asynchronously
-    /// </summary>
-    /// <param name="obj">Object to insert data into</param>
-    /// <param name="task">Function that creates and returns the task to run that returns the value to insert into obj object</param>
-    /// <param name="semaphore">Semaphore to limit number of concurrent operations</param>
-    public static async Task ObjectFill<T>(this T obj, Func<Task<T>> task, SemaphoreSlim? semaphore)
-    {
-        try
-        {
-            if (semaphore != null)
-            {
-                await semaphore.WaitAsync().ConfigureAwait(false);
-            }
-            if (obj != null)
-            {
-                T? resultObject = await task().ConfigureAwait(false);
-                if (!typeof(T).IsSimpleType())
-                {
-                    lock (obj)
-                    {
-                        resultObject?.CopyPropertiesTo(obj);
-                    }
-                }
-                else
-                {
-                    obj = resultObject;
-                }
-            }
-        }
-        catch (Exception ex)
-        {
-            logger.Error(ex, "{msg}", $"{ex.GetLocationOfException()} Error");
-        }
-        finally
-        {
-            semaphore?.Release();
-        }
-    }
-
-    /// <summary>
-    /// Task to fill obj variable asynchronously
-    /// </summary>
-    /// <param name="obj">Object to insert data into</param>
-    /// <param name="task">Function that creates and returns the task to run that returns the value to insert into obj object</param>
-    /// <param name="semaphore">Semaphore to limit number of concurrent operations</param>
-    public static async Task ObjectFill<T>(this ConcurrentBag<T?> obj, Func<Task<T?>> task, SemaphoreSlim? semaphore, CancellationToken cancellationToken = default)
-    {
-        try
-        {
-            if (semaphore != null)
-            {
-                await semaphore.WaitAsync(cancellationToken).ConfigureAwait(false);
-            }
-            if (obj != null)
-            {
-                T? resultObject = await task().ConfigureAwait(false);
-                obj.Add(resultObject);
-            }
-        }
-        catch (Exception ex)
-        {
-            logger.Error(ex, "{msg}", $"{ex.GetLocationOfException()} Error");
-        }
-        finally
-        {
-            semaphore?.Release();
-        }
-    }
-
-    /// <summary>
-    /// Task to fill obj variable asynchronously
-    /// </summary>
-    /// <param name="obj">Object to insert data into</param>
-    /// <param name="task">Function that creates and returns the task to run that returns the value to insert into obj object</param>
-    /// <param name="semaphore">Semaphore to limit number of concurrent operations</param>
-    public static async Task ObjectFill<T>(this IList<T?> obj, Func<Task<T?>> task, SemaphoreSlim? semaphore, CancellationToken cancellationToken = default)
-    {
-        try
-        {
-            if (semaphore != null)
-            {
-                await semaphore.WaitAsync(cancellationToken).ConfigureAwait(false);
-            }
-            if (obj != null)
-            {
-                T? resultObject = await task().ConfigureAwait(false);
-                obj.Add(resultObject);
-            }
-        }
-        catch (Exception ex)
-        {
-            logger.Error(ex, "{msg}", $"{ex.GetLocationOfException()} Error");
-        }
-        finally
-        {
-            semaphore?.Release();
-        }
-    }
-
-    /// <summary>
-    /// Task to fill obj variable asynchronously
-    /// </summary>
-    /// <param name="obj">Object to insert data into</param>
-    /// <param name="task">Function that creates and returns the task to run that returns the value to insert into obj object</param>
-    /// <param name="semaphore">Semaphore to limit number of concurrent operations</param>
-    public static async Task ObjectFill<T>(this HashSet<T?> obj, Func<Task<T?>> task, SemaphoreSlim? semaphore, CancellationToken cancellationToken = default)
-    {
-        try
-        {
-            if (semaphore != null)
-            {
-                await semaphore.WaitAsync(cancellationToken).ConfigureAwait(false);
-            }
-            if (obj != null)
-            {
-                T? resultObject = await task().ConfigureAwait(false);
-                lock (obj)
-                {
-                    obj.Add(resultObject);
-                }
-            }
-        }
-        catch (Exception ex)
-        {
-            logger.Error(ex, "{msg}", $"{ex.GetLocationOfException()} Error");
-        }
-        finally
-        {
-            semaphore?.Release();
-        }
-    }
-
-    /// <summary>
-    /// Task to fill obj variable asynchronously
-    /// </summary>
-    /// <param name="obj">Object to insert data into</param>
-    /// <param name="task">Async task that returns the value to insert into obj object</param>
-    public static async Task ObjectFill<T>(this List<T> obj, Task<List<T>?> task)
-    {
-        try
-        {
-            List<T>? resultObject = await task;
-            if (resultObject != null)
-            {
-                lock (obj)
-                {
-                    obj.AddRange(resultObject);
-                }
-            }
-        }
-        catch (Exception ex)
-        {
-            logger.Error(ex, "{msg}", $"{ex.GetLocationOfException()} Error");
-        }
-    }
-
-    /// <summary>
-    /// Task to fill obj variable asynchronously
-    /// </summary>
-    /// <param name="obj">Object to insert data into</param>
-    /// <param name="task">Async task that returns the value to insert into obj object</param>
-    public static async Task ObjectFill<T>(this HashSet<T> obj, Task<HashSet<T>?> task)
-    {
-        try
-        {
-            HashSet<T>? resultObject = await task;
-            if (resultObject != null)
-            {
-                lock (obj)
-                {
-                    obj.AddRange(resultObject);
-                }
-            }
-        }
-        catch (Exception ex)
-        {
-            logger.Error(ex, "{msg}", $"{ex.GetLocationOfException()} Error");
-        }
-    }
-
-    /// <summary>
-    /// Task to fill obj variable asynchronously
-    /// </summary>
-    /// <param name="obj">Object to insert data into</param>
-    /// <param name="task">Async task that returns the value to insert into obj object</param>
-    public static async Task ObjectFill<T>(this HashSet<T> obj, Task<List<T>?> task)
-    {
-        try
-        {
-            List<T>? resultObject = await task;
-            if (resultObject != null)
-            {
-                lock (obj)
-                {
-                    obj.AddRange(resultObject);
-                }
-            }
-        }
-        catch (Exception ex)
-        {
-            logger.Error(ex, "{msg}", $"{ex.GetLocationOfException()} Error");
-        }
-    }
-
-    /// <summary>
-    /// Task to fill obj variable asynchronously
-    /// </summary>
-    /// <param name="obj">Object to insert data into</param>
-    /// <param name="task">Function that creates and returns the task to run that returns the value to insert into obj object</param>
-    /// <param name="semaphore">Semaphore to limit number of concurrent operations</param>
-    public static async Task ObjectFill<T>(this List<T> obj, Func<Task<List<T>>> task, SemaphoreSlim? semaphore, CancellationToken cancellationToken = default)
-    {
-        try
-        {
-            if (semaphore != null)
-            {
-                await semaphore.WaitAsync(cancellationToken).ConfigureAwait(false);
-            }
-            List<T>? resultObject = await task().ConfigureAwait(false);
-            if (resultObject != null)
-            {
-                lock (obj)
-                {
-                    obj.AddRange(resultObject);
-                }
-            }
-        }
-        catch (Exception ex)
-        {
-            logger.Error(ex, "{msg}", $"{ex.GetLocationOfException()} Error");
-        }
-        finally
-        {
-            semaphore?.Release();
-        }
-    }
-
-    /// <summary>
-    /// Task to fill obj variable asynchronously
-    /// </summary>
-    /// <param name="obj">Object to insert data into</param>
-    /// <param name="task">Function that creates and returns the task to run that returns the value to insert into obj object</param>
-    /// <param name="semaphore">Semaphore to limit number of concurrent operations</param>
-    public static async Task ObjectFill<T>(this HashSet<T> obj, Func<Task<HashSet<T>>> task, SemaphoreSlim semaphore, CancellationToken cancellationToken = default)
-    {
-        try
-        {
-            if (semaphore != null)
-            {
-                await semaphore.WaitAsync(cancellationToken).ConfigureAwait(false);
-            }
-            HashSet<T>? resultObject = await task().ConfigureAwait(false);
-            if (resultObject != null)
-            {
-                lock (obj)
-                {
-                    obj.AddRange(resultObject, cancellationToken: cancellationToken);
-                }
-            }
-        }
-        catch (Exception ex)
-        {
-            logger.Error(ex, "{msg}", $"{ex.GetLocationOfException()} Error");
-        }
-        finally
-        {
-            semaphore?.Release();
-        }
-    }
-
-    /// <summary>
-    /// Task to fill obj variable asynchronously
-    /// </summary>
-    /// <param name="obj">Object to insert data into</param>
-    /// <param name="task">Function that creates and returns the task to run that returns the value to insert into obj object</param>
-    /// <param name="semaphore">Semaphore to limit number of concurrent operations</param>
-    public static async Task ObjectFill<T>(this HashSet<T> obj, Func<Task<List<T>>> task, SemaphoreSlim semaphore, CancellationToken cancellationToken = default)
-    {
-        try
-        {
-            if (semaphore != null)
-            {
-                await semaphore.WaitAsync(cancellationToken).ConfigureAwait(false);
-            }
-            List<T>? resultObject = await task().ConfigureAwait(false);
-            if (resultObject != null)
-            {
-                lock (obj)
-                {
-                    obj.AddRange(resultObject, cancellationToken: cancellationToken);
-                }
-            }
-        }
-        catch (Exception ex)
-        {
-            logger.Error(ex, "{msg}", $"{ex.GetLocationOfException()} Error");
-        }
-        finally
-        {
-            semaphore?.Release();
-        }
-    }
-
-    /// <summary>
-    /// Task to fill list obj variable asynchronously
-    /// </summary>
-    /// <param name="obj">List object to insert data into</param>
-    /// <param name="task">Async task that returns the list of values to insert into obj object</param>
-    public static async Task ObjectFill<T>(this List<T> obj, Task<IEnumerable<T>> task)
-    {
-        try
-        {
-            IEnumerable<T>? resultObject = await task;
-            if (resultObject != null)
-            {
-                lock (obj)
-                {
-                    obj.AddRange(resultObject);
-                }
-            }
-        }
-        catch (Exception ex)
-        {
-            logger.Error(ex, "{msg}", $"{ex.GetLocationOfException()} Error");
-        }
-    }
-
-    /// <summary>
-    /// Task to fill list obj variable asynchronously
-    /// </summary>
-    /// <param name="obj">List object to insert data into</param>
-    /// <param name="task">Async task that returns the list of values to insert into obj object</param>
-    public static async Task ObjectFill<T>(this HashSet<T> obj, Task<IEnumerable<T>> task)
-    {
-        try
-        {
-            IEnumerable<T>? resultObject = await task;
-            if (resultObject != null)
-            {
-                lock (obj)
-                {
-                    obj.AddRange(resultObject);
-                }
-            }
-        }
-        catch (Exception ex)
-        {
-            logger.Error(ex, "{msg}", $"{ex.GetLocationOfException()} Error");
-        }
-    }
-
-    /// <summary>
-    /// Task to fill list obj variable asynchronously
-    /// </summary>
-    /// <param name="obj">List object to insert data into</param>
-    /// <param name="task">Function that creates and returns the task to run that returns the list of values to insert into obj object</param>
-    /// <param name="semaphore">Semaphore to limit number of concurrent operations</param>
-    public static async Task ObjectFill<T>(this List<T> obj, Func<Task<IEnumerable<T>>> task, SemaphoreSlim semaphore, CancellationToken cancellationToken = default)
-    {
-        try
-        {
-            if (semaphore != null)
-            {
-                await semaphore.WaitAsync(cancellationToken).ConfigureAwait(false);
-            }
-            IEnumerable<T>? resultObject = await task().ConfigureAwait(false);
-            if (resultObject != null)
-            {
-                lock (obj)
-                {
-                    obj.AddRange(resultObject);
-                }
-            }
-        }
-        catch (Exception ex)
-        {
-            logger.Error(ex, "{msg}", $"{ex.GetLocationOfException()} Error");
-        }
-        finally
-        {
-            semaphore?.Release();
-        }
-    }
-
-    /// <summary>
-    /// Task to fill list obj variable asynchronously
-    /// </summary>
-    /// <param name="obj">List object to insert data into</param>
-    /// <param name="task">Function that creates and returns the task to run that returns the list of values to insert into obj object</param>
-    /// <param name="semaphore">Semaphore to limit number of concurrent operations</param>
-    public static async Task ObjectFill<T>(this HashSet<T> obj, Func<Task<IEnumerable<T>>> task, SemaphoreSlim semaphore, CancellationToken cancellationToken = default)
-    {
-        try
-        {
-            if (semaphore != null)
-            {
-                await semaphore.WaitAsync(cancellationToken).ConfigureAwait(false);
-            }
-            IEnumerable<T>? resultObject = await task().ConfigureAwait(false);
-            if (resultObject != null)
-            {
-                lock (obj)
-                {
-                    obj.AddRange(resultObject, cancellationToken: cancellationToken);
-                }
-            }
-        }
-        catch (Exception ex)
-        {
-            logger.Error(ex, "{msg}", $"{ex.GetLocationOfException()} Error");
-        }
-        finally
-        {
-            semaphore?.Release();
-        }
-    }
-
-    /// <summary>
-    /// Task to fill list obj variable asynchronously
-    /// </summary>
-    /// <param name="obj">List object to insert data into</param>
-    /// <param name="task">Async task that returns the list of values to insert into obj object</param>
-    public static async Task ObjectFill<T>(this ConcurrentBag<T>? obj, Task<IEnumerable<T>?> task)
-    {
-        try
-        {
-            IEnumerable<T>? resultObject = await task;
-            if (resultObject != null)
-            {
-                if (obj != null)
-                {
-                    obj.AddRangeParallel(resultObject);
-                }
-                else
-                {
-                    obj = new(resultObject);
-                }
-            }
-        }
-        catch (Exception ex)
-        {
-            logger.Error(ex, "{msg}", $"{ex.GetLocationOfException()} Error");
-        }
-    }
-
-    /// <summary>
-    /// Task to fill list obj variable asynchronously
-    /// </summary>
-    /// <param name="obj">List object to insert data into</param>
-    /// <param name="task">Function that creates and returns the task to run that returns the list of values to insert into obj object</param>
-    /// <param name="semaphore">Semaphore to limit number of concurrent operations</param>
-    public static async Task ObjectFill<T>(this ConcurrentBag<T>? obj, Func<Task<IEnumerable<T>>> task, SemaphoreSlim semaphore, CancellationToken cancellationToken = default)
-    {
-        try
-        {
-            if (semaphore != null)
-            {
-                await semaphore.WaitAsync(cancellationToken).ConfigureAwait(false);
-            }
-            IEnumerable<T>? resultObject = await task().ConfigureAwait(false);
-            if (resultObject != null)
-            {
-                if (obj != null)
-                {
-                    obj.AddRangeParallel(resultObject, cancellationToken: cancellationToken);
-                }
-                else
-                {
-                    obj = new(resultObject);
-                }
-            }
-        }
-        catch (Exception ex)
-        {
-            logger.Error(ex, "{msg}", $"{ex.GetLocationOfException()} Error");
-        }
-        finally
-        {
-            semaphore?.Release();
-        }
-    }
-
-    /// <summary>
-    /// Task to fill list obj variable asynchronously
-    /// </summary>
-    /// <param name="obj">List object to insert data into</param>
-    /// <param name="task">Async task that returns the list of values to insert into obj object</param>
-    public static async Task ObjectFill<T>(this ConcurrentBag<T>? obj, Task<ConcurrentBag<T>?> task)
-    {
-        try
-        {
-            ConcurrentBag<T>? resultObject = await task;
-            if (resultObject != null)
-            {
-                if (obj != null)
-                {
-                    obj.AddRangeParallel(resultObject);
-                }
-                else
-                {
-                    obj = new(resultObject);
-                }
-            }
-        }
-        catch (Exception ex)
-        {
-            logger.Error(ex, "{msg}", $"{ex.GetLocationOfException()} Error");
-        }
-    }
-
-    /// <summary>
-    /// Task to fill list obj variable asynchronously
-    /// </summary>
-    /// <param name="obj">List object to insert data into</param>
-    /// <param name="task">Async task that returns the list of values to insert into obj object</param>
-    public static async Task ObjectFill<T>(this HashSet<T> obj, Task<ConcurrentBag<T>?> task)
-    {
-        try
-        {
-            ConcurrentBag<T>? resultObject = await task;
-            if (resultObject != null)
-            {
-                lock (obj)
-                {
-                    obj.AddRange(resultObject);
-                }
-            }
-        }
-        catch (Exception ex)
-        {
-            logger.Error(ex, "{msg}", $"{ex.GetLocationOfException()} Error");
-        }
-    }
-
-    /// <summary>
-    /// Task to fill list obj variable asynchronously
-    /// </summary>
-    /// <param name="obj">List object to insert data into</param>
-    /// <param name="task">Function that creates and returns the task to run that returns the list of values to insert into obj object</param>
-    /// <param name="semaphore">Semaphore to limit number of concurrent operations</param>
-    public static async Task ObjectFill<T>(this ConcurrentBag<T>? obj, Func<Task<ConcurrentBag<T>>> task, SemaphoreSlim semaphore, CancellationToken cancellationToken = default)
-    {
-        try
-        {
-            if (semaphore != null)
-            {
-                await semaphore.WaitAsync(cancellationToken).ConfigureAwait(false);
-            }
-            ConcurrentBag<T>? resultObject = await task().ConfigureAwait(false);
-            if (resultObject != null)
-            {
-                if (obj != null)
-                {
-                    obj.AddRangeParallel(resultObject, cancellationToken: cancellationToken);
-                }
-                else
-                {
-                    obj = new(resultObject);
-                }
-            }
-        }
-        catch (Exception ex)
-        {
-            logger.Error(ex, "{msg}", $"{ex.GetLocationOfException()} Error");
-        }
-        finally
-        {
-            semaphore?.Release();
-        }
-    }
-
-    /// <summary>
-    /// Task to fill list obj variable asynchronously
-    /// </summary>
-    /// <param name="obj">List object to insert data into</param>
-    /// <param name="task">Async task that returns the list of values to insert into obj object</param>
-    public static async Task ObjectFill<T>(this ConcurrentBag<T>? obj, Task<List<T>?> task)
-    {
-        try
-        {
-            List<T>? resultObject = await task;
-            if (resultObject != null)
-            {
-                if (obj != null)
-                {
-                    obj.AddRangeParallel(resultObject);
-                }
-                else
-                {
-                    obj = new(resultObject);
-                }
-            }
-        }
-        catch (Exception ex)
-        {
-            logger.Error(ex, "{msg}", $"{ex.GetLocationOfException()} Error");
-        }
-    }
-
-    /// <summary>
-    /// Task to fill list obj variable asynchronously
-    /// </summary>
-    /// <param name="obj">List object to insert data into</param>
-    /// <param name="task">Function that creates and returns the task to run that returns the list of values to insert into obj object</param>
-    /// <param name="semaphore">Semaphore to limit number of concurrent operations</param>
-    public static async Task ObjectFill<T>(this ConcurrentBag<T>? obj, Func<Task<List<T>>> task, SemaphoreSlim semaphore, CancellationToken cancellationToken = default)
-    {
-        try
-        {
-            if (semaphore != null)
-            {
-                await semaphore.WaitAsync(cancellationToken).ConfigureAwait(false);
-            }
-            List<T>? resultObject = await task().ConfigureAwait(false);
-            if (resultObject != null)
-            {
-                if (obj != null)
-                {
-                    obj.AddRangeParallel(resultObject, cancellationToken: cancellationToken);
-                }
-                else
-                {
-                    obj = new(resultObject);
-                }
-            }
-        }
-        catch (Exception ex)
-        {
-            logger.Error(ex, "{msg}", $"{ex.GetLocationOfException()} Error");
-        }
-        finally
-        {
-            semaphore?.Release();
-        }
-    }
-
-    /// <summary>
-    /// Task to fill dt variable asynchronously
-    /// </summary>
-    /// <param name="dt">DataTable to insert data into</param>
-    /// <param name="task">Async task that returns a DataTable object to insert into dt</param>
-    public static async Task ObjectFill(this DataTable dt, Task<DataTable> task)
-    {
-        try
-        {
-            using DataTable resultTable = await task;
-            if (resultTable != null)
-            {
-                await using DataTableReader reader = resultTable.CreateDataReader();
-                lock (dt)
-                {
-                    dt.Load(reader);
-                }
-            }
-        }
-        catch (Exception ex)
-        {
-            logger.Error(ex, "{msg}", $"{ex.GetLocationOfException()} Error");
-        }
-    }
-
-    /// <summary>
-    /// Task to fill dt variable asynchronously
-    /// </summary>
-    /// <param name="dt">DataTable to insert data into</param>
-    /// <param name="task">Function that creates and returns the task to run that returns a DataTable object to insert into dt</param>
-    /// <param name="semaphore">Semaphore to limit number of concurrent operations</param>
-    public static async Task ObjectFill(this DataTable dt, Func<Task<DataTable>> task, SemaphoreSlim semaphore, CancellationToken cancellationToken = default)
-    {
-        try
-        {
-            if (semaphore != null)
-            {
-                await semaphore.WaitAsync(cancellationToken).ConfigureAwait(false);
-            }
-            using DataTable resultTable = await task().ConfigureAwait(false);
-            if (resultTable != null)
-            {
-                await using DataTableReader reader = resultTable.CreateDataReader();
-                lock (dt)
-                {
-                    dt.Load(reader);
-                }
-            }
-        }
-        catch (Exception ex)
-        {
-            logger.Error(ex, "{msg}", $"{ex.GetLocationOfException()} Error");
-        }
-        finally
-        {
-            semaphore?.Release();
-        }
-    }
-
-    /// <summary>
-    /// Task to fill ms variable asynchronously
-    /// </summary>
-    /// <param name="ms">MemoryStream to insert data into</param>
-    /// <param name="task">Async task that returns a MemoryStream object to insert into ms</param>
-    public static async Task ObjectFill(this MemoryStream ms, Task<MemoryStream> task)
-    {
-        try
-        {
-            await using MemoryStream resultObject = await task;
-            lock (ms)
-            {
-                resultObject?.WriteTo(ms);
-            }
-        }
-        catch (Exception ex)
-        {
-            logger.Error(ex, "{msg}", $"{ex.GetLocationOfException()} Error");
-        }
-    }
-
-    /// <summary>
-    /// Task to fill ms variable asynchronously
-    /// </summary>
-    /// <param name="ms">MemoryStream to insert data into</param>
-    /// <param name="task">Function that creates and returns the task to run and returns a MemoryStream object to insert into ms</param>
-    /// <param name="semaphore">Semaphore to limit number of concurrent operations</param>
-    public static async Task ObjectFill(this MemoryStream ms, Func<Task<MemoryStream>> task, SemaphoreSlim semaphore, CancellationToken cancellationToken = default)
-    {
-        try
-        {
-            if (semaphore != null)
-            {
-                await semaphore.WaitAsync(cancellationToken).ConfigureAwait(false);
-            }
-            await using MemoryStream resultObject = await task().ConfigureAwait(false);
-            lock (ms)
-            {
-                resultObject?.WriteTo(ms);
-            }
-        }
-        catch (Exception ex)
-        {
-            logger.Error(ex, "{msg}", $"{ex.GetLocationOfException()} Error");
-        }
-        finally
-        {
-            semaphore?.Release();
-        }
-    }
-
-    /// <summary>
-    /// Task to update obj property asynchronously
-    /// </summary>
-    /// <param name="obj">Object to update</param>
-    /// <param name="propertyName">Name of property to update within obj object</param>
-    /// <param name="task">Async task to run that returns the value to assign to the property indicated</param>
-    public static async Task ObjectUpdate<T, UT>(this T? obj, string propertyName, Task<UT> task)
-    {
-        try
-        {
-            PropertyInfo[] props = typeof(T).GetProperties();
-            if (props.Length > 0)
-            {
-                PropertyInfo? prop = Array.Find(props, x => x.Name.StrEq(propertyName));
-                if (prop != null)
-                {
-                    UT value = await task;
-                    prop.SetValue(obj, value);
-                }
-                else
-                {
-                    throw new("Invalid property name for object update");
-                }
-            }
-            else
-            {
-                throw new("Unable to get properties of object to update");
-            }
-        }
-        catch (Exception ex)
-        {
-            logger.Error(ex, "{msg}", $"{ex.GetLocationOfException()} Error");
-        }
-    }
-
-    /// <summary>
-    /// Task to update obj property asynchronously
-    /// </summary>
-    /// <param name="obj">Object to update</param>
-    /// <param name="propertyName">Name of property to update within obj object</param>
-    /// <param name="task">Function that creates and returns the task to run</param>
-    /// <param name="semaphore">Semaphore to limit number of concurrent operations</param>
-    public static async Task ObjectUpdate<T, UT>(this T? obj, string propertyName, Func<Task<UT>> task, SemaphoreSlim semaphore, CancellationToken cancellationToken = default)
-    {
-        try
-        {
-            if (semaphore != null)
-            {
-                await semaphore.WaitAsync(cancellationToken).ConfigureAwait(false);
-            }
-
-            PropertyInfo[] props = typeof(T).GetProperties();
-            if (props.Length > 0)
-            {
-                PropertyInfo? prop = Array.Find(props, x => x.Name.StrEq(propertyName));
-                if (prop != null)
-                {
-                    // Only start the task after acquiring the semaphore
-                    UT value = await task().ConfigureAwait(false);
-                    prop.SetValue(obj, value);
-                }
-                else
-                {
-                    throw new("Invalid property name for object update");
-                }
-            }
-            else
-            {
-                throw new("Unable to get properties of object to update");
-            }
-        }
-        catch (Exception ex)
-        {
-            logger.Error(ex, "{msg}", $"{ex.GetLocationOfException()} Error");
-        }
-        finally
-        {
-            semaphore?.Release();
-        }
-    }
-
-    public static async Task<ConcurrentBag<T>> RunAll<T>(this IEnumerable<Func<Task<T>>> tasks, SemaphoreSlim? semaphore = null, CancellationTokenSource? cancellationTokenSource = null, bool breakOnError = false)
-    {
-        semaphore ??= new(1);
-        cancellationTokenSource ??= new();
-        ConcurrentBag<T> results = [];
-        CancellationToken token = cancellationTokenSource.Token;
-        await Parallel.ForEachAsync(tasks, async (task, _) =>
-        {
-            try
-            {
-                if (token.IsCancellationRequested)
-                {
-                    return; // Exit if cancellation is requested
-                }
-                await semaphore.WaitAsync(token).ConfigureAwait(false);
-                results.Add(await task().ConfigureAwait(false));
-            }
-            catch (Exception ex)
-            {
-                if (breakOnError)
-                {
-                    await cancellationTokenSource.CancelAsync().ConfigureAwait(false);
-                }
-                logger.Error(ex, "{msg}", $"{ex.GetLocationOfException()} Error");
-            }
-            finally
-            {
-                semaphore.Release();
-            }
-        }).ConfigureAwait(false);
-        return results;
-    }
-
-    public static async Task RunAll(this IEnumerable<Func<Task>> tasks, SemaphoreSlim? semaphore = null, CancellationTokenSource? cancellationTokenSource = null, bool breakOnError = false)
-    {
-        semaphore ??= new(1, 1);
-        cancellationTokenSource ??= new();
-        CancellationToken token = cancellationTokenSource.Token;
-        await Parallel.ForEachAsync(tasks, async (task, _) =>
-        {
-            try
-            {
-                await semaphore.WaitAsync(token).ConfigureAwait(false);
-                await task().ConfigureAwait(false);
-            }
-            catch (Exception ex)
-            {
-                if (breakOnError)
-                {
-                    await cancellationTokenSource.CancelAsync().ConfigureAwait(false);
-                }
-                logger.Error(ex, "{msg}", $"{ex.GetLocationOfException()} Error");
-            }
-            finally
-            {
-                semaphore.Release();
-            }
-        }).ConfigureAwait(false);
-    }
-
-    /// <summary>
-    /// <para>Run a task with a semaphore to limit the number of concurrent operations.</para>
-    /// <para>Useful when running tasks with Parallel.ForEachAsync where you want operations to run in parallel but
-    /// sequentially within the same loop</para>
-    /// </summary>
-    /// <param name="task">Task to run with semaphore</param>
-    /// <param name="semaphore">Semaphore to limit concurrent processes</param>
-    /// <param name="cancellationTokenSource">Optional: Cancellation token source for concurrent operations</param>
-    /// <param name="breakOnError">Optional: If true, will cancel operations using the same CancellationTokenSource</param>
-    public static async Task RunAsyncWithSemaphore(this Task task, SemaphoreSlim? semaphore = null, CancellationTokenSource? cancellationTokenSource = null, bool breakOnError = false, string? errorText = null)
-    {
-        semaphore ??= new(1, 1);
-        cancellationTokenSource ??= new();
-        CancellationToken token = cancellationTokenSource.Token;
-        try
-        {
-            await semaphore.WaitAsync(token).ConfigureAwait(false);
-            await task;
-        }
-        catch (Exception ex)
-        {
-            if (breakOnError)
-            {
-                await cancellationTokenSource.CancelAsync().ConfigureAwait(false);
-            }
-            logger.Error(ex, "{msg}", $"{ex.GetLocationOfException()} Error{(errorText.IsNullOrWhiteSpace() ? string.Empty : $"\n{errorText}")}");
-        }
-        finally
-        {
-            semaphore.Release();
-        }
-    }
-}
-
-public class AsyncIntString
-{
-    public int AsyncInt { get; set; }
-
-    public decimal AsyncDecimal { get; set; }
-
-    public float AsyncFloat { get; set; }
-
-    public string AsyncString { get; set; } = string.Empty;
-}
-
-/// <summary>
-/// Used to run a group of tasks that return results in parallel, with an optional semaphore to limit concurrency.
-/// </summary>
-/// <typeparam name="T">Type of the result of the tasks</typeparam>
-/// <param name="tasks">Tasks to be run in parallel</param>
-/// <param name="semaphore">Optional: Semaphore used to limit concurrency</param>
-public sealed class ResultTaskGroup<T>(List<Task<T>>? tasks = null, SemaphoreSlim? semaphore = null)
-{
-    public List<Task<T>> Tasks { get; set; } = tasks ?? [];
-
-    public SemaphoreSlim? Semaphore { get; set; } = semaphore;
-
-    public async Task<T[]> RunTasks(CancellationToken? cancellationToken = null)
-    {
-        if (Tasks.Count == 0)
-        {
-            return [];
-        }
-
-        if (Semaphore == null)
-        {
-            cancellationToken?.ThrowIfCancellationRequested();
-            foreach (Task task in Tasks.Where(x => x.Status == TaskStatus.Created))
-            {
-                cancellationToken?.ThrowIfCancellationRequested();
-                task.Start();
-            }
-
-            return await Task.WhenAll(Tasks).ConfigureAwait(false);
-        }
-
-        T[] results = new T[Tasks.Count];
-        await Parallel.ForAsync(0, Tasks.Count, cancellationToken ?? new(), async (i, cancellationToken) =>
-        {
-            try
-            {
-                await Semaphore.WaitAsync(cancellationToken).ConfigureAwait(false);
-                Task<T> task = Tasks[i];
-                if (task.Status == TaskStatus.Created)
-                {
-                    task.Start();
-                }
-                await Task.WhenAll(task).ConfigureAwait(false);
-                results[i] = task.Result;
-            }
-            finally
-            {
-                Semaphore.Release();
-            }
-        });
-
-        return results;
-    }
-}
-
-/// <summary>
-/// Used to run a group of tasks in parallel, with an optional semaphore to limit concurrency.
-/// </summary>
-/// <param name="tasks">Tasks to be run in parallel</param>
-/// <param name="semaphore">Optional: Semaphore used to limit concurrency</param>
-public sealed class TaskGroup(List<Task>? tasks = null, SemaphoreSlim? semaphore = null)
-{
-    public List<Task> Tasks { get; set; } = tasks ?? [];
-
-    public SemaphoreSlim? Semaphore { get; set; } = semaphore;
-
-    public async Task RunTasks(CancellationToken? cancellationToken = null)
-    {
-        if (Tasks.Count == 0)
-        {
-            return;
-        }
-
-        if (Semaphore == null)
-        {
-            cancellationToken?.ThrowIfCancellationRequested();
-            foreach (Task task in Tasks.Where(x => x.Status == TaskStatus.Created))
-            {
-                cancellationToken?.ThrowIfCancellationRequested();
-                task.Start();
-            }
-            await Task.WhenAll(Tasks).ConfigureAwait(false);
-            Tasks.Clear();
-            return;
-        }
-
-        await Parallel.ForEachAsync(Tasks, cancellationToken ?? new(), async (task, cancellationToken) =>
-        {
-            try
-            {
-                await Semaphore.WaitAsync(cancellationToken).ConfigureAwait(false);
-                if (task.Status == TaskStatus.Created)
-                {
-                    task.Start();
-                }
-                await Task.WhenAll(task).ConfigureAwait(false);
-            }
-            finally
-            {
-                Semaphore.Release();
-            }
-        });
-        Tasks.Clear();
-    }
-}
-=======
-﻿using System.Collections.Concurrent;
+﻿﻿using System.Collections.Concurrent;
 using System.Data;
 using System.Reflection;
 using static CommonNetFuncs.Core.ReflectionCaches;
@@ -2320,5 +1176,4 @@
         }).ConfigureAwait(false);
         Tasks.Clear();
     }
-}
->>>>>>> 270705e4f794428a4927e32ef23496c0001e47e7+}