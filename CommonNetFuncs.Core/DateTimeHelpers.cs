--- conflicted
+++ resolved
@@ -1,118 +1,4 @@
-<<<<<<< HEAD
-﻿namespace CommonNetFuncs.Core;
-
-/// <summary>
-/// Helpers for dealing with DateTimes
-/// </summary>
-public static class DateTimeHelpers
-{
-    /// <summary>
-    /// Get the number of business days found within a date range (inclusive)
-    /// </summary>
-    /// <param name="startDate">First date of range to get business days for</param>
-    /// <param name="endDate">Last date of range to get business days for</param>
-    /// <param name="exceptionDates">Days that will not be counted as a business day such as holidays</param>
-    /// <returns>The number of business days between the start and end date</returns>
-    public static int GetBusinessDays(DateTime? startDate, DateTime? endDate, List<DateTime>? exceptionDates = null)
-    {
-        if ((startDate == null) || (endDate == null))
-        {
-            return 0;
-        }
-
-        DateTime sDate = (DateTime)startDate;
-        DateTime eDate = (DateTime)endDate;
-
-        decimal calcBusinessDays = 1 + (((((decimal)(eDate - sDate).TotalDays) * 5m) - ((sDate.DayOfWeek - eDate.DayOfWeek) * 2m)) / 7m);
-
-        if (eDate.DayOfWeek == DayOfWeek.Saturday)
-        {
-            calcBusinessDays--;
-        }
-
-        if (sDate.DayOfWeek == DayOfWeek.Sunday)
-        {
-            calcBusinessDays--;
-        }
-
-        if (exceptionDates != null)
-        {
-            int exceptionDays = exceptionDates.Count(x => (x >= sDate) && (x <= eDate) && (x.DayOfWeek != DayOfWeek.Saturday) && (x.DayOfWeek != DayOfWeek.Sunday));
-            calcBusinessDays -= exceptionDays;
-        }
-
-        return (int)calcBusinessDays;
-    }
-
-    /// <summary>
-    /// Get the date of the day requested given the week provided via the dateTime parameter
-    /// </summary>
-    /// <param name="dateTime">Date to search for the day of the week for</param>
-    /// <param name="dayOfWeek">The day of the indicated week to return the date for</param>
-    /// <returns>The date of the day of the week indicated by dayOfWeek</returns>
-    public static DateTime GetDayOfWeek(this in DateTime dateTime, DayOfWeek dayOfWeek = DayOfWeek.Monday)
-    {
-        int diff = (7 + (dateTime.DayOfWeek - dayOfWeek)) % 7;
-        return dateTime.AddDays((-1) * diff).Date;
-    }
-
-    /// <summary>
-    /// Gets the first and last day of the month provided
-    /// </summary>
-    /// <returns>Tuple containing the first and last date of the specified month</returns>
-    public static (DateTime firstDay, DateTime lastDay) GetMonthBoundaries(int month, int year)
-    { return (GetFirstDayOfMonth(month, year), GetLastDayOfMonth(month, year)); }
-
-    /// <summary>
-    /// Gets the first and last day of the month provided
-    /// </summary>
-    /// <returns>Tuple containing the first and last date of the specified month</returns>
-    public static (DateTime firstDay, DateTime lastDay) GetMonthBoundaries(this DateTime date)
-    { return GetMonthBoundaries(date.Month, date.Year); }
-
-    /// <summary>
-    /// Gets the first day of the month provided
-    /// </summary>
-    /// <returns>DateTime for the first day of the specified month</returns>
-    public static DateTime GetFirstDayOfMonth(int month, int year) { return new(year, month, 1); }
-
-    /// <summary>
-    /// Gets the first day of the month provided
-    /// </summary>
-    /// <returns>DateTime for the first day of the specified month</returns>
-    public static DateTime GetFirstDayOfMonth(this DateTime date) { return GetFirstDayOfMonth(date.Month, date.Year); }
-
-    /// <summary>
-    /// Gets the lest day of the month provided
-    /// </summary>
-    /// <returns>DateTime for the lest day of the specified month</returns>
-    public static DateTime GetLastDayOfMonth(int month, int year)
-    { return new(year, month, DateTime.DaysInMonth(year, month)); }
-
-    /// <summary>
-    /// Gets the lest day of the month provided
-    /// </summary>
-    /// <returns>DateTime for the lest day of the specified month</returns>
-    public static DateTime GetLastDayOfMonth(this DateTime date) { return GetLastDayOfMonth(date.Month, date.Year); }
-
-    /// <summary>
-    /// Returns whether or not the provided double value is a valid OADate
-    /// </summary>
-    /// <param name="oaDate">Double to check as OADate</param>
-    /// <returns>True if double passed in represents a valid OA Date</returns>
-    public static bool IsValidOaDate(this double? oaDate)
-    { return (oaDate != null) && (oaDate >= 657435.0) && (oaDate <= 2958465.99999999); }
-
-    /// <summary>
-    /// Returns whether or not the provided double value is a valid OADate
-    /// </summary>
-    /// <param name="oaDate">Double to check as OADate</param>
-    /// <returns>True if double passed in represents a valid OA Date</returns>
-    public static bool IsValidOaDate(this double oaDate)
-    { return (oaDate >= 657435.0) && (oaDate <= 2958465.99999999); }
-}
-=======
-﻿namespace CommonNetFuncs.Core;
+﻿﻿namespace CommonNetFuncs.Core;
 
 /// <summary>
 /// Helpers for dealing with DateTimes
@@ -242,5 +128,4 @@
     {
         return (oaDate >= 657435.0) && (oaDate <= 2958465.99999999);
     }
-}
->>>>>>> 270705e4f794428a4927e32ef23496c0001e47e7+}