--- conflicted
+++ resolved
@@ -181,11 +181,7 @@
     /// <returns>Randomly selected object</returns>
     public static T? GetRandomElement<T>(this IEnumerable<T> items)
     {
-<<<<<<< HEAD
-        return items.Any() ? items.Skip(GetRandomInt(items.Count())).First() : default;
-=======
         return items.Skip(GetRandomInt(0, items.Count())).First();
->>>>>>> 5fefa094
     }
 
     /// <summary>
