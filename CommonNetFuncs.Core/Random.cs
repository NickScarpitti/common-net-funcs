--- conflicted
+++ resolved
@@ -1,395 +1,4 @@
-<<<<<<< HEAD
-﻿using System.Security.Cryptography;
-using System.Text;
-using static System.Math;
-using static System.Random;
-
-namespace CommonNetFuncs.Core;
-
-/// <summary>
-/// Helper functions for randomization
-/// </summary>
-public static class Random
-{
-    /// <summary>
-    /// Generate a random integer between 0 and maxValue - 1
-    /// </summary>
-    /// <param name="minValue">Min value (inclusive) to return. Must be greater >= 0</param>
-    /// <param name="maxValue">Max value (non-inclusive) to return</param>
-    /// <returns>Random number between minValue and maxValue - 1</returns>
-    /// <exception cref="ArgumentOutOfRangeException"></exception>
-    public static int GetRandomInt(int minValue = 0, int maxValue = int.MaxValue)
-    {
-        if (maxValue <= 0)
-        {
-            throw new ArgumentOutOfRangeException(nameof(maxValue), "Max value must be greater than 0.");
-        }
-
-        if (minValue > maxValue)
-        {
-            throw new ArgumentException($"{nameof(minValue)} must be less than or equal to {nameof(maxValue)}", nameof(minValue));
-        }
-
-        if (minValue == maxValue)
-        {
-            return minValue; //There is only one possible value, so just return that
-        }
-
-        using RandomNumberGenerator rng = RandomNumberGenerator.Create();
-        byte[] randomNumber = new byte[4]; // 4 bytes for an integer
-        rng.GetBytes(randomNumber);
-        int result = BitConverter.ToInt32(randomNumber, 0) & 0x7FFFFFFF; // Ensure it's non-negative
-        return minValue + (result % (maxValue - minValue));
-    }
-
-    /// <summary>
-    /// Generate a random integer between 0 and maxValue - 1
-    /// </summary>
-    /// <param name="maxValue">Max value (non-inclusive) to return</param>
-    /// <returns>Random number between 0 and maxValue - 1</returns>
-    /// <exception cref="ArgumentOutOfRangeException"></exception>
-    public static int GetRandomInt(int maxValue = int.MaxValue)
-    {
-        return GetRandomInt(0, maxValue);
-    }
-
-    /// <summary>
-    /// Generate a random integer between 0 and int.MaxValue - 1
-    /// </summary>
-    /// <returns>Random number between 0 and int.MaxValue - 1</returns>
-    /// <exception cref="ArgumentOutOfRangeException"></exception>
-    public static int GetRandomInt()
-    {
-        return GetRandomInt(0, int.MaxValue);
-    }
-
-    /// <summary>
-    /// Generate a number of random integers between minValue and maxValue - 1
-    /// </summary>
-    /// <param name="minValue">Min value (inclusive) to return in result. Must be greater >= 0</param>
-    /// <param name="maxValue">Max value (non-inclusive) to return in result</param>
-    /// <returns>An enumerable of random number between minValue and maxValue - 1</returns>
-    /// <exception cref="ArgumentOutOfRangeException"></exception>
-    public static IEnumerable<int> GetRandomInts(int numberToGenerate, int minValue = 0, int maxValue = int.MaxValue, CancellationToken cancellationToken = default)
-    {
-        int[] ints = new int[numberToGenerate];
-        for (int i = 0; i < numberToGenerate; i++)
-        {
-            cancellationToken.ThrowIfCancellationRequested();
-            ints[i] = GetRandomInt(minValue, maxValue);
-        }
-        return ints;
-    }
-
-    /// <summary>
-    /// Generates a random, 15 decimal place double with no whole number component
-    /// </summary>
-    /// <returns>A random 15 decimal place double with no whole number component</returns>
-    public static double GetRandomDouble()
-    {
-        using RandomNumberGenerator rng = RandomNumberGenerator.Create();
-        byte[] randomNumber = new byte[8]; // 8 bytes for a double
-        rng.GetBytes(randomNumber);
-        ulong ulongResult = BitConverter.ToUInt64(randomNumber, 0);
-        return ulongResult / (double)ulong.MaxValue; // Normalize to [0.0, 1.0)
-    }
-
-    /// <summary>
-    /// Generates a random double with the desired number of decimal places with no whole number component
-    /// </summary>
-    /// <param name="decimalPlaces">Number of decimal places to include in the result (max of 15)</param>
-    /// <returns>A random double with the desired number of decimal places with no whole number component</returns>
-    /// <exception cref="ArgumentOutOfRangeException"></exception>
-    public static double GetRandomDouble(int decimalPlaces = 15)
-    {
-        if (decimalPlaces <= 0)
-        {
-            throw new ArgumentOutOfRangeException(nameof(decimalPlaces), "decimalPlaces must be greater than 0.");
-        }
-        decimalPlaces = decimalPlaces <= 15 ? decimalPlaces : 15;
-        double result = GetRandomDouble();
-        return Round(result, decimalPlaces, MidpointRounding.AwayFromZero);
-    }
-
-    /// <summary>
-    /// Generates a number of random doubles with the desired number of decimal places with no whole number component
-    /// </summary>
-    /// <param name="decimalPlaces">Number of decimal places to include in the results (max of 15)</param>
-    /// <returns>A random double with the desired number of decimal places with no whole number component</returns>
-    /// <exception cref="ArgumentOutOfRangeException"></exception>
-    public static IEnumerable<double> GetRandomDoubles(int numberToGenerate, int decimalPlaces = 15, CancellationToken cancellationToken = default)
-    {
-        double[] doubles = new double[numberToGenerate];
-        for (int i = 0; i < numberToGenerate; i++)
-        {
-            cancellationToken.ThrowIfCancellationRequested();
-            doubles[i] = GetRandomDouble(decimalPlaces);
-        }
-        return doubles;
-    }
-
-    /// <summary>
-    /// Gets a random decimal 28 decimal places long with no whole number component.
-    /// </summary>
-    /// <returns>A random 28 decimal place decimal with no whole number component</returns>
-    public static decimal GetRandomDecimal()
-    {
-        using RandomNumberGenerator rng = RandomNumberGenerator.Create();
-        byte[] randomBytes = new byte[16]; // 16 bytes for higher entropy
-        rng.GetBytes(randomBytes);
-
-        // Convert the first 12 bytes to a ulong for the integer part
-        ulong intPart = BitConverter.ToUInt64(randomBytes, 0) % 1000000000000000000; // Limit to 10^18
-        uint fracPart = BitConverter.ToUInt32(randomBytes, 8); // Convert the next 4 bytes to a uint for the fractional part
-
-        // Combine the parts to create a decimal in the range [0, 1)
-        return (intPart / 1000000000000000000m) + ((decimal)fracPart / uint.MaxValue / 1000000000000000000m);
-    }
-
-    /// <summary>
-    /// Gets a random decimal with the specified number of decimal places with no whole number component.
-    /// </summary>
-    /// <param name="decimalPlaces">Number of decimal places to include in the randomly generated number (max of 28)</param>
-    /// <returns>Random decimal with the specified number of decimal places with no whole number component.</returns>
-    /// <exception cref="ArgumentOutOfRangeException"></exception>
-    public static decimal GetRandomDecimal(int decimalPlaces = 28)
-    {
-        if (decimalPlaces <= 0)
-        {
-            throw new ArgumentOutOfRangeException(nameof(decimalPlaces), "decimalPlaces must be greater than 0.");
-        }
-        decimalPlaces = decimalPlaces <= 28 ? decimalPlaces : 28;
-        decimal result = GetRandomDecimal();
-        return Round(result, decimalPlaces, MidpointRounding.AwayFromZero);
-    }
-
-    /// <summary>
-    /// Gets a number of random decimals with the specified number of decimal places with no whole number component.
-    /// </summary>
-    /// <param name="decimalPlaces">Number of decimal places to include in the randomly generated numbers (max of 28)</param>
-    /// <returns>An enumerable of random decimals with the specified number of decimal places with no whole number component.</returns>
-    /// <exception cref="ArgumentOutOfRangeException"></exception>
-    public static IEnumerable<decimal> GetRandomDecimals(int numberToGenerate, int decimalPlaces = 28, CancellationToken cancellationToken = default)
-    {
-        decimal[] decimals = new decimal[numberToGenerate];
-        for (int i = 0; i < numberToGenerate; i++)
-        {
-            cancellationToken.ThrowIfCancellationRequested();
-            decimals[i] = GetRandomDecimal(decimalPlaces);
-        }
-        return decimals;
-    }
-
-    /// <summary>
-    /// Randomly shuffle a list of objects in place
-    /// </summary>
-    /// <typeparam name="T">Type of objects being shuffled</typeparam>
-    /// <param name="list">List of objects to shuffle</param>
-    /// <returns>Shuffled list of items</returns>
-    public static IList<T> ShuffleListInPlace<T>(this IList<T> list, CancellationToken cancellationToken = default)
-    {
-        int n = list.Count;
-        while (n > 1)
-        {
-            cancellationToken.ThrowIfCancellationRequested();
-            n--;
-            int k = GetRandomInt(0, n + 1); //rngOld.Next(n + 1);
-            (list[n], list[k]) = (list[k], list[n]);
-        }
-        return list;
-    }
-
-    /// <summary>
-    /// Randomly shuffle a collection of objects using the Random.Shared.Shuffle method
-    /// </summary>
-    /// <typeparam name="T">Type of objects being shuffled</typeparam>
-    /// <param name="items">Items to shuffle</param>
-    /// <returns>Shuffled IEnumerable of items</returns>
-    public static IEnumerable<T> Shuffle<T>(this IEnumerable<T> items)
-    {
-        T[] arr = items.ToArray();
-        Shared.Shuffle(arr);
-        return arr;
-    }
-
-    /// <summary>
-    /// Randomly shuffle a collection of objects using the Random.Shared.Shuffle method
-    /// </summary>
-    /// <typeparam name="T">Type of objects being shuffled</typeparam>
-    /// <param name="items">Items to shuffle</param>
-    /// <returns>Shuffled IEnumerable of items</returns>
-    public static List<T> Shuffle<T>(this IList<T> items)
-    {
-        T[] arr = items.ToArray();
-        Shared.Shuffle(arr);
-        return arr.ToList();
-    }
-
-    /// <summary>
-    /// Randomly shuffle an array of objects in place using the Random.Shared.Shuffle method
-    /// </summary>
-    /// <typeparam name="T">Type of objects being shuffled</typeparam>
-    /// <param name="items">Items to shuffle</param>
-    /// <returns>Shuffled IEnumerable of items</returns>
-    public static void Shuffle<T>(this T[] items)
-    {
-        Shared.Shuffle(items);
-    }
-
-    /// <summary>
-    /// Randomly shuffle a span of objects in place using the Random.Shared.Shuffle method
-    /// </summary>
-    /// <typeparam name="T">Type of objects being shuffled</typeparam>
-    /// <param name="items">Items to shuffle</param>
-    /// <returns>Shuffled IEnumerable of items</returns>
-    public static void Shuffle<T>(this Span<T> items)
-    {
-        Shared.Shuffle(items);
-    }
-
-    /// <summary>
-    /// Randomly shuffle a collection of objects in place using linq
-    /// </summary>
-    /// <typeparam name="T">Type of objects being shuffled</typeparam>
-    /// <param name="items">Items to shuffle</param>
-    /// <returns>Shuffled IEnumerable of items</returns>
-    public static IEnumerable<T> ShuffleLinq<T>(this IEnumerable<T> items)
-    {
-        return items.OrderBy(_ => GetRandomInt()).ToList();
-    }
-
-    /// <summary>
-    /// Select a random object from a IEnumerable of objects
-    /// </summary>
-    /// <typeparam name="T">Type of object to return</typeparam>
-    /// <param name="items">Items to select from</param>
-    /// <returns>Randomly selected object</returns>
-    public static T? GetRandomElement<T>(this IEnumerable<T> items)
-    {
-        return items.Skip(GetRandomInt(0, items.Count())).First();
-    }
-
-    /// <summary>
-    /// Select a random object from a IEnumerable of objects
-    /// </summary>
-    /// <typeparam name="T">Type of objects being shuffled</typeparam>
-    /// <param name="items">Items to select from</param>
-    /// <returns>Randomly selected objects</returns>
-    public static IEnumerable<T> GetRandomElements<T>(this IEnumerable<T> items, int selectQuantity = 1)
-    {
-        return Shared.GetItems(items.ToArray(), selectQuantity);
-    }
-
-    /// <summary>
-    /// Generates a random string of the indicated length using a range of ASCII characters
-    /// </summary>
-    /// <param name="maxLength">Upper bound for length of strings to be generated</param>
-    /// <param name="minLength">Lower bound for length of strings to be generated</param>
-    /// <param name="lowerAsciiBound">First decimal number for an ASCII character (inclusive) to use (max 126)</param>
-    /// <param name="upperAsciiBound">Last decimal number for an ASCII character (inclusive) to use (max 126)</param>
-    /// <param name="blacklistedCharacters">Characters that fall within the provided range that are to not be used</param>
-    /// <returns>A random string of the given length comprised only of characters within the range of ASCII characters provided, and excluding any in the black list</returns>
-    /// <exception cref="ArgumentOutOfRangeException"></exception>
-    public static string GenerateRandomString(int maxLength, int minLength = -1, int lowerAsciiBound = 32, int upperAsciiBound = 126, char[]? blacklistedCharacters = null, CancellationToken cancellationToken = default)
-    {
-        if (lowerAsciiBound < 0 || upperAsciiBound > 127 || lowerAsciiBound >= upperAsciiBound)
-        {
-            throw new ArgumentOutOfRangeException(nameof(upperAsciiBound), "Bounds must be between 0 and 127, and lowerBound must be less than upperBound.");
-        }
-
-        if (maxLength < minLength)
-        {
-            throw new ArgumentOutOfRangeException(nameof(maxLength), "Max length must be greater than or equal to min length.");
-        }
-
-        if (maxLength <= 0)
-        {
-            throw new ArgumentOutOfRangeException(nameof(maxLength), "Max length must be greater than 0");
-        }
-
-        int length = minLength == -1 ? maxLength : GetRandomInt(minLength, maxLength);
-
-        StringBuilder result = new(length);
-
-        if (blacklistedCharacters == null || blacklistedCharacters.Length == 0)
-        {
-            for (int i = 0; i < length; i++)
-            {
-                result.Append((char)GetRandomInt(lowerAsciiBound, upperAsciiBound + 1));
-            }
-        }
-        else
-        {
-            for (int i = 0; i < length; i++)
-            {
-                cancellationToken.ThrowIfCancellationRequested();
-                List<int> blackListCharVals = blacklistedCharacters.Select(x => (int)x).ToList();
-                List<int> whiteListCharVals = Enumerable.Range(lowerAsciiBound, upperAsciiBound - lowerAsciiBound).ToList();
-                if (whiteListCharVals.Intersect(blackListCharVals).Count() == whiteListCharVals.Count)
-                {
-                    throw new Exception("Black list contains all available values");
-                }
-
-                int randomInt = GetRandomInt(lowerAsciiBound, upperAsciiBound + 1);
-                if (!blackListCharVals.Contains(randomInt))
-                {
-                    result.Append((char)randomInt);
-                }
-            }
-        }
-
-        return result.ToString();
-    }
-
-    /// <summary>
-    /// Generates a number of random strings of the indicated length using a range of ASCII characters
-    /// </summary>
-    /// <param name="numberToGenerate">Number of random strings to be generated</param>
-    /// <param name="maxLength">Upper bound for length of strings to be generated</param>
-    /// <param name="minLength">Lower bound for length of strings to be generated</param>
-    /// <param name="lowerAsciiBound">First decimal number for an ASCII character (inclusive) to use (max 126)</param>
-    /// <param name="upperAsciiBound">Last decimal number for an ASCII character (inclusive) to use (max 126)</param>
-    /// <param name="blacklistedCharacters">Characters that fall within the provided range that are to not be used</param>
-    /// <returns>An enumerable of random strings of the given length comprised only of characters within the range of ASCII characters provided, and excluding any in the black list</returns>
-    /// <exception cref="ArgumentOutOfRangeException"></exception>
-    public static IEnumerable<string> GenerateRandomStrings(int numberToGenerate, int maxLength, int minLength = -1, int lowerAsciiBound = 32, int upperAsciiBound = 126, char[]? blacklistedCharacters = null, CancellationToken cancellationToken = default)
-    {
-        string[] strings = new string[numberToGenerate];
-        for (int i = 0; i < numberToGenerate; i++)
-        {
-            strings[i] = GenerateRandomString(maxLength, minLength, lowerAsciiBound, upperAsciiBound, blacklistedCharacters, cancellationToken);
-        }
-        return strings;
-    }
-
-    /// <summary>
-    /// Generates a random string of the indicated length using either a custom character set, or the default of a-z A-Z 1-9
-    /// </summary>
-    /// <param name="length">Length of the random string to be generated</param>
-    /// <param name="charSet">Characters that are to be used in the generated string</param>
-    /// <returns>A random string of the given length comprised only of characters in either the default or custom character set</returns>
-    public static string GenerateRandomStringByCharSet(int length, char[]? charSet = null, CancellationToken cancellationToken = default)
-    {
-        // Use a default character set if none is provided
-        if (charSet == null || charSet.Length == 0)
-        {
-            charSet = "ABCDEFGHIJKLMNOPQRSTUVWXYZabcdefghijklmnopqrstuvwxyz0123456789".ToCharArray();
-        }
-
-        StringBuilder result = new(length);
-
-        for (int i = 0; i < length; i++)
-        {
-            cancellationToken.ThrowIfCancellationRequested();
-            char randomChar = charSet[GetRandomInt(0, charSet.Length)];
-            result.Append(randomChar);
-        }
-
-        return result.ToString();
-    }
-}
-=======
-﻿using System.Security.Cryptography;
+﻿﻿using System.Security.Cryptography;
 using System.Text;
 using static System.Math;
 using static System.Random;
@@ -854,5 +463,4 @@
 
         return result.ToString();
     }
-}
->>>>>>> 270705e4f794428a4927e32ef23496c0001e47e7+}