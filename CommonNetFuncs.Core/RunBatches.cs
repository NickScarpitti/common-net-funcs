<<<<<<< HEAD
﻿using NLog;

namespace CommonNetFuncs.Core;

/// <summary>
/// Run batches of operations on a collection of items.
/// </summary>
public static class RunBatches
{
    //public delegate bool BatchedProcess<T>(IReadOnlyList<T> itemsToProcess);
    //public delegate Task<bool> AsyncBatchedProcess<T>(IReadOnlyList<T> itemsToProcess);
    //public delegate Task<bool> AsyncBatchedProcessList<T>(List<T> itemsToProcess);

    private static readonly Logger logger = LogManager.GetCurrentClassLogger();

    /// <summary>
    /// Takes a collection of items and processes them in batches using the provided async processor.
    /// </summary>
    //public static async Task<bool> RunBatchedProcessAsync<T>(this IEnumerable<T> itemsToProcess, AsyncBatchProcessor<T> processor, int batchSize = 10000, bool breakOnFail = true, bool logProgress = true)
    public static async Task<bool> RunBatchedProcessAsync<T>(this IEnumerable<T> itemsToProcess, Func<IEnumerable<T>, Task<bool>> processor, int batchSize = 10000, bool breakOnFail = true, bool logProgress = true, CancellationToken cancellationToken = default)
    {
        ArgumentNullException.ThrowIfNull(itemsToProcess);
        ArgumentNullException.ThrowIfNull(processor);
        ArgumentOutOfRangeException.ThrowIfNegativeOrZero(batchSize);

        // Materialize distinct items once
        List<T> distinctItems = itemsToProcess.Distinct().ToList();
        int totalBatches = (int)MathHelpers.Ceiling((decimal)distinctItems.Count / batchSize, 1);
        bool success = true;

        for (int i = 0; i < totalBatches; i++)
        {
            cancellationToken.ThrowIfCancellationRequested();
            IReadOnlyList<T> batch = distinctItems.Skip(i * batchSize).Take(batchSize).ToList();

            success &= await processor(batch).ConfigureAwait(false);

            if (logProgress)
            {
                logger.Info("{msg}", $"Process {i + 1}/{totalBatches} complete");
            }

            if (!success && breakOnFail)
            {
                break;
            }
        }

        return success;
    }

    /// <summary>
    /// Takes a collection of items and processes them in batches using the provided sync processor.
    /// </summary>
    //public static bool RunBatchedProcess<T>(this IEnumerable<T> itemsToProcess, SyncBatchProcessor<T> processor, int batchSize = 10000, bool breakOnFail = true, bool logProgress = true)
    public static bool RunBatchedProcess<T>(this IEnumerable<T> itemsToProcess, Func<IEnumerable<T>, bool> processor, int batchSize = 10000, bool breakOnFail = true, bool logProgress = true, CancellationToken cancellationToken = default)
    {
        ArgumentNullException.ThrowIfNull(itemsToProcess);
        ArgumentNullException.ThrowIfNull(processor);
        ArgumentOutOfRangeException.ThrowIfNegativeOrZero(batchSize);

        // Materialize distinct items once
        List<T> distinctItems = itemsToProcess.Distinct().ToList();
        int totalBatches = (int)MathHelpers.Ceiling((decimal)distinctItems.Count / batchSize, 1);
        bool success = true;

        for (int i = 0; i < totalBatches; i++)
        {
            cancellationToken.ThrowIfCancellationRequested();
            IReadOnlyList<T> batch = distinctItems.Skip(i * batchSize).Take(batchSize).ToList();

            success &= processor(batch);

            if (logProgress)
            {
                logger.Info("{msg}", $"Process {i + 1}/{totalBatches} complete");
            }

            if (!success && breakOnFail)
            {
                break;
            }
        }

        return success;
    }

    // Extension methods for List-specific processors
    public static Task<bool> RunBatchedProcessAsync<T>(this IEnumerable<T> itemsToProcess, Func<List<T>, Task<bool>> listProcessor, int batchSize = 10000, bool breakOnFail = true,
        bool logProgress = true, CancellationToken cancellationToken = default)
    {
        // Adapt the List processor to work with IReadOnlyList
        return RunBatchedProcessAsync(itemsToProcess, async batch => await listProcessor(batch.ToList()), batchSize, breakOnFail, logProgress, cancellationToken);
    }

    public static bool RunBatchedProcess<T>(this IEnumerable<T> itemsToProcess, Func<List<T>, bool> listProcessor, int batchSize = 10000, bool breakOnFail = true, bool logProgress = true,
        CancellationToken cancellationToken = default)
    {
        // Adapt the List processor to work with IReadOnlyList
        return RunBatchedProcess(itemsToProcess, batch => listProcessor(batch.ToList()), batchSize, breakOnFail, logProgress, cancellationToken);
    }
}
=======
﻿namespace CommonNetFuncs.Core;

/// <summary>
/// Run batches of operations on a collection of items.
/// </summary>
public static class RunBatches
{
    //public delegate bool BatchedProcess<T>(IReadOnlyList<T> itemsToProcess);
    //public delegate Task<bool> AsyncBatchedProcess<T>(IReadOnlyList<T> itemsToProcess);
    //public delegate Task<bool> AsyncBatchedProcessList<T>(List<T> itemsToProcess);

    private static readonly NLog.Logger logger = NLog.LogManager.GetCurrentClassLogger();

    /// <summary>
    /// Takes a collection of items and processes them in batches using the provided async processor.
    /// </summary>
    //public static async Task<bool> RunBatchedProcessAsync<T>(this IEnumerable<T> itemsToProcess, AsyncBatchProcessor<T> processor, int batchSize = 10000, bool breakOnFail = true, bool logProgress = true)
    public static async Task<bool> RunBatchedProcessAsync<T>(this IEnumerable<T> itemsToProcess, Func<IEnumerable<T>, Task<bool>> processor, int batchSize = 10000, bool breakOnFail = true, bool logProgress = true, CancellationToken cancellationToken = default)
    {
        ArgumentNullException.ThrowIfNull(itemsToProcess);
        ArgumentNullException.ThrowIfNull(processor);
        ArgumentOutOfRangeException.ThrowIfNegativeOrZero(batchSize);

        // Materialize distinct items once
        List<T> distinctItems = itemsToProcess.Distinct().ToList();
        int totalBatches = (int)MathHelpers.Ceiling((decimal)distinctItems.Count / batchSize, 1);
        bool success = true;

        for (int i = 0; i < totalBatches; i++)
        {
            cancellationToken.ThrowIfCancellationRequested();
            int start = i * batchSize;
            int count = Math.Min(batchSize, distinctItems.Count - start);
            IReadOnlyList<T> batch = distinctItems.GetRange(start, count);

            success &= await processor(batch).ConfigureAwait(false);

            if (logProgress)
            {
                logger.Info("{msg}", $"Process {i + 1}/{totalBatches} complete");
            }

            if (!success && breakOnFail)
            {
                break;
            }
        }

        return success;
    }

    /// <summary>
    /// Takes a collection of items and processes them in batches using the provided sync processor.
    /// </summary>
    //public static bool RunBatchedProcess<T>(this IEnumerable<T> itemsToProcess, SyncBatchProcessor<T> processor, int batchSize = 10000, bool breakOnFail = true, bool logProgress = true)
    public static bool RunBatchedProcess<T>(this IEnumerable<T> itemsToProcess, Func<IEnumerable<T>, bool> processor, int batchSize = 10000, bool breakOnFail = true, bool logProgress = true, CancellationToken cancellationToken = default)
    {
        ArgumentNullException.ThrowIfNull(itemsToProcess);
        ArgumentNullException.ThrowIfNull(processor);
        ArgumentOutOfRangeException.ThrowIfNegativeOrZero(batchSize);

        // Materialize distinct items once
        List<T> distinctItems = itemsToProcess.Distinct().ToList();
        int totalBatches = (int)MathHelpers.Ceiling((decimal)distinctItems.Count / batchSize, 1);
        bool success = true;

        for (int i = 0; i < totalBatches; i++)
        {
            cancellationToken.ThrowIfCancellationRequested();
            int start = i * batchSize;
            int count = Math.Min(batchSize, distinctItems.Count - start);
            IReadOnlyList<T> batch = distinctItems.GetRange(start, count);

            success &= processor(batch);

            if (logProgress)
            {
                logger.Info("{msg}", $"Process {i + 1}/{totalBatches} complete");
            }

            if (!success && breakOnFail)
            {
                break;
            }
        }

        return success;
    }

    // Extension methods for List-specific processors
    public static Task<bool> RunBatchedProcessAsync<T>(this IEnumerable<T> itemsToProcess, Func<List<T>, Task<bool>> listProcessor, int batchSize = 10000, bool breakOnFail = true,
        bool logProgress = true, CancellationToken cancellationToken = default)
    {
        // Adapt the List processor to work with IReadOnlyList
        return RunBatchedProcessAsync(itemsToProcess, async batch => await listProcessor(batch is List<T> l ? l : batch.ToList()).ConfigureAwait(false), batchSize, breakOnFail, logProgress, cancellationToken);
    }

    public static bool RunBatchedProcess<T>(this IEnumerable<T> itemsToProcess, Func<List<T>, bool> listProcessor, int batchSize = 10000, bool breakOnFail = true, bool logProgress = true,
        CancellationToken cancellationToken = default)
    {
        // Adapt the List processor to work with IReadOnlyList
        return RunBatchedProcess(itemsToProcess, batch => listProcessor(batch is List<T> l ? l : batch.ToList()), batchSize, breakOnFail, logProgress, cancellationToken);
    }
}
>>>>>>> 270705e4f794428a4927e32ef23496c0001e47e7<|MERGE_RESOLUTION|>--- conflicted
+++ resolved
@@ -1,117 +1,13 @@
-<<<<<<< HEAD
-﻿using NLog;
-
-namespace CommonNetFuncs.Core;
-
-/// <summary>
-/// Run batches of operations on a collection of items.
-/// </summary>
-public static class RunBatches
-{
-    //public delegate bool BatchedProcess<T>(IReadOnlyList<T> itemsToProcess);
-    //public delegate Task<bool> AsyncBatchedProcess<T>(IReadOnlyList<T> itemsToProcess);
-    //public delegate Task<bool> AsyncBatchedProcessList<T>(List<T> itemsToProcess);
-
-    private static readonly Logger logger = LogManager.GetCurrentClassLogger();
-
-    /// <summary>
-    /// Takes a collection of items and processes them in batches using the provided async processor.
-    /// </summary>
-    //public static async Task<bool> RunBatchedProcessAsync<T>(this IEnumerable<T> itemsToProcess, AsyncBatchProcessor<T> processor, int batchSize = 10000, bool breakOnFail = true, bool logProgress = true)
-    public static async Task<bool> RunBatchedProcessAsync<T>(this IEnumerable<T> itemsToProcess, Func<IEnumerable<T>, Task<bool>> processor, int batchSize = 10000, bool breakOnFail = true, bool logProgress = true, CancellationToken cancellationToken = default)
-    {
-        ArgumentNullException.ThrowIfNull(itemsToProcess);
-        ArgumentNullException.ThrowIfNull(processor);
-        ArgumentOutOfRangeException.ThrowIfNegativeOrZero(batchSize);
-
-        // Materialize distinct items once
-        List<T> distinctItems = itemsToProcess.Distinct().ToList();
-        int totalBatches = (int)MathHelpers.Ceiling((decimal)distinctItems.Count / batchSize, 1);
-        bool success = true;
-
-        for (int i = 0; i < totalBatches; i++)
-        {
-            cancellationToken.ThrowIfCancellationRequested();
-            IReadOnlyList<T> batch = distinctItems.Skip(i * batchSize).Take(batchSize).ToList();
-
-            success &= await processor(batch).ConfigureAwait(false);
-
-            if (logProgress)
-            {
-                logger.Info("{msg}", $"Process {i + 1}/{totalBatches} complete");
-            }
-
-            if (!success && breakOnFail)
-            {
-                break;
-            }
-        }
-
-        return success;
-    }
-
-    /// <summary>
-    /// Takes a collection of items and processes them in batches using the provided sync processor.
-    /// </summary>
-    //public static bool RunBatchedProcess<T>(this IEnumerable<T> itemsToProcess, SyncBatchProcessor<T> processor, int batchSize = 10000, bool breakOnFail = true, bool logProgress = true)
-    public static bool RunBatchedProcess<T>(this IEnumerable<T> itemsToProcess, Func<IEnumerable<T>, bool> processor, int batchSize = 10000, bool breakOnFail = true, bool logProgress = true, CancellationToken cancellationToken = default)
-    {
-        ArgumentNullException.ThrowIfNull(itemsToProcess);
-        ArgumentNullException.ThrowIfNull(processor);
-        ArgumentOutOfRangeException.ThrowIfNegativeOrZero(batchSize);
-
-        // Materialize distinct items once
-        List<T> distinctItems = itemsToProcess.Distinct().ToList();
-        int totalBatches = (int)MathHelpers.Ceiling((decimal)distinctItems.Count / batchSize, 1);
-        bool success = true;
-
-        for (int i = 0; i < totalBatches; i++)
-        {
-            cancellationToken.ThrowIfCancellationRequested();
-            IReadOnlyList<T> batch = distinctItems.Skip(i * batchSize).Take(batchSize).ToList();
-
-            success &= processor(batch);
-
-            if (logProgress)
-            {
-                logger.Info("{msg}", $"Process {i + 1}/{totalBatches} complete");
-            }
-
-            if (!success && breakOnFail)
-            {
-                break;
-            }
-        }
-
-        return success;
-    }
-
-    // Extension methods for List-specific processors
-    public static Task<bool> RunBatchedProcessAsync<T>(this IEnumerable<T> itemsToProcess, Func<List<T>, Task<bool>> listProcessor, int batchSize = 10000, bool breakOnFail = true,
-        bool logProgress = true, CancellationToken cancellationToken = default)
-    {
-        // Adapt the List processor to work with IReadOnlyList
-        return RunBatchedProcessAsync(itemsToProcess, async batch => await listProcessor(batch.ToList()), batchSize, breakOnFail, logProgress, cancellationToken);
-    }
-
-    public static bool RunBatchedProcess<T>(this IEnumerable<T> itemsToProcess, Func<List<T>, bool> listProcessor, int batchSize = 10000, bool breakOnFail = true, bool logProgress = true,
-        CancellationToken cancellationToken = default)
-    {
-        // Adapt the List processor to work with IReadOnlyList
-        return RunBatchedProcess(itemsToProcess, batch => listProcessor(batch.ToList()), batchSize, breakOnFail, logProgress, cancellationToken);
-    }
-}
-=======
-﻿namespace CommonNetFuncs.Core;
-
-/// <summary>
-/// Run batches of operations on a collection of items.
-/// </summary>
-public static class RunBatches
-{
-    //public delegate bool BatchedProcess<T>(IReadOnlyList<T> itemsToProcess);
-    //public delegate Task<bool> AsyncBatchedProcess<T>(IReadOnlyList<T> itemsToProcess);
-    //public delegate Task<bool> AsyncBatchedProcessList<T>(List<T> itemsToProcess);
+﻿namespace CommonNetFuncs.Core;
+
+/// <summary>
+/// Run batches of operations on a collection of items.
+/// </summary>
+public static class RunBatches
+{
+    //public delegate bool BatchedProcess<T>(IReadOnlyList<T> itemsToProcess);
+    //public delegate Task<bool> AsyncBatchedProcess<T>(IReadOnlyList<T> itemsToProcess);
+    //public delegate Task<bool> AsyncBatchedProcessList<T>(List<T> itemsToProcess);
 
     private static readonly NLog.Logger logger = NLog.LogManager.GetCurrentClassLogger();
 
@@ -205,5 +101,4 @@
         // Adapt the List processor to work with IReadOnlyList
         return RunBatchedProcess(itemsToProcess, batch => listProcessor(batch is List<T> l ? l : batch.ToList()), batchSize, breakOnFail, logProgress, cancellationToken);
     }
-}
->>>>>>> 270705e4f794428a4927e32ef23496c0001e47e7+}