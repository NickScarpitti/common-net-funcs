﻿using System.Buffers;

namespace CommonNetFuncs.Core;

public static class Streams
{
    /// <summary>
    /// Read a stream into a byte array asynchronously
    /// </summary>
    /// <param name="stream">Stream to read from</param>
    /// <param name="bufferSize">Buffer size to use when reading from the stream</param>
    /// <returns>Byte array containing contents of stream</returns>
<<<<<<< HEAD
    public static async ValueTask<byte[]> ReadStreamAsync(this Stream stream, int bufferSize = 4096)
=======
    //public static async Task<byte[]> ReadStreamAsync(this Stream stream, int bufferSize = 4096)
    //{
    //    int read;
    //    await using MemoryStream ms = new();
    //    byte[] buffer = new byte[bufferSize];
    //    while ((read = await stream.ReadAsync(buffer)) > 0)
    //    {
    //        await ms.WriteAsync(buffer.AsMemory(0, read));
    //    }
    //    return ms.ToArray();
    //}

    /// <summary>
/// Read a stream into a byte array asynchronously
/// </summary>
    /// <param name="stream">Stream to read from</param>
    /// <param name="bufferSize">Buffer size to use when reading from the stream</param>
    /// <returns>Byte array containing contents of stream</returns>
    public static async ValueTask<byte[]> ReadStreamAsync(this Stream stream, int bufferSize = 4096, CancellationToken cancellationToken = default)
>>>>>>> 27d4148c
    {
        // If stream length is known, use it to pre-allocate
        MemoryStream ms = stream.CanSeek ? new MemoryStream(capacity: (int)stream.Length) : new MemoryStream();

        byte[] buffer = ArrayPool<byte>.Shared.Rent(bufferSize);
        try
        {
            int read;
            while ((read = await stream.ReadAsync(buffer.AsMemory(), cancellationToken).ConfigureAwait(false)) > 0)
            {
                await ms.WriteAsync(buffer.AsMemory(0, read), cancellationToken).ConfigureAwait(false);
            }
            return ms.ToArray();
        }
        finally
        {
            ArrayPool<byte>.Shared.Return(buffer);
            await ms.DisposeAsync().ConfigureAwait(false);
        }
    }

    /// <summary>
    /// Copy local MemoryStream to passed in Stream
    /// </summary>
    /// <param name="targetStream">Stream to copy from</param>
    /// <param name="sourceStream">MemoryStream to copy to</param>
    public static async Task WriteStreamToStream(this Stream targetStream, MemoryStream sourceStream, CancellationToken cancellationToken = default)
    {
        await using MemoryStream tempStream = new();

        sourceStream.Position = 0;

        //wb.SaveAs(tempStream, options);
        await tempStream.WriteAsync(sourceStream.ToArray(), cancellationToken).ConfigureAwait(false);
        await tempStream.FlushAsync(cancellationToken).ConfigureAwait(false);
        tempStream.Position = 0;
        await tempStream.CopyToAsync(targetStream, cancellationToken).ConfigureAwait(false);
        await tempStream.DisposeAsync().ConfigureAwait(false);
        await targetStream.FlushAsync(cancellationToken).ConfigureAwait(false);
        targetStream.Position = 0;
    }

    /// <summary>
    /// Copy local Stream to passed in Stream
    /// </summary>
    /// <param name="targetStream">Stream to copy from</param>
    /// <param name="sourceStream">Stream to copy to</param>
    public static async Task WriteStreamToStream(this Stream targetStream, Stream sourceStream, CancellationToken cancellationToken = default)
    {
        await using MemoryStream tempStream = new();

        sourceStream.Position = 0;

        //wb.SaveAs(tempStream, options);
        await tempStream.WriteAsync(await sourceStream.ReadStreamAsync(cancellationToken: cancellationToken).ConfigureAwait(false), cancellationToken).ConfigureAwait(false);
        await tempStream.FlushAsync(cancellationToken).ConfigureAwait(false);
        tempStream.Position = 0;
        await tempStream.CopyToAsync(targetStream, cancellationToken).ConfigureAwait(false);
        await tempStream.DisposeAsync().ConfigureAwait(false);
        await targetStream.FlushAsync(cancellationToken).ConfigureAwait(false);
        targetStream.Position = 0;
    }
}

public sealed class CountingStream(Stream innerStream) : Stream
{
    private readonly Stream _innerStream = innerStream ?? throw new ArgumentNullException(nameof(innerStream));
    private long _bytesWritten;
    private bool _disposed;

    // Consider adding a buffer size constant if you want to optimize buffer operations
    //private const int DefaultBufferSize = 81920; // Same as StreamReader's default

    public long BytesWritten => Interlocked.Read(ref _bytesWritten);

    public override bool CanRead => _innerStream.CanRead;

    public override bool CanSeek => _innerStream.CanSeek;

    public override bool CanWrite => _innerStream.CanWrite;

    public override long Length => _innerStream.Length;

    public override long Position { get => _innerStream.Position; set => _innerStream.Position = value; }

    // Implement CopyToAsync for better performance when copying streams
    public override async Task CopyToAsync(Stream destination, int bufferSize, CancellationToken cancellationToken)
    {
        ArgumentNullException.ThrowIfNull(destination);
        ArgumentOutOfRangeException.ThrowIfNegativeOrZero(bufferSize);

        byte[] buffer = new byte[bufferSize];
        int bytesRead;
        while ((bytesRead = await ReadAsync(buffer, cancellationToken).ConfigureAwait(false)) != 0)
        {
            await destination.WriteAsync(buffer.AsMemory(0, bytesRead), cancellationToken).ConfigureAwait(false);
        }
    }

    public override async Task FlushAsync(CancellationToken cancellationToken)
    {
        ThrowIfDisposed();
        await _innerStream.FlushAsync(cancellationToken).ConfigureAwait(false);
    }

    public override void Flush()
    {
        ThrowIfDisposed();
        FlushAsync(CancellationToken.None).GetAwaiter().GetResult();
    }

    public override int Read(byte[] buffer, int offset, int count)
    {
        ThrowIfDisposed();
        return ReadAsync(buffer, offset, count).GetAwaiter().GetResult();
    }

    public override async Task<int> ReadAsync(byte[] buffer, int offset, int count, CancellationToken cancellationToken)
    {
        ThrowIfDisposed();
        return await _innerStream.ReadAsync(buffer.AsMemory(offset, count), cancellationToken).ConfigureAwait(false);
    }

    public override ValueTask<int> ReadAsync(Memory<byte> buffer, CancellationToken cancellationToken = default)
    {
        ThrowIfDisposed();
        return _innerStream.ReadAsync(buffer, cancellationToken);
    }

    public override long Seek(long offset, SeekOrigin origin)
    {
        ThrowIfDisposed();
        return _innerStream.Seek(offset, origin);
    }

    public override void SetLength(long value)
    {
        ThrowIfDisposed();
        _innerStream.SetLength(value);
    }

    public override void Write(byte[] buffer, int offset, int count)
    {
        ThrowIfDisposed();
        WriteAsync(buffer, offset, count).GetAwaiter().GetResult();
    }

    public override async Task WriteAsync(byte[] buffer, int offset, int count, CancellationToken cancellationToken)
    {
        ThrowIfDisposed();
        await _innerStream.WriteAsync(buffer.AsMemory(offset, count), cancellationToken).ConfigureAwait(false);
        Interlocked.Add(ref _bytesWritten, count);
    }

    public override async ValueTask WriteAsync(ReadOnlyMemory<byte> buffer, CancellationToken cancellationToken = default)
    {
        ThrowIfDisposed();
        await _innerStream.WriteAsync(buffer, cancellationToken).ConfigureAwait(false);
        Interlocked.Add(ref _bytesWritten, buffer.Length);
    }

    protected override void Dispose(bool disposing)
    {
        if (!_disposed)
        {
            if (disposing)
            {
                // Don't dispose the inner stream as it's managed by ASP.NET Core
                _disposed = true;
            }
            base.Dispose(disposing);
        }
    }

    public override async ValueTask DisposeAsync()
    {
        if (!_disposed)
        {
            _disposed = true;
            // Don't dispose the inner stream as it's managed by ASP.NET Core
            GC.SuppressFinalize(this);
            await base.DisposeAsync().ConfigureAwait(false);
        }
    }

    private void ThrowIfDisposed()
    {
        ObjectDisposedException.ThrowIf(_disposed, this);
    }
}<|MERGE_RESOLUTION|>--- conflicted
+++ resolved
@@ -10,29 +10,7 @@
     /// <param name="stream">Stream to read from</param>
     /// <param name="bufferSize">Buffer size to use when reading from the stream</param>
     /// <returns>Byte array containing contents of stream</returns>
-<<<<<<< HEAD
     public static async ValueTask<byte[]> ReadStreamAsync(this Stream stream, int bufferSize = 4096)
-=======
-    //public static async Task<byte[]> ReadStreamAsync(this Stream stream, int bufferSize = 4096)
-    //{
-    //    int read;
-    //    await using MemoryStream ms = new();
-    //    byte[] buffer = new byte[bufferSize];
-    //    while ((read = await stream.ReadAsync(buffer)) > 0)
-    //    {
-    //        await ms.WriteAsync(buffer.AsMemory(0, read));
-    //    }
-    //    return ms.ToArray();
-    //}
-
-    /// <summary>
-/// Read a stream into a byte array asynchronously
-/// </summary>
-    /// <param name="stream">Stream to read from</param>
-    /// <param name="bufferSize">Buffer size to use when reading from the stream</param>
-    /// <returns>Byte array containing contents of stream</returns>
-    public static async ValueTask<byte[]> ReadStreamAsync(this Stream stream, int bufferSize = 4096, CancellationToken cancellationToken = default)
->>>>>>> 27d4148c
     {
         // If stream length is known, use it to pre-allocate
         MemoryStream ms = stream.CanSeek ? new MemoryStream(capacity: (int)stream.Length) : new MemoryStream();
