--- conflicted
+++ resolved
@@ -485,22 +485,15 @@
 	/// <param name="s">String to search</param>
 	/// <param name="textToFind">String to find in s</param>
 	/// <returns><see langword="true"/> if s contains the string textToFind in any form</returns>
-<<<<<<< HEAD
-=======
+	public static bool ContainsInvariant(this IEnumerable<string?>? s, ReadOnlySpan<char> textToFind)
+	{
+		if (s == null || textToFind.IsEmpty)
+		{
+			return false;
+		}
+
+
 #pragma warning disable S3267 // Loops should be simplified with "LINQ" expressions
->>>>>>> 244d4077
-	public static bool ContainsInvariant(this IEnumerable<string?>? s, ReadOnlySpan<char> textToFind)
-	{
-		if (s == null || textToFind.IsEmpty)
-		{
-			return false;
-		}
-
-<<<<<<< HEAD
-
-#pragma warning disable S3267 // Loops should be simplified with "LINQ" expressions
-=======
->>>>>>> 244d4077
 		foreach (ReadOnlySpan<char> item in s)
 		{
 			if (item.ContainsInvariant(textToFind))
@@ -508,15 +501,9 @@
 				return true;
 			}
 		}
-<<<<<<< HEAD
 #pragma warning restore S3267 // Loops should be simplified with "LINQ" expressions
 		return false;
 	}
-=======
-		return false;
-	}
-#pragma warning restore S3267 // Loops should be simplified with "LINQ" expressions
->>>>>>> 244d4077
 
 	/// <summary>
 	/// Checks if the given string contains a specific string regardless of culture or case
@@ -537,7 +524,6 @@
 			return false;
 		}
 
-<<<<<<< HEAD
 		if (useOrComparison)
 		{
 			return textsToFind.Any(s.ContainsInvariant);
@@ -546,9 +532,6 @@
 		{
 			return textsToFind.All(s.ContainsInvariant);
 		}
-=======
-		return useOrComparison ? textsToFind.Any(s.ContainsInvariant) : textsToFind.All(s.ContainsInvariant);
->>>>>>> 244d4077
 	}
 
 	/// <summary>
@@ -563,23 +546,16 @@
 	/// <para>True if s contains any of the strings in textsToFind in any form when useOrComparison = True</para> <para>True if s contains all of the strings in textsToFind when useOrComparison =
 	/// False</para>
 	/// </returns>
-<<<<<<< HEAD
-=======
+	public static bool ContainsInvariant(this ReadOnlySpan<char> s, IEnumerable<string> textsToFind, bool useOrComparison = true)
+	{
+		if (s.IsEmpty)
+		{
+			return false;
+		}
+
+		if (useOrComparison)
+		{
 #pragma warning disable S3267 // Loops should be simplified with "LINQ" expressions
->>>>>>> 244d4077
-	public static bool ContainsInvariant(this ReadOnlySpan<char> s, IEnumerable<string> textsToFind, bool useOrComparison = true)
-	{
-		if (s.IsEmpty)
-		{
-			return false;
-		}
-
-		if (useOrComparison)
-		{
-<<<<<<< HEAD
-#pragma warning disable S3267 // Loops should be simplified with "LINQ" expressions
-=======
->>>>>>> 244d4077
 			foreach (ReadOnlySpan<char> textToFind in textsToFind)
 			{
 				if (s.ContainsInvariant(textToFind))
@@ -587,18 +563,12 @@
 					return true;
 				}
 			}
-<<<<<<< HEAD
 #pragma warning restore S3267 // Loops should be simplified with "LINQ" expressions
-=======
->>>>>>> 244d4077
 			return false;
 		}
 		else
 		{
-<<<<<<< HEAD
 #pragma warning disable S3267 // Loops should be simplified with "LINQ" expressions
-=======
->>>>>>> 244d4077
 			foreach (ReadOnlySpan<char> textToFind in textsToFind)
 			{
 				if (!s.ContainsInvariant(textToFind))
@@ -606,17 +576,10 @@
 					return false;
 				}
 			}
-<<<<<<< HEAD
 #pragma warning restore S3267 // Loops should be simplified with "LINQ" expressions
 			return true;
 		}
 	}
-=======
-			return true;
-		}
-	}
-#pragma warning restore S3267 // Loops should be simplified with "LINQ" expressions
->>>>>>> 244d4077
 
 	/// <summary>
 	/// Checks if the given string begins with a specific string regardless of culture or case
@@ -726,7 +689,6 @@
 			return false;
 		}
 
-<<<<<<< HEAD
 		if (useOrComparison)
 		{
 			return stringsToFind.Any(s.Contains);
@@ -735,9 +697,6 @@
 		{
 			return stringsToFind.All(s.Contains);
 		}
-=======
-		return useOrComparison ? stringsToFind.Any(s.Contains) : stringsToFind.All(s.Contains);
->>>>>>> 244d4077
 	}
 
 	/// <summary>
@@ -753,23 +712,16 @@
 	/// <para>True if s contains any of the strings in stringsToFind in any form when useOrComparison = True</para>
 	/// <para>True if s contains all of the strings in stringsToFind when useOrComparison = False</para>
 	/// </returns>
-<<<<<<< HEAD
-=======
+	public static bool Contains(this ReadOnlySpan<char> s, IEnumerable<string> stringsToFind, bool useOrComparison = true, StringComparison stringComparison = StringComparison.Ordinal)
+	{
+		if (s.IsEmpty)
+		{
+			return false;
+		}
+
+		if (useOrComparison)
+		{
 #pragma warning disable S3267 // Loops should be simplified with "LINQ" expressions
->>>>>>> 244d4077
-	public static bool Contains(this ReadOnlySpan<char> s, IEnumerable<string> stringsToFind, bool useOrComparison = true, StringComparison stringComparison = StringComparison.Ordinal)
-	{
-		if (s.IsEmpty)
-		{
-			return false;
-		}
-
-		if (useOrComparison)
-		{
-<<<<<<< HEAD
-#pragma warning disable S3267 // Loops should be simplified with "LINQ" expressions
-=======
->>>>>>> 244d4077
 			foreach (ReadOnlySpan<char> textToFind in stringsToFind)
 			{
 				if (s.Contains(textToFind, stringComparison))
@@ -777,18 +729,12 @@
 					return true;
 				}
 			}
-<<<<<<< HEAD
 #pragma warning restore S3267 // Loops should be simplified with "LINQ" expressions
-=======
->>>>>>> 244d4077
 			return false;
 		}
 		else
 		{
-<<<<<<< HEAD
 #pragma warning disable S3267 // Loops should be simplified with "LINQ" expressions
-=======
->>>>>>> 244d4077
 			foreach (ReadOnlySpan<char> textToFind in stringsToFind)
 			{
 				if (!s.Contains(textToFind, stringComparison))
@@ -796,17 +742,10 @@
 					return false;
 				}
 			}
-<<<<<<< HEAD
 #pragma warning restore S3267 // Loops should be simplified with "LINQ" expressions
 			return true;
 		}
 	}
-=======
-			return true;
-		}
-	}
-#pragma warning restore S3267 // Loops should be simplified with "LINQ" expressions
->>>>>>> 244d4077
 
 	/// <summary>
 	/// Replace a substring with another string, ignoring the case and culture when finding the substring to replace
@@ -1034,7 +973,6 @@
 		return lastIndex != -1 ? s[(lastIndex + 1)..] : s;
 	}
 
-<<<<<<< HEAD
 	///// <summary>
 	///// Removes excess spaces in string properties inside of an object
 	///// </summary>
@@ -1061,34 +999,6 @@
 	//	}
 	//	return obj;
 	//}
-=======
-	/// <summary>
-	/// Removes excess spaces in string properties inside of an object
-	/// </summary>
-	/// <typeparam name="T">Type of object to trim strings in</typeparam>
-	/// <param name="obj">Object containing string properties to be trimmed</param>
-	[return: NotNullIfNotNull(nameof(obj))]
-	[Obsolete("Please use TrimObjectStrings instead")]
-	public static T? TrimObjectStringsR<T>(this T? obj)
-	{
-		if (!EqualityComparer<T?>.Default.Equals(obj, default))
-		{
-			IEnumerable<PropertyInfo> props = GetOrAddPropertiesFromReflectionCache(typeof(T)).Where(x => x.PropertyType == typeof(string));
-			if (props.Any())
-			{
-				foreach (PropertyInfo prop in props)
-				{
-					string? value = (string?)prop.GetValue(obj);
-					if (!value.IsNullOrEmpty())
-					{
-						prop.SetValue(obj, value.TrimFull());
-					}
-				}
-			}
-		}
-		return obj;
-	}
->>>>>>> 244d4077
 
 	private static readonly ConcurrentDictionary<(Type, bool), Delegate> trimObjectStringsCache = new();
 
@@ -1099,15 +1009,9 @@
 	/// <param name="obj">Object containing string properties to be trimmed</param>
 	/// <param name="recursive">If <see langword="true"/>, will recursively apply string trimming to nested object</param>
 	[return: NotNullIfNotNull(nameof(obj))]
-<<<<<<< HEAD
 	public static T? TrimObjectStrings<T>(this T? obj, bool recursive = false) where T : class
 	{
 		if (obj == null)
-=======
-	public static T? TrimObjectStrings<T>(this T? obj, bool recursive = false)
-	{
-		if (EqualityComparer<T?>.Default.Equals(obj, default))
->>>>>>> 244d4077
 		{
 			return obj;
 		}
@@ -1116,11 +1020,7 @@
 		(Type type, bool recursive) key = (type, recursive);
 
 		Action<T> action = (Action<T>)trimObjectStringsCache.GetOrAdd(key, _ => CreateTrimObjectStringsExpression<T>(recursive).CompileFast());
-<<<<<<< HEAD
 		action(obj);
-=======
-		action(obj!);
->>>>>>> 244d4077
 
 		return obj;
 	}
@@ -1156,15 +1056,9 @@
 		return Expression.Lambda<Action<T>>(body, objParam);
 	}
 
-<<<<<<< HEAD
 	public static T? NormalizeObjectStringsR<T>(this T? obj, bool enableTrim = true, NormalizationForm normalizationForm = NormalizationForm.FormKD) where T : class
 	{
 		if (obj != null)
-=======
-	public static T? NormalizeObjectStringsR<T>(this T? obj, bool enableTrim = true, NormalizationForm normalizationForm = NormalizationForm.FormKD)
-	{
-		if (!EqualityComparer<T?>.Default.Equals(obj, default))
->>>>>>> 244d4077
 		{
 			IEnumerable<PropertyInfo> props = GetOrAddPropertiesFromReflectionCache(typeof(T)).Where(x => x.PropertyType == typeof(string));
 			if (props.Any())
@@ -1232,15 +1126,9 @@
 	/// <param name="normalizationForm">String normalization setting</param>
 	/// <param name="recursive">If <see langword="true"/>, will recursively apply string normalization to nested object</param>
 	[return: NotNullIfNotNull(nameof(obj))]
-<<<<<<< HEAD
 	public static T? NormalizeObjectStrings<T>(this T? obj, bool enableTrim = true, NormalizationForm normalizationForm = NormalizationForm.FormKD, bool recursive = false, bool useCache = true) where T : class
 	{
 		if (obj == null)
-=======
-	public static T? NormalizeObjectStrings<T>(this T? obj, bool enableTrim = true, NormalizationForm normalizationForm = NormalizationForm.FormKD, bool recursive = false, bool useCache = true)
-	{
-		if (EqualityComparer<T?>.Default.Equals(obj, default))
->>>>>>> 244d4077
 		{
 			return obj;
 		}
@@ -1250,11 +1138,7 @@
 
 		Action<T> action = useCache ? (Action<T>)GetOrAddNormalizeObjectStringsCache<T>(key, enableTrim, normalizationForm, recursive) :
 						CreateNormalizeObjectStringsExpression<T>(enableTrim, normalizationForm, recursive, useCache).CompileFast();
-<<<<<<< HEAD
 		action(obj);
-=======
-		action(obj!);
->>>>>>> 244d4077
 
 		return obj;
 	}
@@ -1332,15 +1216,9 @@
 	/// <param name="obj">Object containing string properties to be set to null if null</param>
 	/// <returns>Objects with properties set to null if the string property is null or is the word "null" with no other text characters other than whitespace</returns>
 	[return: NotNullIfNotNull(nameof(obj))]
-<<<<<<< HEAD
 	public static T? MakeObjectNullNullR<T>(this T? obj) where T : class
 	{
 		if (obj != null)
-=======
-	public static T? MakeObjectNullNullR<T>(this T? obj)
-	{
-		if (!EqualityComparer<T?>.Default.Equals(obj, default))
->>>>>>> 244d4077
 		{
 			IEnumerable<PropertyInfo> props = GetOrAddPropertiesFromReflectionCache(typeof(T)).Where(x => x.PropertyType == typeof(string));
 			if (props.Any())
@@ -1364,15 +1242,9 @@
 	/// <param name="recursive">If <see langword="true"/>, will recursively apply nullification to nested objects</param>
 	/// <returns>Objects with properties set to null if the string property is null or is the word "null" with no other text characters other than whitespace</returns>
 	[return: NotNullIfNotNull(nameof(obj))]
-<<<<<<< HEAD
 	public static T? MakeObjectNullNull<T>(this T? obj, bool recursive = false) where T : class
 	{
 		if (obj == null)
-=======
-	public static T? MakeObjectNullNull<T>(this T? obj, bool recursive = false)
-	{
-		if (EqualityComparer<T?>.Default.Equals(obj, default))
->>>>>>> 244d4077
 		{
 			return obj;
 		}
@@ -1381,11 +1253,7 @@
 		(Type type, bool recursive) key = (type, recursive);
 
 		Action<T> action = (Action<T>)makeObjectNullNullCache.GetOrAdd(key, _ => CreateMakeObjectNullNullExpression<T>(recursive).CompileFast());
-<<<<<<< HEAD
 		action(obj);
-=======
-		action(obj!);
->>>>>>> 244d4077
 
 		return obj;
 	}
@@ -1623,17 +1491,10 @@
 	/// </summary>
 	/// <param name="value">String to parse into a DateTime</param>
 	/// <returns>Nullable DateTime parsed from a string</returns>
-<<<<<<< HEAD
 	public static DateTime? ToNDateTime(this string? value, IFormatProvider? formatProvider = null)
 	{
 		DateTime? dtn = null;
 		if (DateTime.TryParse(value, formatProvider ?? CultureInfo.InvariantCulture, out DateTime dt))
-=======
-	public static DateTime? ToNDateTime(this string? value, IFormatProvider? provider = null)
-	{
-		DateTime? dtn = null;
-		if (DateTime.TryParse(value, provider ?? CultureInfo.InvariantCulture, out DateTime dt))
->>>>>>> 244d4077
 		{
 			dtn = dt;
 		}
@@ -1649,17 +1510,10 @@
 	/// </summary>
 	/// <param name="value">String to parse into a DateTime</param>
 	/// <returns>Nullable DateTime parsed from a string</returns>
-<<<<<<< HEAD
 	public static DateTime? ToNDateTime(this ReadOnlySpan<char> value, IFormatProvider? formatProvider = null)
 	{
 		DateTime? dtn = null;
 		if (DateTime.TryParse(value, formatProvider ?? CultureInfo.InvariantCulture, out DateTime dt))
-=======
-	public static DateTime? ToNDateTime(this ReadOnlySpan<char> value, IFormatProvider? provider = null)
-	{
-		DateTime? dtn = null;
-		if (DateTime.TryParse(value, provider ?? CultureInfo.InvariantCulture, out DateTime dt))
->>>>>>> 244d4077
 		{
 			dtn = dt;
 		}
@@ -1675,17 +1529,10 @@
 	/// </summary>
 	/// <param name="value">String to parse into a DateOnly</param>
 	/// <returns>Nullable DateOnly parsed from a string</returns>
-<<<<<<< HEAD
 	public static DateOnly? ToNDateOnly(this string? value, IFormatProvider? formatProvider = null)
 	{
 		DateOnly? dtn = null;
 		if (DateOnly.TryParse(value, formatProvider ?? CultureInfo.InvariantCulture, out DateOnly dt))
-=======
-	public static DateOnly? ToNDateOnly(this string? value, IFormatProvider? provider = null)
-	{
-		DateOnly? dtn = null;
-		if (DateOnly.TryParse(value, provider ?? CultureInfo.InvariantCulture, out DateOnly dt))
->>>>>>> 244d4077
 		{
 			dtn = dt;
 		}
@@ -1701,17 +1548,10 @@
 	/// </summary>
 	/// <param name="value">String to parse into a DateOnly</param>
 	/// <returns>Nullable DateOnly parsed from a string</returns>
-<<<<<<< HEAD
 	public static DateOnly? ToNDateOnly(this ReadOnlySpan<char> value, IFormatProvider? formatProvider = null)
 	{
 		DateOnly? dtn = null;
 		if (DateOnly.TryParse(value, formatProvider ?? CultureInfo.InvariantCulture, out DateOnly dt))
-=======
-	public static DateOnly? ToNDateOnly(this ReadOnlySpan<char> value, IFormatProvider? provider = null)
-	{
-		DateOnly? dtn = null;
-		if (DateOnly.TryParse(value, provider ?? CultureInfo.InvariantCulture, out DateOnly dt))
->>>>>>> 244d4077
 		{
 			dtn = dt;
 		}
@@ -2264,11 +2104,8 @@
 		return $"{wholeNumberPart} {numerator}/{denominator}";
 	}
 
-<<<<<<< HEAD
 	private static readonly char[] FractionSplitChars = new[] { ' ', '/' };
 
-=======
->>>>>>> 244d4077
 	/// <summary>
 	/// Converts a string representation of a fraction or decimal value into a decimal value.
 	/// </summary>
@@ -2294,15 +2131,9 @@
 			return result;
 		}
 
-<<<<<<< HEAD
 		string[] split = fractionString.Split(FractionSplitChars);
 
-		if ((split.Length == 2 || split.Length == 3) && int.TryParse(split[0], out int numeratorOrWhole) && int.TryParse(split[1], out int denominatorOrNumerator))
-=======
-		string[] split = fractionString.Split(' ', '/');
-
 		if (split.Length is 2 or 3 && int.TryParse(split[0], out int numeratorOrWhole) && int.TryParse(split[1], out int denominatorOrNumerator))
->>>>>>> 244d4077
 		{
 			if (split.Length == 2)
 			{
@@ -2457,15 +2288,9 @@
 			return result;
 		}
 
-<<<<<<< HEAD
 		string[] split = fractionString.Split(FractionSplitChars);
 
 		if ((split.Length == 2 || split.Length == 3) && int.TryParse(split[0], out int a) && int.TryParse(split[1], out int b))
-=======
-		string[] split = fractionString.Split(' ', '/');
-
-		if (split.Length is 2 or 3 && int.TryParse(split[0], out int a) && int.TryParse(split[1], out int b))
->>>>>>> 244d4077
 		{
 			if (split.Length == 2)
 			{
@@ -2588,11 +2413,7 @@
 				double.TryParse(inputString.GetOnlyNumbers(), out double value) ? value :
 				default;
 
-<<<<<<< HEAD
 			success = result.NotEquals(default, 1e-10m);
-=======
-			success = result != default;
->>>>>>> 244d4077
 		}
 		catch (Exception)
 		{
@@ -2976,12 +2797,9 @@
 		}
 		return input.HasNoLessThanNumberOfChars(charToFind[0], minNumberOfChars);
 	}
-<<<<<<< HEAD
-=======
 
 	public static string SanitizeForLog(this string input)
 	{
 		return input.Replace(Environment.NewLine, " ").Replace("\n", " ").Replace("\r", " ");
 	}
->>>>>>> 244d4077
 }