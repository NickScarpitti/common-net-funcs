<<<<<<< HEAD
﻿using static System.Convert;
using static System.Math;

namespace CommonNetFuncs.Core;

/// <summary>
/// Helper methods for doing unit conversions
/// </summary>
public static class UnitConversion
{
    public const decimal KgToLbsConst = 2.20462m;
    public const decimal FtToInConst = 12;
    public const decimal InToMmConst = 25.4m;
    public const decimal MetersToMilesConst = 0.000621371m;

    /// <summary>
    /// Convert mass in lbs to kg
    /// </summary>
    /// <param name="massLbs">Mass in lbs to convert to kg</param>
    /// <returns>Decimal representation of the mass in lbs converted to kg</returns>
    public static decimal LbsToKg(this decimal massLbs) { return massLbs / KgToLbsConst; }

    /// <summary>
    /// Convert mass in lbs to kg
    /// </summary>
    /// <param name="massLbs">Mass in lbs to convert to kg</param>
    /// <returns>Decimal representation of the mass in lbs converted to kg</returns>
    public static decimal LbsToKg(this decimal? massLbs)
    {
        if (massLbs != null)
        {
            return ToDecimal(massLbs) / KgToLbsConst;
        }
        else
        {
            return 0;
        }
    }

    /// <summary>
    /// Convert mass in kg to lbs
    /// </summary>
    /// <param name="massKg">Mass in kg to convert to lbs</param>
    /// <returns>Decimal representation of the mass in kg converted to lbs</returns>
    public static decimal KgToLbs(this decimal massKg) { return massKg * KgToLbsConst; }

    /// <summary>
    /// Convert mass in kg to lbs
    /// </summary>
    /// <param name="massKg">Mass in kg to convert to lbs</param>
    /// <returns>Decimal representation of the mass in kg converted to lbs</returns>
    public static decimal KgToLbs(this decimal? massKg)
    {
        if (massKg != null)
        {
            return ToDecimal(massKg) * KgToLbsConst;
        }
        else
        {
            return 0;
        }
    }

    /// <summary>
    /// Convert length in inches to feet
    /// </summary>
    /// <param name="lenIns">Length in inches to convert to feet</param>
    /// <returns>Decimal representation of the length in inches converted to feet</returns>
    public static decimal InsToFt(this decimal lenIns) { return lenIns / FtToInConst; }

    /// <summary>
    /// Convert length in inches to feet
    /// </summary>
    /// <param name="lenIns">Length in inches to convert to feet</param>
    /// <returns>Decimal representation of the length in inches converted to feet</returns>
    public static decimal InsToFt(this decimal? lenIns)
    {
        if (lenIns != null)
        {
            return ToDecimal(lenIns) / FtToInConst;
        }
        else
        {
            return 0;
        }
    }

    /// <summary>
    /// Convert length in inches to mm
    /// </summary>
    /// <param name="lenIns">Length in inches to convert to mm</param>
    /// <returns>Decimal representation of the length in inches converted to mm</returns>
    public static decimal InsToMm(this decimal lenIns) { return ToDecimal(lenIns) * InToMmConst; }

    /// <summary>
    /// Convert length in inches to mm
    /// </summary>
    /// <param name="lenIns">Length in inches to convert to mm</param>
    /// <returns>Decimal representation of the length in inches converted to mm</returns>
    public static decimal InsToMm(this decimal? lenIns, int decimalPlaces = 1)
    {
        if (lenIns != null)
        {
            return Round(ToDecimal(lenIns) * InToMmConst, decimalPlaces, MidpointRounding.AwayFromZero);
        }
        else
        {
            return 0;
        }
    }

    /// <summary>
    /// Convert length in mm to inches
    /// </summary>
    /// <param name="lenMm<">Length in mm to convert to inches</param>
    /// <returns>Decimal representation of the length in mm converted to inches</returns>
    public static decimal MmToIns(this decimal lenMm, int decimalPlaces = 1)
    { return Round(ToDecimal(lenMm) / InToMmConst, decimalPlaces, MidpointRounding.AwayFromZero); }

    /// <summary>
    /// Convert length in mm to inches
    /// </summary>
    /// <param name="lenMm<">Length in mm to convert to inches</param>
    /// <returns>Decimal representation of the length in mm converted to inches</returns>
    public static decimal MmToIns(this decimal? lenMm, int decimalPlaces = 1)
    {
        if (lenMm != null)
        {
            return Round(ToDecimal(lenMm) / InToMmConst, decimalPlaces, MidpointRounding.AwayFromZero);
        }
        else
        {
            return 0;
        }
    }

    /// <summary>
    /// Convert length in feet to inches
    /// </summary>
    /// <param name="lenFt">Length in feet to convert to inches</param>
    /// <returns>Decimal representation of the length in feet converted to inches</returns>
    public static decimal FtToIns(this decimal lenFt) { return lenFt * FtToInConst; }

    /// <summary>
    /// Convert length in feet to inches
    /// </summary>
    /// <param name="lenFt">Length in feet to convert to inches</param>
    /// <returns>Decimal representation of the length in feet converted to inches</returns>
    public static decimal FtToIns(this decimal? lenFt)
    {
        if (lenFt != null)
        {
            return ToDecimal(lenFt) * FtToInConst;
        }
        else
        {
            return 0;
        }
    }

    /// <summary>
    /// Convert bytes to Kb
    /// </summary>
    /// <param name="bytes">Number of bytes to convert to Kb</param>
    /// <returns>Decimal representation of the number of bytes in Kb</returns>
    public static decimal BytesToKb(this int bytes, int decimalPlaces = 1)
    { return Round(bytes / 1024m, decimalPlaces, MidpointRounding.AwayFromZero); }

    /// <summary>
    /// Convert bytes to Kb
    /// </summary>
    /// <param name="bytes">Number of bytes to convert to Kb</param>
    /// <returns>Decimal representation of the number of bytes in Kb</returns>
    public static decimal BytesToKb(this long bytes, int decimalPlaces = 1)
    { return Round(bytes / 1024m, decimalPlaces, MidpointRounding.AwayFromZero); }

    /// <summary>
    /// Convert Kb to bytes
    /// </summary>
    /// <param name="kb">Number of Kb to convert to bytes</param>
    /// <returns>Decimal representation of the number of Kb in bytes</returns>
    public static long KbToBytes(this decimal kb) { return (long)(kb * 1024L); }

    /// <summary>
    /// Convert bytes to Mb
    /// </summary>
    /// <param name="bytes">Number of bytes to convert to Mb</param>
    /// <returns>Decimal representation of the number of bytes in Mb</returns>
    public static decimal BytesToMb(this int bytes, int decimalPlaces = 1)
    { return Round(bytes / 1048576m, decimalPlaces, MidpointRounding.AwayFromZero); }

    /// <summary>
    /// Convert bytes to Mb
    /// </summary>
    /// <param name="bytes">Number of bytes to convert to Mb</param>
    /// <returns>Decimal representation of the number of bytes in Mb</returns>
    public static decimal BytesToMb(this long bytes, int decimalPlaces = 1)
    { return Round(bytes / 1048576m, decimalPlaces, MidpointRounding.AwayFromZero); }

    /// <summary>
    /// Convert Mb to bytes
    /// </summary>
    /// <param name="mb">Number of Mb to convert to bytes</param>
    /// <returns>Decimal representation of the number of Mb in bytes</returns>
    public static long MbToBytes(this decimal mb) { return (long)(mb * 1048576L); }

    /// <summary>
    /// Convert bytes to Gb
    /// </summary>
    /// <param name="bytes">Number of bytes to convert to Gb</param>
    /// <returns>Decimal representation of the number of bytes in Gb</returns>
    public static decimal BytesToGb(this int bytes, int decimalPlaces = 1)
    { return Round(bytes / 1073741824m, decimalPlaces, MidpointRounding.AwayFromZero); }

    /// <summary>
    /// Convert bytes to Gb
    /// </summary>
    /// <param name="bytes">Number of bytes to convert to Gb</param>
    /// <returns>Decimal representation of the number of bytes in Gb</returns>
    public static decimal BytesToGb(this long bytes, int decimalPlaces = 1)
    { return Round(bytes / 1073741824m, decimalPlaces, MidpointRounding.AwayFromZero); }

    /// <summary>
    /// Convert Gb to bytes
    /// </summary>
    /// <param name="gb">Number of Gb to convert to bytes</param>
    /// <returns>Decimal representation of the number of Gb in bytes</returns>
    public static long GbToBytes(this decimal gb) { return (long)(gb * 1073741824L); }

    /// <summary>
    /// Convert bytes to Tb
    /// </summary>
    /// <param name="bytes">Number of bytes to convert to Tb</param>
    /// <returns>Decimal representation of the number of bytes in Tb</returns>
    public static decimal BytesToTb(this int bytes, int decimalPlaces = 1)
    { return Round(bytes / 1099511627776m, decimalPlaces, MidpointRounding.AwayFromZero); }

    /// <summary>
    /// Convert bytes to Tb
    /// </summary>
    /// <param name="bytes">Number of bytes to convert to Tb</param>
    /// <returns>Decimal representation of the number of bytes in Tb</returns>
    public static decimal BytesToTb(this long bytes, int decimalPlaces = 1)
    { return Round(bytes / 1099511627776m, decimalPlaces, MidpointRounding.AwayFromZero); }

    /// <summary>
    /// Convert bytes to Tb
    /// </summary>
    /// <param name="tb">Number of Tb to convert to bytes</param>
    /// <returns>Decimal representation of the number of Tb in bytes</returns>
    public static long TbToBytes(this decimal tb) { return (long)(tb * 1099511627776L); }

    /// <summary>
    /// Convert Kb to Mb
    /// </summary>
    /// <param name="kb">Number of Kb to convert to Mb</param>
    /// <returns>Decimal representation of the number of Kb in Mb</returns>
    public static decimal KbToMb(this decimal kb, int decimalPlaces = 1)
    { return Round(kb / 1024m, decimalPlaces, MidpointRounding.AwayFromZero); }

    /// <summary>
    /// Convert Mb to Kb
    /// </summary>
    /// <param name="mb">Number of Mb to convert to Kb</param>
    /// <returns>Decimal representation of the number of Mb in Kb</returns>
    public static decimal MbToKb(this decimal mb, int decimalPlaces = 1)
    { return Round(mb * 1024m, decimalPlaces, MidpointRounding.AwayFromZero); }

    /// <summary>
    /// Convert Kb to Gb
    /// </summary>
    /// <param name="kb">Number of Kb to convert to Gb</param>
    /// <returns>Decimal representation of the number of Kb in Gb</returns>
    public static decimal KbToGb(this decimal kb, int decimalPlaces = 1)
    { return Round(kb / 1048576m, decimalPlaces, MidpointRounding.AwayFromZero); }

    /// <summary>
    /// Convert Gb to Kb
    /// </summary>
    /// <param name="gb">Number of Gb to convert to Kb</param>
    /// <returns>Decimal representation of the number of Gb in Kb</returns>
    public static decimal GbToKb(this decimal gb, int decimalPlaces = 1)
    { return Round(gb / 1048576m, decimalPlaces, MidpointRounding.AwayFromZero); }

    /// <summary>
    /// Convert Kb to Tb
    /// </summary>
    /// <param name="kb">Number of Kb to convert to Tb</param>
    /// <returns>Decimal representation of the number of Kb in Tb</returns>
    public static decimal KbToTb(this decimal kb, int decimalPlaces = 1)
    { return Round(kb / 1073741824m, decimalPlaces, MidpointRounding.AwayFromZero); }

    /// <summary>
    /// Convert Tb to Kb
    /// </summary>
    /// <param name="tb">Number of Tb to convert to Kb</param>
    /// <returns>Decimal representation of the number of Tb in Kb</returns>
    public static decimal TbToKb(this decimal tb, int decimalPlaces = 1)
    { return Round(tb * 1073741824m, decimalPlaces, MidpointRounding.AwayFromZero); }

    /// <summary>
    /// Convert Mb to Gb
    /// </summary>
    /// <param name="gb">Number of Mb to convert to Gb</param>
    /// <returns>Decimal representation of the number of Mb in Gb</returns>
    public static decimal MbToGb(this decimal gb, int decimalPlaces = 1)
    { return Round(gb / 1024m, decimalPlaces, MidpointRounding.AwayFromZero); }

    /// <summary>
    /// Convert Gb to Mb
    /// </summary>
    /// <param name="gb">Number of Gb to convert to Mb</param>
    /// <returns>Decimal representation of the number of Gb in Mb</returns>
    public static decimal GbToMb(this decimal gb, int decimalPlaces = 1)
    { return Round(gb * 1024m, decimalPlaces, MidpointRounding.AwayFromZero); }

    /// <summary>
    /// Convert Mb to Tb
    /// </summary>
    /// <param name="mb">Number of Mb to convert to Tb</param>
    /// <returns>Decimal representation of the number of Mb in Tb</returns>
    public static decimal MbToTb(this decimal mb, int decimalPlaces = 1)
    { return Round(mb / 1048576m, decimalPlaces, MidpointRounding.AwayFromZero); }

    /// <summary>
    /// Convert Tb to Mb
    /// </summary>
    /// <param name="tb">Number of Tb to convert to Mb</param>
    /// <returns>Decimal representation of the number of Tb in Mb</returns>
    public static decimal TbToMb(this decimal tb, int decimalPlaces = 1)
    { return Round(tb * 1048576m, decimalPlaces, MidpointRounding.AwayFromZero); }

    /// <summary>
    /// Convert Gb to Tb
    /// </summary>
    /// <param name="gb">Number of Gb to convert to Tb</param>
    /// <returns>Decimal representation of the number of Gb in Tb</returns>
    public static decimal GbToTb(this decimal gb, int decimalPlaces = 1)
    { return Round(gb / 1024m, decimalPlaces, MidpointRounding.AwayFromZero); }

    /// <summary>
    /// Convert Tb to Gb
    /// </summary>
    /// <param name="tb">Number of Tb to convert to Gb</param>
    /// <returns>Decimal representation of the number of Tb in Gb</returns>
    public static decimal TbToGb(this decimal tb, int decimalPlaces = 1)
    { return Round(tb * 1024m, decimalPlaces, MidpointRounding.AwayFromZero); }

    /// <summary>
    /// Returns a human readable string representation of the number of bytes
    /// </summary>
    /// <param name="inputBytes">Number of bytes to be converted</param>
    /// <returns>Human readable string representation of the number of bytes</returns>
    public static string GetFileSizeFromBytesWithUnits(this long inputBytes, int decimalPlaces = 1)
    {
        long bytes = Abs(inputBytes);
        long multiplier = 1;
        if (bytes > inputBytes)
        {
            multiplier = -1;
        }
        return bytes >= 1024 ?
            bytes.BytesToKb(decimalPlaces) >= 1024 ? +bytes.BytesToMb(decimalPlaces) >= 1024 ?
                    bytes.BytesToGb(decimalPlaces) >= 1024 ?
                        $"{bytes.BytesToTb(decimalPlaces) * multiplier} TB" :
                    $"{bytes.BytesToGb(decimalPlaces) * multiplier} GB" :
                $"{bytes.BytesToMb(decimalPlaces) * multiplier} MB" :
            $"{bytes.BytesToKb(decimalPlaces) * multiplier} KB" :
        $"{bytes * multiplier} B";
    }

    /// <summary>
    /// Returns a human readable string representation of the number of bytes
    /// </summary>
    /// <param name="nullBytes">Number of bytes to be converted</param>
    /// <returns>Human readable string representation of the number of bytes</returns>
    public static string GetFileSizeFromBytesWithUnits(this long? nullBytes, int decimalPlaces = 1)
    {
        if (nullBytes == null)
        {
            return "-0";
        }
        long bytes = Abs((long)nullBytes);

        long multiplier = 1;
        if (bytes > nullBytes)
        {
            multiplier = -1;
        }
        return bytes >= 1024 ?
            bytes.BytesToKb(decimalPlaces) >= 1024 ?
                bytes.BytesToMb(decimalPlaces) >= 1024 ?
                    bytes.BytesToGb(decimalPlaces) >= 1024 ?
                        $"{bytes.BytesToTb(decimalPlaces) * multiplier} TB" :
                    $"{bytes.BytesToGb(decimalPlaces) * multiplier} GB" :
                $"{bytes.BytesToMb(decimalPlaces) * multiplier} MB" :
            $"{bytes.BytesToKb(decimalPlaces) * multiplier} KB" :
        $"{bytes * multiplier} B";
    }

    /// <summary>
    /// Returns a human readable string representation of the number of bytes
    /// </summary>
    /// <param name="inputBytes">Number of bytes to be converted</param>
    /// <returns>Human readable string representation of the number of bytes</returns>
    public static string GetFileSizeFromBytesWithUnits(this int inputBytes)
    { return ((long)inputBytes).GetFileSizeFromBytesWithUnits(); }

    /// <summary>
    /// Returns a human readable string representation of the number of bytes
    /// </summary>
    /// <param name="nullBytes">Number of bytes to be converted</param>
    /// <returns>Human readable string representation of the number of bytes</returns>
    public static string GetFileSizeFromBytesWithUnits(this int? nullBytes)
    { return ((long?)nullBytes).GetFileSizeFromBytesWithUnits(); }

    /// <summary>
    /// Convert meters to miles
    /// </summary>
    /// <param name="meters">Number of meters to be converted into miles</param>
    /// <returns>Decimal representation of number of miles that corresponds to the input meters</returns>
    public static decimal MetersToMiles(this decimal meters) { return meters * MetersToMilesConst; }

    /// <summary>
    /// Convert meters to miles
    /// </summary>
    /// <param name="meters">Number of meters to be converted into miles</param>
    /// <returns>Decimal representation of number of miles that corresponds to the input meters</returns>
    public static decimal MetersToMiles(this decimal? meters)
    {
        if (meters != null)
        {
            return ToDecimal(meters) * MetersToMilesConst;
        }
        else
        {
            return 0;
        }
    }

    /// <summary>
    /// Convert meters to miles
    /// </summary>
    /// <param name="meters">Number of meters to be converted into miles</param>
    /// <returns>Decimal representation of number of miles that corresponds to the input meters</returns>
    public static decimal MetersToMiles(this double meters) { return ToDecimal(meters) * MetersToMilesConst; }

    /// <summary>
    /// Convert meters to miles
    /// </summary>
    /// <param name="meters">Number of meters to be converted into miles</param>
    /// <returns>Decimal representation of number of miles that corresponds to the input meters</returns>
    public static decimal MetersToMiles(this double? meters)
    {
        if (meters != null)
        {
            return ToDecimal(meters) * MetersToMilesConst;
        }
        else
        {
            return 0;
        }
    }

    /// <summary>
    /// Convert meters to miles
    /// </summary>
    /// <param name="meters">Number of meters to be converted into miles</param>
    /// <returns>Decimal representation of number of miles that corresponds to the input meters</returns>
    public static decimal MetersToMiles(this int meters) { return meters * MetersToMilesConst; }

    /// <summary>
    /// Convert meters to miles
    /// </summary>
    /// <param name="meters">Number of meters to be converted into miles</param>
    /// <returns>Decimal representation of number of miles that corresponds to the input meters</returns>
    public static decimal MetersToMiles(this int? meters)
    {
        if (meters != null)
        {
            return ToDecimal(meters) * MetersToMilesConst;
        }
        else
        {
            return 0;
        }
    }

    /// <summary>
    /// Convert miles to meters
    /// </summary>
    /// <param name="miles">Number of miles to be converted into meters</param>
    /// <returns>Decimal representation of number of meters that corresponds to the input miles</returns>
    public static decimal MilesToMeters(this decimal miles) { return miles / MetersToMilesConst; }

    /// <summary>
    /// Convert miles to meters
    /// </summary>
    /// <param name="miles">Number of miles to be converted into meters</param>
    /// <returns>Decimal representation of number of meters that corresponds to the input miles</returns>
    public static decimal MilesToMeters(this decimal? miles)
    {
        if (miles != null)
        {
            return ToDecimal(miles) / MetersToMilesConst;
        }
        else
        {
            return 0;
        }
    }

    /// <summary>
    /// Convert miles to meters
    /// </summary>
    /// <param name="miles">Number of miles to be converted into meters</param>
    /// <returns>Decimal representation of number of meters that corresponds to the input miles</returns>
    public static decimal MilesToMeters(this int miles) { return miles / MetersToMilesConst; }

    /// <summary>
    /// Convert miles to meters
    /// </summary>
    /// <param name="miles">Number of miles to be converted into meters</param>
    /// <returns>Decimal representation of number of meters that corresponds to the input miles</returns>
    public static decimal MilesToMeters(this int? miles)
    {
        if (miles != null)
        {
            return ToDecimal(miles) / MetersToMilesConst;
        }
        else
        {
            return 0;
        }
    }
}
=======
﻿using static System.Convert;
using static System.Math;

namespace CommonNetFuncs.Core;

/// <summary>
/// Helper methods for doing unit conversions
/// </summary>
public static class UnitConversion
{
    public const decimal KgToLbsConst = 2.20462m;
    public const decimal FtToInConst = 12;
    public const decimal InToMmConst = 25.4m;
    public const decimal MetersToMilesConst = 0.000621371m;

    /// <summary>
    /// Convert mass in lbs to kg
    /// </summary>
    /// <param name="massLbs">Mass in lbs to convert to kg</param>
    /// <returns>Decimal representation of the mass in lbs converted to kg</returns>
    public static decimal LbsToKg(this decimal massLbs)
    {
        return massLbs / KgToLbsConst;
    }

    /// <summary>
    /// Convert mass in lbs to kg
    /// </summary>
    /// <param name="massLbs">Mass in lbs to convert to kg</param>
    /// <returns>Decimal representation of the mass in lbs converted to kg</returns>
    public static decimal LbsToKg(this decimal? massLbs)
    {
        return (massLbs ?? 0) / KgToLbsConst;
    }

    /// <summary>
    /// Convert mass in kg to lbs
    /// </summary>
    /// <param name="massKg">Mass in kg to convert to lbs</param>
    /// <returns>Decimal representation of the mass in kg converted to lbs</returns>
    public static decimal KgToLbs(this decimal massKg)
    {
        return massKg * KgToLbsConst;
    }

    /// <summary>
    /// Convert mass in kg to lbs
    /// </summary>
    /// <param name="massKg">Mass in kg to convert to lbs</param>
    /// <returns>Decimal representation of the mass in kg converted to lbs</returns>
    public static decimal KgToLbs(this decimal? massKg)
    {
        return (massKg ?? 0) * KgToLbsConst;
    }

    /// <summary>
    /// Convert length in inches to feet
    /// </summary>
    /// <param name="lenIns">Length in inches to convert to feet</param>
    /// <returns>Decimal representation of the length in inches converted to feet</returns>
    public static decimal InsToFt(this decimal lenIns)
    {
        return lenIns / FtToInConst;
    }

    /// <summary>
    /// Convert length in inches to feet
    /// </summary>
    /// <param name="lenIns">Length in inches to convert to feet</param>
    /// <returns>Decimal representation of the length in inches converted to feet</returns>
    public static decimal InsToFt(this decimal? lenIns)
    {
        return (lenIns ?? 0) / FtToInConst;
    }

    /// <summary>
    /// Convert length in inches to mm
    /// </summary>
    /// <param name="lenIns">Length in inches to convert to mm</param>
    /// <returns>Decimal representation of the length in inches converted to mm</returns>
    public static decimal InsToMm(this decimal lenIns)
    {
        return ToDecimal(lenIns) * InToMmConst;
    }

    /// <summary>
    /// Convert length in inches to mm
    /// </summary>
    /// <param name="lenIns">Length in inches to convert to mm</param>
    /// <returns>Decimal representation of the length in inches converted to mm</returns>
    public static decimal InsToMm(this decimal? lenIns, int decimalPlaces = 1)
    {
        return Round((lenIns ?? 0) * InToMmConst, decimalPlaces, MidpointRounding.AwayFromZero);
    }

    /// <summary>
    /// Convert length in mm to inches
    /// </summary>
    /// <param name="lenMm<">Length in mm to convert to inches</param>
    /// <returns>Decimal representation of the length in mm converted to inches</returns>
    public static decimal MmToIns(this decimal lenMm, int decimalPlaces = 1)
    {
        return Round(ToDecimal(lenMm) / InToMmConst, decimalPlaces, MidpointRounding.AwayFromZero);
    }

    /// <summary>
    /// Convert length in mm to inches
    /// </summary>
    /// <param name="lenMm<">Length in mm to convert to inches</param>
    /// <returns>Decimal representation of the length in mm converted to inches</returns>
    public static decimal MmToIns(this decimal? lenMm, int decimalPlaces = 1)
    {
        return Round((lenMm ?? 0) / InToMmConst, decimalPlaces, MidpointRounding.AwayFromZero);
    }

    /// <summary>
    /// Convert length in feet to inches
    /// </summary>
    /// <param name="lenFt">Length in feet to convert to inches</param>
    /// <returns>Decimal representation of the length in feet converted to inches</returns>
    public static decimal FtToIns(this decimal lenFt)
    {
        return lenFt * FtToInConst;
    }

    /// <summary>
    /// Convert length in feet to inches
    /// </summary>
    /// <param name="lenFt">Length in feet to convert to inches</param>
    /// <returns>Decimal representation of the length in feet converted to inches</returns>
    public static decimal FtToIns(this decimal? lenFt)
    {
        return (lenFt ?? 0) * FtToInConst;
    }

    /// <summary>
    /// Convert bytes to Kb
    /// </summary>
    /// <param name="bytes">Number of bytes to convert to Kb</param>
    /// <returns>Decimal representation of the number of bytes in Kb</returns>
    public static decimal BytesToKb(this int bytes, int decimalPlaces = 1)
    {
        return Round(bytes / 1024m, decimalPlaces, MidpointRounding.AwayFromZero);
    }

    /// <summary>
    /// Convert bytes to Kb
    /// </summary>
    /// <param name="bytes">Number of bytes to convert to Kb</param>
    /// <returns>Decimal representation of the number of bytes in Kb</returns>
    public static decimal BytesToKb(this long bytes, int decimalPlaces = 1)
    {
        return Round(bytes / 1024m, decimalPlaces, MidpointRounding.AwayFromZero);
    }

    /// <summary>
    /// Convert Kb to bytes
    /// </summary>
    /// <param name="kb">Number of Kb to convert to bytes</param>
    /// <returns>Decimal representation of the number of Kb in bytes</returns>
    public static long KbToBytes(this decimal kb)
    {
        return (long)(kb * 1024L);
    }

    /// <summary>
    /// Convert bytes to Mb
    /// </summary>
    /// <param name="bytes">Number of bytes to convert to Mb</param>
    /// <returns>Decimal representation of the number of bytes in Mb</returns>
    public static decimal BytesToMb(this int bytes, int decimalPlaces = 1)
    {
        return Round(bytes / 1048576m, decimalPlaces, MidpointRounding.AwayFromZero);
    }

    /// <summary>
    /// Convert bytes to Mb
    /// </summary>
    /// <param name="bytes">Number of bytes to convert to Mb</param>
    /// <returns>Decimal representation of the number of bytes in Mb</returns>
    public static decimal BytesToMb(this long bytes, int decimalPlaces = 1)
    {
        return Round(bytes / 1048576m, decimalPlaces, MidpointRounding.AwayFromZero);
    }

    /// <summary>
    /// Convert Mb to bytes
    /// </summary>
    /// <param name="mb">Number of Mb to convert to bytes</param>
    /// <returns>Decimal representation of the number of Mb in bytes</returns>
    public static long MbToBytes(this decimal mb)
    {
        return (long)(mb * 1048576L);
    }

    /// <summary>
    /// Convert bytes to Gb
    /// </summary>
    /// <param name="bytes">Number of bytes to convert to Gb</param>
    /// <returns>Decimal representation of the number of bytes in Gb</returns>
    public static decimal BytesToGb(this int bytes, int decimalPlaces = 1)
    {
        return Round(bytes / 1073741824m, decimalPlaces, MidpointRounding.AwayFromZero);
    }

    /// <summary>
    /// Convert bytes to Gb
    /// </summary>
    /// <param name="bytes">Number of bytes to convert to Gb</param>
    /// <returns>Decimal representation of the number of bytes in Gb</returns>
    public static decimal BytesToGb(this long bytes, int decimalPlaces = 1)
    {
        return Round(bytes / 1073741824m, decimalPlaces, MidpointRounding.AwayFromZero);
    }

    /// <summary>
    /// Convert Gb to bytes
    /// </summary>
    /// <param name="gb">Number of Gb to convert to bytes</param>
    /// <returns>Decimal representation of the number of Gb in bytes</returns>
    public static long GbToBytes(this decimal gb)
    {
        return (long)(gb * 1073741824L);
    }

    /// <summary>
    /// Convert bytes to Tb
    /// </summary>
    /// <param name="bytes">Number of bytes to convert to Tb</param>
    /// <returns>Decimal representation of the number of bytes in Tb</returns>
    public static decimal BytesToTb(this int bytes, int decimalPlaces = 1)
    {
        return Round(bytes / 1099511627776m, decimalPlaces, MidpointRounding.AwayFromZero);
    }

    /// <summary>
    /// Convert bytes to Tb
    /// </summary>
    /// <param name="bytes">Number of bytes to convert to Tb</param>
    /// <returns>Decimal representation of the number of bytes in Tb</returns>
    public static decimal BytesToTb(this long bytes, int decimalPlaces = 1)
    {
        return Round(bytes / 1099511627776m, decimalPlaces, MidpointRounding.AwayFromZero);
    }

    /// <summary>
    /// Convert bytes to Tb
    /// </summary>
    /// <param name="tb">Number of Tb to convert to bytes</param>
    /// <returns>Decimal representation of the number of Tb in bytes</returns>
    public static long TbToBytes(this decimal tb)
    {
        return (long)(tb * 1099511627776L);
    }

    /// <summary>
    /// Convert Kb to Mb
    /// </summary>
    /// <param name="kb">Number of Kb to convert to Mb</param>
    /// <returns>Decimal representation of the number of Kb in Mb</returns>
    public static decimal KbToMb(this decimal kb, int decimalPlaces = 1)
    {
        return Round(kb / 1024m, decimalPlaces, MidpointRounding.AwayFromZero);
    }

    /// <summary>
    /// Convert Mb to Kb
    /// </summary>
    /// <param name="mb">Number of Mb to convert to Kb</param>
    /// <returns>Decimal representation of the number of Mb in Kb</returns>
    public static decimal MbToKb(this decimal mb, int decimalPlaces = 1)
    {
        return Round(mb * 1024m, decimalPlaces, MidpointRounding.AwayFromZero);
    }

    /// <summary>
    /// Convert Kb to Gb
    /// </summary>
    /// <param name="kb">Number of Kb to convert to Gb</param>
    /// <returns>Decimal representation of the number of Kb in Gb</returns>
    public static decimal KbToGb(this decimal kb, int decimalPlaces = 1)
    {
        return Round(kb / 1048576m, decimalPlaces, MidpointRounding.AwayFromZero);
    }

    /// <summary>
    /// Convert Gb to Kb
    /// </summary>
    /// <param name="gb">Number of Gb to convert to Kb</param>
    /// <returns>Decimal representation of the number of Gb in Kb</returns>
    public static decimal GbToKb(this decimal gb, int decimalPlaces = 1)
    {
        return Round(gb / 1048576m, decimalPlaces, MidpointRounding.AwayFromZero);
    }

    /// <summary>
    /// Convert Kb to Tb
    /// </summary>
    /// <param name="kb">Number of Kb to convert to Tb</param>
    /// <returns>Decimal representation of the number of Kb in Tb</returns>
    public static decimal KbToTb(this decimal kb, int decimalPlaces = 1)
    {
        return Round(kb / 1073741824m, decimalPlaces, MidpointRounding.AwayFromZero);
    }

    /// <summary>
    /// Convert Tb to Kb
    /// </summary>
    /// <param name="tb">Number of Tb to convert to Kb</param>
    /// <returns>Decimal representation of the number of Tb in Kb</returns>
    public static decimal TbToKb(this decimal tb, int decimalPlaces = 1)
    {
        return Round(tb * 1073741824m, decimalPlaces, MidpointRounding.AwayFromZero);
    }

    /// <summary>
    /// Convert Mb to Gb
    /// </summary>
    /// <param name="gb">Number of Mb to convert to Gb</param>
    /// <returns>Decimal representation of the number of Mb in Gb</returns>
    public static decimal MbToGb(this decimal gb, int decimalPlaces = 1)
    {
        return Round(gb / 1024m, decimalPlaces, MidpointRounding.AwayFromZero);
    }

    /// <summary>
    /// Convert Gb to Mb
    /// </summary>
    /// <param name="gb">Number of Gb to convert to Mb</param>
    /// <returns>Decimal representation of the number of Gb in Mb</returns>
    public static decimal GbToMb(this decimal gb, int decimalPlaces = 1)
    {
        return Round(gb * 1024m, decimalPlaces, MidpointRounding.AwayFromZero);
    }

    /// <summary>
    /// Convert Mb to Tb
    /// </summary>
    /// <param name="mb">Number of Mb to convert to Tb</param>
    /// <returns>Decimal representation of the number of Mb in Tb</returns>
    public static decimal MbToTb(this decimal mb, int decimalPlaces = 1)
    {
        return Round(mb / 1048576m, decimalPlaces, MidpointRounding.AwayFromZero);
    }

    /// <summary>
    /// Convert Tb to Mb
    /// </summary>
    /// <param name="tb">Number of Tb to convert to Mb</param>
    /// <returns>Decimal representation of the number of Tb in Mb</returns>
    public static decimal TbToMb(this decimal tb, int decimalPlaces = 1)
    {
        return Round(tb * 1048576m, decimalPlaces, MidpointRounding.AwayFromZero);
    }

    /// <summary>
    /// Convert Gb to Tb
    /// </summary>
    /// <param name="gb">Number of Gb to convert to Tb</param>
    /// <returns>Decimal representation of the number of Gb in Tb</returns>
    public static decimal GbToTb(this decimal gb, int decimalPlaces = 1)
    {
        return Round(gb / 1024m, decimalPlaces, MidpointRounding.AwayFromZero);
    }

    /// <summary>
    /// Convert Tb to Gb
    /// </summary>
    /// <param name="tb">Number of Tb to convert to Gb</param>
    /// <returns>Decimal representation of the number of Tb in Gb</returns>
    public static decimal TbToGb(this decimal tb, int decimalPlaces = 1)
    {
        return Round(tb * 1024m, decimalPlaces, MidpointRounding.AwayFromZero);
    }

    /// <summary>
    /// Returns a human readable string representation of the number of bytes
    /// </summary>
    /// <param name="inputBytes">Number of bytes to be converted</param>
    /// <returns>Human readable string representation of the number of bytes</returns>
    public static string GetFileSizeFromBytesWithUnits(this long inputBytes, int decimalPlaces = 1)
    {
        long bytes = Abs(inputBytes);
        long multiplier = 1;
        if (bytes > inputBytes)
        {
            multiplier = -1;
        }
        return bytes >= 1024 ?
            bytes.BytesToKb(decimalPlaces) >= 1024 ? +bytes.BytesToMb(decimalPlaces) >= 1024 ?
                    bytes.BytesToGb(decimalPlaces) >= 1024 ?
                        $"{bytes.BytesToTb(decimalPlaces) * multiplier} TB" :
                    $"{bytes.BytesToGb(decimalPlaces) * multiplier} GB" :
                $"{bytes.BytesToMb(decimalPlaces) * multiplier} MB" :
            $"{bytes.BytesToKb(decimalPlaces) * multiplier} KB" :
        $"{bytes * multiplier} B";
    }

    /// <summary>
    /// Returns a human readable string representation of the number of bytes
    /// </summary>
    /// <param name="nullBytes">Number of bytes to be converted</param>
    /// <returns>Human readable string representation of the number of bytes</returns>
    public static string GetFileSizeFromBytesWithUnits(this long? nullBytes, int decimalPlaces = 1)
    {
        if (nullBytes == null)
        {
            return "-0";
        }
        long bytes = Abs((long)nullBytes);

        long multiplier = 1;
        if (bytes > nullBytes)
        {
            multiplier = -1;
        }
        return bytes >= 1024 ?
            bytes.BytesToKb(decimalPlaces) >= 1024 ?
                bytes.BytesToMb(decimalPlaces) >= 1024 ?
                    bytes.BytesToGb(decimalPlaces) >= 1024 ?
                        $"{bytes.BytesToTb(decimalPlaces) * multiplier} TB" :
                    $"{bytes.BytesToGb(decimalPlaces) * multiplier} GB" :
                $"{bytes.BytesToMb(decimalPlaces) * multiplier} MB" :
            $"{bytes.BytesToKb(decimalPlaces) * multiplier} KB" :
        $"{bytes * multiplier} B";
    }

    /// <summary>
    /// Returns a human readable string representation of the number of bytes
    /// </summary>
    /// <param name="inputBytes">Number of bytes to be converted</param>
    /// <returns>Human readable string representation of the number of bytes</returns>
    public static string GetFileSizeFromBytesWithUnits(this int inputBytes)
    {
        return ((long)inputBytes).GetFileSizeFromBytesWithUnits();
    }

    /// <summary>
    /// Returns a human readable string representation of the number of bytes
    /// </summary>
    /// <param name="nullBytes">Number of bytes to be converted</param>
    /// <returns>Human readable string representation of the number of bytes</returns>
    public static string GetFileSizeFromBytesWithUnits(this int? nullBytes)
    {
        return ((long?)nullBytes).GetFileSizeFromBytesWithUnits();
    }

    /// <summary>
    /// Convert meters to miles
    /// </summary>
    /// <param name="meters">Number of meters to be converted into miles</param>
    /// <returns>Decimal representation of number of miles that corresponds to the input meters</returns>
    public static decimal MetersToMiles(this decimal meters)
    {
        return meters * MetersToMilesConst;
    }

    /// <summary>
    /// Convert meters to miles
    /// </summary>
    /// <param name="meters">Number of meters to be converted into miles</param>
    /// <returns>Decimal representation of number of miles that corresponds to the input meters</returns>
    public static decimal MetersToMiles(this decimal? meters)
    {
        return (meters ?? 0) * MetersToMilesConst;
    }

    /// <summary>
    /// Convert meters to miles
    /// </summary>
    /// <param name="meters">Number of meters to be converted into miles</param>
    /// <returns>Decimal representation of number of miles that corresponds to the input meters</returns>
    public static decimal MetersToMiles(this double meters)
    {
        return ToDecimal(meters) * MetersToMilesConst;
    }

    /// <summary>
    /// Convert meters to miles
    /// </summary>
    /// <param name="meters">Number of meters to be converted into miles</param>
    /// <returns>Decimal representation of number of miles that corresponds to the input meters</returns>
    public static decimal MetersToMiles(this double? meters)
    {
        return ToDecimal(meters ?? 0) * MetersToMilesConst;
    }

    /// <summary>
    /// Convert meters to miles
    /// </summary>
    /// <param name="meters">Number of meters to be converted into miles</param>
    /// <returns>Decimal representation of number of miles that corresponds to the input meters</returns>
    public static decimal MetersToMiles(this int meters)
    {
        return meters * MetersToMilesConst;
    }

    /// <summary>
    /// Convert meters to miles
    /// </summary>
    /// <param name="meters">Number of meters to be converted into miles</param>
    /// <returns>Decimal representation of number of miles that corresponds to the input meters</returns>
    public static decimal MetersToMiles(this int? meters)
    {
        return (meters ?? 0) * MetersToMilesConst;
    }

    /// <summary>
    /// Convert miles to meters
    /// </summary>
    /// <param name="miles">Number of miles to be converted into meters</param>
    /// <returns>Decimal representation of number of meters that corresponds to the input miles</returns>
    public static decimal MilesToMeters(this decimal miles)
    {
        return miles / MetersToMilesConst;
    }

    /// <summary>
    /// Convert miles to meters
    /// </summary>
    /// <param name="miles">Number of miles to be converted into meters</param>
    /// <returns>Decimal representation of number of meters that corresponds to the input miles</returns>
    public static decimal MilesToMeters(this decimal? miles)
    {
        return (miles ?? 0) / MetersToMilesConst;
    }

    /// <summary>
    /// Convert miles to meters
    /// </summary>
    /// <param name="miles">Number of miles to be converted into meters</param>
    /// <returns>Decimal representation of number of meters that corresponds to the input miles</returns>
    public static decimal MilesToMeters(this int miles)
    {
        return miles / MetersToMilesConst;
    }

    /// <summary>
    /// Convert miles to meters
    /// </summary>
    /// <param name="miles">Number of miles to be converted into meters</param>
    /// <returns>Decimal representation of number of meters that corresponds to the input miles</returns>
    public static decimal MilesToMeters(this int? miles)
    {
        return (miles ?? 0) / MetersToMilesConst;
    }
}
>>>>>>> 270705e4f794428a4927e32ef23496c0001e47e7<|MERGE_RESOLUTION|>--- conflicted
+++ resolved
@@ -1,5 +1,4 @@
-<<<<<<< HEAD
-﻿using static System.Convert;
+﻿﻿using static System.Convert;
 using static System.Math;
 
 namespace CommonNetFuncs.Core;
@@ -19,7 +18,10 @@
     /// </summary>
     /// <param name="massLbs">Mass in lbs to convert to kg</param>
     /// <returns>Decimal representation of the mass in lbs converted to kg</returns>
-    public static decimal LbsToKg(this decimal massLbs) { return massLbs / KgToLbsConst; }
+    public static decimal LbsToKg(this decimal massLbs)
+    {
+        return massLbs / KgToLbsConst;
+    }
 
     /// <summary>
     /// Convert mass in lbs to kg
@@ -28,14 +30,7 @@
     /// <returns>Decimal representation of the mass in lbs converted to kg</returns>
     public static decimal LbsToKg(this decimal? massLbs)
     {
-        if (massLbs != null)
-        {
-            return ToDecimal(massLbs) / KgToLbsConst;
-        }
-        else
-        {
-            return 0;
-        }
+        return (massLbs ?? 0) / KgToLbsConst;
     }
 
     /// <summary>
@@ -43,7 +38,10 @@
     /// </summary>
     /// <param name="massKg">Mass in kg to convert to lbs</param>
     /// <returns>Decimal representation of the mass in kg converted to lbs</returns>
-    public static decimal KgToLbs(this decimal massKg) { return massKg * KgToLbsConst; }
+    public static decimal KgToLbs(this decimal massKg)
+    {
+        return massKg * KgToLbsConst;
+    }
 
     /// <summary>
     /// Convert mass in kg to lbs
@@ -52,14 +50,7 @@
     /// <returns>Decimal representation of the mass in kg converted to lbs</returns>
     public static decimal KgToLbs(this decimal? massKg)
     {
-        if (massKg != null)
-        {
-            return ToDecimal(massKg) * KgToLbsConst;
-        }
-        else
-        {
-            return 0;
-        }
+        return (massKg ?? 0) * KgToLbsConst;
     }
 
     /// <summary>
@@ -67,7 +58,10 @@
     /// </summary>
     /// <param name="lenIns">Length in inches to convert to feet</param>
     /// <returns>Decimal representation of the length in inches converted to feet</returns>
-    public static decimal InsToFt(this decimal lenIns) { return lenIns / FtToInConst; }
+    public static decimal InsToFt(this decimal lenIns)
+    {
+        return lenIns / FtToInConst;
+    }
 
     /// <summary>
     /// Convert length in inches to feet
@@ -76,14 +70,7 @@
     /// <returns>Decimal representation of the length in inches converted to feet</returns>
     public static decimal InsToFt(this decimal? lenIns)
     {
-        if (lenIns != null)
-        {
-            return ToDecimal(lenIns) / FtToInConst;
-        }
-        else
-        {
-            return 0;
-        }
+        return (lenIns ?? 0) / FtToInConst;
     }
 
     /// <summary>
@@ -91,7 +78,10 @@
     /// </summary>
     /// <param name="lenIns">Length in inches to convert to mm</param>
     /// <returns>Decimal representation of the length in inches converted to mm</returns>
-    public static decimal InsToMm(this decimal lenIns) { return ToDecimal(lenIns) * InToMmConst; }
+    public static decimal InsToMm(this decimal lenIns)
+    {
+        return ToDecimal(lenIns) * InToMmConst;
+    }
 
     /// <summary>
     /// Convert length in inches to mm
@@ -100,14 +90,7 @@
     /// <returns>Decimal representation of the length in inches converted to mm</returns>
     public static decimal InsToMm(this decimal? lenIns, int decimalPlaces = 1)
     {
-        if (lenIns != null)
-        {
-            return Round(ToDecimal(lenIns) * InToMmConst, decimalPlaces, MidpointRounding.AwayFromZero);
-        }
-        else
-        {
-            return 0;
-        }
+        return Round((lenIns ?? 0) * InToMmConst, decimalPlaces, MidpointRounding.AwayFromZero);
     }
 
     /// <summary>
@@ -116,7 +99,9 @@
     /// <param name="lenMm<">Length in mm to convert to inches</param>
     /// <returns>Decimal representation of the length in mm converted to inches</returns>
     public static decimal MmToIns(this decimal lenMm, int decimalPlaces = 1)
-    { return Round(ToDecimal(lenMm) / InToMmConst, decimalPlaces, MidpointRounding.AwayFromZero); }
+    {
+        return Round(ToDecimal(lenMm) / InToMmConst, decimalPlaces, MidpointRounding.AwayFromZero);
+    }
 
     /// <summary>
     /// Convert length in mm to inches
@@ -125,14 +110,7 @@
     /// <returns>Decimal representation of the length in mm converted to inches</returns>
     public static decimal MmToIns(this decimal? lenMm, int decimalPlaces = 1)
     {
-        if (lenMm != null)
-        {
-            return Round(ToDecimal(lenMm) / InToMmConst, decimalPlaces, MidpointRounding.AwayFromZero);
-        }
-        else
-        {
-            return 0;
-        }
+        return Round((lenMm ?? 0) / InToMmConst, decimalPlaces, MidpointRounding.AwayFromZero);
     }
 
     /// <summary>
@@ -140,7 +118,10 @@
     /// </summary>
     /// <param name="lenFt">Length in feet to convert to inches</param>
     /// <returns>Decimal representation of the length in feet converted to inches</returns>
-    public static decimal FtToIns(this decimal lenFt) { return lenFt * FtToInConst; }
+    public static decimal FtToIns(this decimal lenFt)
+    {
+        return lenFt * FtToInConst;
+    }
 
     /// <summary>
     /// Convert length in feet to inches
@@ -149,14 +130,7 @@
     /// <returns>Decimal representation of the length in feet converted to inches</returns>
     public static decimal FtToIns(this decimal? lenFt)
     {
-        if (lenFt != null)
-        {
-            return ToDecimal(lenFt) * FtToInConst;
-        }
-        else
-        {
-            return 0;
-        }
+        return (lenFt ?? 0) * FtToInConst;
     }
 
     /// <summary>
@@ -165,7 +139,9 @@
     /// <param name="bytes">Number of bytes to convert to Kb</param>
     /// <returns>Decimal representation of the number of bytes in Kb</returns>
     public static decimal BytesToKb(this int bytes, int decimalPlaces = 1)
-    { return Round(bytes / 1024m, decimalPlaces, MidpointRounding.AwayFromZero); }
+    {
+        return Round(bytes / 1024m, decimalPlaces, MidpointRounding.AwayFromZero);
+    }
 
     /// <summary>
     /// Convert bytes to Kb
@@ -173,14 +149,19 @@
     /// <param name="bytes">Number of bytes to convert to Kb</param>
     /// <returns>Decimal representation of the number of bytes in Kb</returns>
     public static decimal BytesToKb(this long bytes, int decimalPlaces = 1)
-    { return Round(bytes / 1024m, decimalPlaces, MidpointRounding.AwayFromZero); }
+    {
+        return Round(bytes / 1024m, decimalPlaces, MidpointRounding.AwayFromZero);
+    }
 
     /// <summary>
     /// Convert Kb to bytes
     /// </summary>
     /// <param name="kb">Number of Kb to convert to bytes</param>
     /// <returns>Decimal representation of the number of Kb in bytes</returns>
-    public static long KbToBytes(this decimal kb) { return (long)(kb * 1024L); }
+    public static long KbToBytes(this decimal kb)
+    {
+        return (long)(kb * 1024L);
+    }
 
     /// <summary>
     /// Convert bytes to Mb
@@ -188,7 +169,9 @@
     /// <param name="bytes">Number of bytes to convert to Mb</param>
     /// <returns>Decimal representation of the number of bytes in Mb</returns>
     public static decimal BytesToMb(this int bytes, int decimalPlaces = 1)
-    { return Round(bytes / 1048576m, decimalPlaces, MidpointRounding.AwayFromZero); }
+    {
+        return Round(bytes / 1048576m, decimalPlaces, MidpointRounding.AwayFromZero);
+    }
 
     /// <summary>
     /// Convert bytes to Mb
@@ -196,14 +179,19 @@
     /// <param name="bytes">Number of bytes to convert to Mb</param>
     /// <returns>Decimal representation of the number of bytes in Mb</returns>
     public static decimal BytesToMb(this long bytes, int decimalPlaces = 1)
-    { return Round(bytes / 1048576m, decimalPlaces, MidpointRounding.AwayFromZero); }
+    {
+        return Round(bytes / 1048576m, decimalPlaces, MidpointRounding.AwayFromZero);
+    }
 
     /// <summary>
     /// Convert Mb to bytes
     /// </summary>
     /// <param name="mb">Number of Mb to convert to bytes</param>
     /// <returns>Decimal representation of the number of Mb in bytes</returns>
-    public static long MbToBytes(this decimal mb) { return (long)(mb * 1048576L); }
+    public static long MbToBytes(this decimal mb)
+    {
+        return (long)(mb * 1048576L);
+    }
 
     /// <summary>
     /// Convert bytes to Gb
@@ -211,7 +199,9 @@
     /// <param name="bytes">Number of bytes to convert to Gb</param>
     /// <returns>Decimal representation of the number of bytes in Gb</returns>
     public static decimal BytesToGb(this int bytes, int decimalPlaces = 1)
-    { return Round(bytes / 1073741824m, decimalPlaces, MidpointRounding.AwayFromZero); }
+    {
+        return Round(bytes / 1073741824m, decimalPlaces, MidpointRounding.AwayFromZero);
+    }
 
     /// <summary>
     /// Convert bytes to Gb
@@ -219,14 +209,19 @@
     /// <param name="bytes">Number of bytes to convert to Gb</param>
     /// <returns>Decimal representation of the number of bytes in Gb</returns>
     public static decimal BytesToGb(this long bytes, int decimalPlaces = 1)
-    { return Round(bytes / 1073741824m, decimalPlaces, MidpointRounding.AwayFromZero); }
+    {
+        return Round(bytes / 1073741824m, decimalPlaces, MidpointRounding.AwayFromZero);
+    }
 
     /// <summary>
     /// Convert Gb to bytes
     /// </summary>
     /// <param name="gb">Number of Gb to convert to bytes</param>
     /// <returns>Decimal representation of the number of Gb in bytes</returns>
-    public static long GbToBytes(this decimal gb) { return (long)(gb * 1073741824L); }
+    public static long GbToBytes(this decimal gb)
+    {
+        return (long)(gb * 1073741824L);
+    }
 
     /// <summary>
     /// Convert bytes to Tb
@@ -234,7 +229,9 @@
     /// <param name="bytes">Number of bytes to convert to Tb</param>
     /// <returns>Decimal representation of the number of bytes in Tb</returns>
     public static decimal BytesToTb(this int bytes, int decimalPlaces = 1)
-    { return Round(bytes / 1099511627776m, decimalPlaces, MidpointRounding.AwayFromZero); }
+    {
+        return Round(bytes / 1099511627776m, decimalPlaces, MidpointRounding.AwayFromZero);
+    }
 
     /// <summary>
     /// Convert bytes to Tb
@@ -242,14 +239,19 @@
     /// <param name="bytes">Number of bytes to convert to Tb</param>
     /// <returns>Decimal representation of the number of bytes in Tb</returns>
     public static decimal BytesToTb(this long bytes, int decimalPlaces = 1)
-    { return Round(bytes / 1099511627776m, decimalPlaces, MidpointRounding.AwayFromZero); }
+    {
+        return Round(bytes / 1099511627776m, decimalPlaces, MidpointRounding.AwayFromZero);
+    }
 
     /// <summary>
     /// Convert bytes to Tb
     /// </summary>
     /// <param name="tb">Number of Tb to convert to bytes</param>
     /// <returns>Decimal representation of the number of Tb in bytes</returns>
-    public static long TbToBytes(this decimal tb) { return (long)(tb * 1099511627776L); }
+    public static long TbToBytes(this decimal tb)
+    {
+        return (long)(tb * 1099511627776L);
+    }
 
     /// <summary>
     /// Convert Kb to Mb
@@ -257,7 +259,9 @@
     /// <param name="kb">Number of Kb to convert to Mb</param>
     /// <returns>Decimal representation of the number of Kb in Mb</returns>
     public static decimal KbToMb(this decimal kb, int decimalPlaces = 1)
-    { return Round(kb / 1024m, decimalPlaces, MidpointRounding.AwayFromZero); }
+    {
+        return Round(kb / 1024m, decimalPlaces, MidpointRounding.AwayFromZero);
+    }
 
     /// <summary>
     /// Convert Mb to Kb
@@ -265,7 +269,9 @@
     /// <param name="mb">Number of Mb to convert to Kb</param>
     /// <returns>Decimal representation of the number of Mb in Kb</returns>
     public static decimal MbToKb(this decimal mb, int decimalPlaces = 1)
-    { return Round(mb * 1024m, decimalPlaces, MidpointRounding.AwayFromZero); }
+    {
+        return Round(mb * 1024m, decimalPlaces, MidpointRounding.AwayFromZero);
+    }
 
     /// <summary>
     /// Convert Kb to Gb
@@ -273,7 +279,9 @@
     /// <param name="kb">Number of Kb to convert to Gb</param>
     /// <returns>Decimal representation of the number of Kb in Gb</returns>
     public static decimal KbToGb(this decimal kb, int decimalPlaces = 1)
-    { return Round(kb / 1048576m, decimalPlaces, MidpointRounding.AwayFromZero); }
+    {
+        return Round(kb / 1048576m, decimalPlaces, MidpointRounding.AwayFromZero);
+    }
 
     /// <summary>
     /// Convert Gb to Kb
@@ -281,7 +289,9 @@
     /// <param name="gb">Number of Gb to convert to Kb</param>
     /// <returns>Decimal representation of the number of Gb in Kb</returns>
     public static decimal GbToKb(this decimal gb, int decimalPlaces = 1)
-    { return Round(gb / 1048576m, decimalPlaces, MidpointRounding.AwayFromZero); }
+    {
+        return Round(gb / 1048576m, decimalPlaces, MidpointRounding.AwayFromZero);
+    }
 
     /// <summary>
     /// Convert Kb to Tb
@@ -289,7 +299,9 @@
     /// <param name="kb">Number of Kb to convert to Tb</param>
     /// <returns>Decimal representation of the number of Kb in Tb</returns>
     public static decimal KbToTb(this decimal kb, int decimalPlaces = 1)
-    { return Round(kb / 1073741824m, decimalPlaces, MidpointRounding.AwayFromZero); }
+    {
+        return Round(kb / 1073741824m, decimalPlaces, MidpointRounding.AwayFromZero);
+    }
 
     /// <summary>
     /// Convert Tb to Kb
@@ -297,7 +309,9 @@
     /// <param name="tb">Number of Tb to convert to Kb</param>
     /// <returns>Decimal representation of the number of Tb in Kb</returns>
     public static decimal TbToKb(this decimal tb, int decimalPlaces = 1)
-    { return Round(tb * 1073741824m, decimalPlaces, MidpointRounding.AwayFromZero); }
+    {
+        return Round(tb * 1073741824m, decimalPlaces, MidpointRounding.AwayFromZero);
+    }
 
     /// <summary>
     /// Convert Mb to Gb
@@ -305,7 +319,9 @@
     /// <param name="gb">Number of Mb to convert to Gb</param>
     /// <returns>Decimal representation of the number of Mb in Gb</returns>
     public static decimal MbToGb(this decimal gb, int decimalPlaces = 1)
-    { return Round(gb / 1024m, decimalPlaces, MidpointRounding.AwayFromZero); }
+    {
+        return Round(gb / 1024m, decimalPlaces, MidpointRounding.AwayFromZero);
+    }
 
     /// <summary>
     /// Convert Gb to Mb
@@ -313,7 +329,9 @@
     /// <param name="gb">Number of Gb to convert to Mb</param>
     /// <returns>Decimal representation of the number of Gb in Mb</returns>
     public static decimal GbToMb(this decimal gb, int decimalPlaces = 1)
-    { return Round(gb * 1024m, decimalPlaces, MidpointRounding.AwayFromZero); }
+    {
+        return Round(gb * 1024m, decimalPlaces, MidpointRounding.AwayFromZero);
+    }
 
     /// <summary>
     /// Convert Mb to Tb
@@ -321,7 +339,9 @@
     /// <param name="mb">Number of Mb to convert to Tb</param>
     /// <returns>Decimal representation of the number of Mb in Tb</returns>
     public static decimal MbToTb(this decimal mb, int decimalPlaces = 1)
-    { return Round(mb / 1048576m, decimalPlaces, MidpointRounding.AwayFromZero); }
+    {
+        return Round(mb / 1048576m, decimalPlaces, MidpointRounding.AwayFromZero);
+    }
 
     /// <summary>
     /// Convert Tb to Mb
@@ -329,7 +349,9 @@
     /// <param name="tb">Number of Tb to convert to Mb</param>
     /// <returns>Decimal representation of the number of Tb in Mb</returns>
     public static decimal TbToMb(this decimal tb, int decimalPlaces = 1)
-    { return Round(tb * 1048576m, decimalPlaces, MidpointRounding.AwayFromZero); }
+    {
+        return Round(tb * 1048576m, decimalPlaces, MidpointRounding.AwayFromZero);
+    }
 
     /// <summary>
     /// Convert Gb to Tb
@@ -337,7 +359,9 @@
     /// <param name="gb">Number of Gb to convert to Tb</param>
     /// <returns>Decimal representation of the number of Gb in Tb</returns>
     public static decimal GbToTb(this decimal gb, int decimalPlaces = 1)
-    { return Round(gb / 1024m, decimalPlaces, MidpointRounding.AwayFromZero); }
+    {
+        return Round(gb / 1024m, decimalPlaces, MidpointRounding.AwayFromZero);
+    }
 
     /// <summary>
     /// Convert Tb to Gb
@@ -345,7 +369,9 @@
     /// <param name="tb">Number of Tb to convert to Gb</param>
     /// <returns>Decimal representation of the number of Tb in Gb</returns>
     public static decimal TbToGb(this decimal tb, int decimalPlaces = 1)
-    { return Round(tb * 1024m, decimalPlaces, MidpointRounding.AwayFromZero); }
+    {
+        return Round(tb * 1024m, decimalPlaces, MidpointRounding.AwayFromZero);
+    }
 
     /// <summary>
     /// Returns a human readable string representation of the number of bytes
@@ -405,7 +431,9 @@
     /// <param name="inputBytes">Number of bytes to be converted</param>
     /// <returns>Human readable string representation of the number of bytes</returns>
     public static string GetFileSizeFromBytesWithUnits(this int inputBytes)
-    { return ((long)inputBytes).GetFileSizeFromBytesWithUnits(); }
+    {
+        return ((long)inputBytes).GetFileSizeFromBytesWithUnits();
+    }
 
     /// <summary>
     /// Returns a human readable string representation of the number of bytes
@@ -413,14 +441,19 @@
     /// <param name="nullBytes">Number of bytes to be converted</param>
     /// <returns>Human readable string representation of the number of bytes</returns>
     public static string GetFileSizeFromBytesWithUnits(this int? nullBytes)
-    { return ((long?)nullBytes).GetFileSizeFromBytesWithUnits(); }
+    {
+        return ((long?)nullBytes).GetFileSizeFromBytesWithUnits();
+    }
 
     /// <summary>
     /// Convert meters to miles
     /// </summary>
     /// <param name="meters">Number of meters to be converted into miles</param>
     /// <returns>Decimal representation of number of miles that corresponds to the input meters</returns>
-    public static decimal MetersToMiles(this decimal meters) { return meters * MetersToMilesConst; }
+    public static decimal MetersToMiles(this decimal meters)
+    {
+        return meters * MetersToMilesConst;
+    }
 
     /// <summary>
     /// Convert meters to miles
@@ -429,14 +462,7 @@
     /// <returns>Decimal representation of number of miles that corresponds to the input meters</returns>
     public static decimal MetersToMiles(this decimal? meters)
     {
-        if (meters != null)
-        {
-            return ToDecimal(meters) * MetersToMilesConst;
-        }
-        else
-        {
-            return 0;
-        }
+        return (meters ?? 0) * MetersToMilesConst;
     }
 
     /// <summary>
@@ -444,7 +470,10 @@
     /// </summary>
     /// <param name="meters">Number of meters to be converted into miles</param>
     /// <returns>Decimal representation of number of miles that corresponds to the input meters</returns>
-    public static decimal MetersToMiles(this double meters) { return ToDecimal(meters) * MetersToMilesConst; }
+    public static decimal MetersToMiles(this double meters)
+    {
+        return ToDecimal(meters) * MetersToMilesConst;
+    }
 
     /// <summary>
     /// Convert meters to miles
@@ -453,14 +482,7 @@
     /// <returns>Decimal representation of number of miles that corresponds to the input meters</returns>
     public static decimal MetersToMiles(this double? meters)
     {
-        if (meters != null)
-        {
-            return ToDecimal(meters) * MetersToMilesConst;
-        }
-        else
-        {
-            return 0;
-        }
+        return ToDecimal(meters ?? 0) * MetersToMilesConst;
     }
 
     /// <summary>
@@ -468,7 +490,10 @@
     /// </summary>
     /// <param name="meters">Number of meters to be converted into miles</param>
     /// <returns>Decimal representation of number of miles that corresponds to the input meters</returns>
-    public static decimal MetersToMiles(this int meters) { return meters * MetersToMilesConst; }
+    public static decimal MetersToMiles(this int meters)
+    {
+        return meters * MetersToMilesConst;
+    }
 
     /// <summary>
     /// Convert meters to miles
@@ -477,14 +502,7 @@
     /// <returns>Decimal representation of number of miles that corresponds to the input meters</returns>
     public static decimal MetersToMiles(this int? meters)
     {
-        if (meters != null)
-        {
-            return ToDecimal(meters) * MetersToMilesConst;
-        }
-        else
-        {
-            return 0;
-        }
+        return (meters ?? 0) * MetersToMilesConst;
     }
 
     /// <summary>
@@ -492,7 +510,10 @@
     /// </summary>
     /// <param name="miles">Number of miles to be converted into meters</param>
     /// <returns>Decimal representation of number of meters that corresponds to the input miles</returns>
-    public static decimal MilesToMeters(this decimal miles) { return miles / MetersToMilesConst; }
+    public static decimal MilesToMeters(this decimal miles)
+    {
+        return miles / MetersToMilesConst;
+    }
 
     /// <summary>
     /// Convert miles to meters
@@ -501,14 +522,7 @@
     /// <returns>Decimal representation of number of meters that corresponds to the input miles</returns>
     public static decimal MilesToMeters(this decimal? miles)
     {
-        if (miles != null)
-        {
-            return ToDecimal(miles) / MetersToMilesConst;
-        }
-        else
-        {
-            return 0;
-        }
+        return (miles ?? 0) / MetersToMilesConst;
     }
 
     /// <summary>
@@ -516,7 +530,10 @@
     /// </summary>
     /// <param name="miles">Number of miles to be converted into meters</param>
     /// <returns>Decimal representation of number of meters that corresponds to the input miles</returns>
-    public static decimal MilesToMeters(this int miles) { return miles / MetersToMilesConst; }
+    public static decimal MilesToMeters(this int miles)
+    {
+        return miles / MetersToMilesConst;
+    }
 
     /// <summary>
     /// Convert miles to meters
@@ -525,562 +542,6 @@
     /// <returns>Decimal representation of number of meters that corresponds to the input miles</returns>
     public static decimal MilesToMeters(this int? miles)
     {
-        if (miles != null)
-        {
-            return ToDecimal(miles) / MetersToMilesConst;
-        }
-        else
-        {
-            return 0;
-        }
-    }
-}
-=======
-﻿using static System.Convert;
-using static System.Math;
-
-namespace CommonNetFuncs.Core;
-
-/// <summary>
-/// Helper methods for doing unit conversions
-/// </summary>
-public static class UnitConversion
-{
-    public const decimal KgToLbsConst = 2.20462m;
-    public const decimal FtToInConst = 12;
-    public const decimal InToMmConst = 25.4m;
-    public const decimal MetersToMilesConst = 0.000621371m;
-
-    /// <summary>
-    /// Convert mass in lbs to kg
-    /// </summary>
-    /// <param name="massLbs">Mass in lbs to convert to kg</param>
-    /// <returns>Decimal representation of the mass in lbs converted to kg</returns>
-    public static decimal LbsToKg(this decimal massLbs)
-    {
-        return massLbs / KgToLbsConst;
-    }
-
-    /// <summary>
-    /// Convert mass in lbs to kg
-    /// </summary>
-    /// <param name="massLbs">Mass in lbs to convert to kg</param>
-    /// <returns>Decimal representation of the mass in lbs converted to kg</returns>
-    public static decimal LbsToKg(this decimal? massLbs)
-    {
-        return (massLbs ?? 0) / KgToLbsConst;
-    }
-
-    /// <summary>
-    /// Convert mass in kg to lbs
-    /// </summary>
-    /// <param name="massKg">Mass in kg to convert to lbs</param>
-    /// <returns>Decimal representation of the mass in kg converted to lbs</returns>
-    public static decimal KgToLbs(this decimal massKg)
-    {
-        return massKg * KgToLbsConst;
-    }
-
-    /// <summary>
-    /// Convert mass in kg to lbs
-    /// </summary>
-    /// <param name="massKg">Mass in kg to convert to lbs</param>
-    /// <returns>Decimal representation of the mass in kg converted to lbs</returns>
-    public static decimal KgToLbs(this decimal? massKg)
-    {
-        return (massKg ?? 0) * KgToLbsConst;
-    }
-
-    /// <summary>
-    /// Convert length in inches to feet
-    /// </summary>
-    /// <param name="lenIns">Length in inches to convert to feet</param>
-    /// <returns>Decimal representation of the length in inches converted to feet</returns>
-    public static decimal InsToFt(this decimal lenIns)
-    {
-        return lenIns / FtToInConst;
-    }
-
-    /// <summary>
-    /// Convert length in inches to feet
-    /// </summary>
-    /// <param name="lenIns">Length in inches to convert to feet</param>
-    /// <returns>Decimal representation of the length in inches converted to feet</returns>
-    public static decimal InsToFt(this decimal? lenIns)
-    {
-        return (lenIns ?? 0) / FtToInConst;
-    }
-
-    /// <summary>
-    /// Convert length in inches to mm
-    /// </summary>
-    /// <param name="lenIns">Length in inches to convert to mm</param>
-    /// <returns>Decimal representation of the length in inches converted to mm</returns>
-    public static decimal InsToMm(this decimal lenIns)
-    {
-        return ToDecimal(lenIns) * InToMmConst;
-    }
-
-    /// <summary>
-    /// Convert length in inches to mm
-    /// </summary>
-    /// <param name="lenIns">Length in inches to convert to mm</param>
-    /// <returns>Decimal representation of the length in inches converted to mm</returns>
-    public static decimal InsToMm(this decimal? lenIns, int decimalPlaces = 1)
-    {
-        return Round((lenIns ?? 0) * InToMmConst, decimalPlaces, MidpointRounding.AwayFromZero);
-    }
-
-    /// <summary>
-    /// Convert length in mm to inches
-    /// </summary>
-    /// <param name="lenMm<">Length in mm to convert to inches</param>
-    /// <returns>Decimal representation of the length in mm converted to inches</returns>
-    public static decimal MmToIns(this decimal lenMm, int decimalPlaces = 1)
-    {
-        return Round(ToDecimal(lenMm) / InToMmConst, decimalPlaces, MidpointRounding.AwayFromZero);
-    }
-
-    /// <summary>
-    /// Convert length in mm to inches
-    /// </summary>
-    /// <param name="lenMm<">Length in mm to convert to inches</param>
-    /// <returns>Decimal representation of the length in mm converted to inches</returns>
-    public static decimal MmToIns(this decimal? lenMm, int decimalPlaces = 1)
-    {
-        return Round((lenMm ?? 0) / InToMmConst, decimalPlaces, MidpointRounding.AwayFromZero);
-    }
-
-    /// <summary>
-    /// Convert length in feet to inches
-    /// </summary>
-    /// <param name="lenFt">Length in feet to convert to inches</param>
-    /// <returns>Decimal representation of the length in feet converted to inches</returns>
-    public static decimal FtToIns(this decimal lenFt)
-    {
-        return lenFt * FtToInConst;
-    }
-
-    /// <summary>
-    /// Convert length in feet to inches
-    /// </summary>
-    /// <param name="lenFt">Length in feet to convert to inches</param>
-    /// <returns>Decimal representation of the length in feet converted to inches</returns>
-    public static decimal FtToIns(this decimal? lenFt)
-    {
-        return (lenFt ?? 0) * FtToInConst;
-    }
-
-    /// <summary>
-    /// Convert bytes to Kb
-    /// </summary>
-    /// <param name="bytes">Number of bytes to convert to Kb</param>
-    /// <returns>Decimal representation of the number of bytes in Kb</returns>
-    public static decimal BytesToKb(this int bytes, int decimalPlaces = 1)
-    {
-        return Round(bytes / 1024m, decimalPlaces, MidpointRounding.AwayFromZero);
-    }
-
-    /// <summary>
-    /// Convert bytes to Kb
-    /// </summary>
-    /// <param name="bytes">Number of bytes to convert to Kb</param>
-    /// <returns>Decimal representation of the number of bytes in Kb</returns>
-    public static decimal BytesToKb(this long bytes, int decimalPlaces = 1)
-    {
-        return Round(bytes / 1024m, decimalPlaces, MidpointRounding.AwayFromZero);
-    }
-
-    /// <summary>
-    /// Convert Kb to bytes
-    /// </summary>
-    /// <param name="kb">Number of Kb to convert to bytes</param>
-    /// <returns>Decimal representation of the number of Kb in bytes</returns>
-    public static long KbToBytes(this decimal kb)
-    {
-        return (long)(kb * 1024L);
-    }
-
-    /// <summary>
-    /// Convert bytes to Mb
-    /// </summary>
-    /// <param name="bytes">Number of bytes to convert to Mb</param>
-    /// <returns>Decimal representation of the number of bytes in Mb</returns>
-    public static decimal BytesToMb(this int bytes, int decimalPlaces = 1)
-    {
-        return Round(bytes / 1048576m, decimalPlaces, MidpointRounding.AwayFromZero);
-    }
-
-    /// <summary>
-    /// Convert bytes to Mb
-    /// </summary>
-    /// <param name="bytes">Number of bytes to convert to Mb</param>
-    /// <returns>Decimal representation of the number of bytes in Mb</returns>
-    public static decimal BytesToMb(this long bytes, int decimalPlaces = 1)
-    {
-        return Round(bytes / 1048576m, decimalPlaces, MidpointRounding.AwayFromZero);
-    }
-
-    /// <summary>
-    /// Convert Mb to bytes
-    /// </summary>
-    /// <param name="mb">Number of Mb to convert to bytes</param>
-    /// <returns>Decimal representation of the number of Mb in bytes</returns>
-    public static long MbToBytes(this decimal mb)
-    {
-        return (long)(mb * 1048576L);
-    }
-
-    /// <summary>
-    /// Convert bytes to Gb
-    /// </summary>
-    /// <param name="bytes">Number of bytes to convert to Gb</param>
-    /// <returns>Decimal representation of the number of bytes in Gb</returns>
-    public static decimal BytesToGb(this int bytes, int decimalPlaces = 1)
-    {
-        return Round(bytes / 1073741824m, decimalPlaces, MidpointRounding.AwayFromZero);
-    }
-
-    /// <summary>
-    /// Convert bytes to Gb
-    /// </summary>
-    /// <param name="bytes">Number of bytes to convert to Gb</param>
-    /// <returns>Decimal representation of the number of bytes in Gb</returns>
-    public static decimal BytesToGb(this long bytes, int decimalPlaces = 1)
-    {
-        return Round(bytes / 1073741824m, decimalPlaces, MidpointRounding.AwayFromZero);
-    }
-
-    /// <summary>
-    /// Convert Gb to bytes
-    /// </summary>
-    /// <param name="gb">Number of Gb to convert to bytes</param>
-    /// <returns>Decimal representation of the number of Gb in bytes</returns>
-    public static long GbToBytes(this decimal gb)
-    {
-        return (long)(gb * 1073741824L);
-    }
-
-    /// <summary>
-    /// Convert bytes to Tb
-    /// </summary>
-    /// <param name="bytes">Number of bytes to convert to Tb</param>
-    /// <returns>Decimal representation of the number of bytes in Tb</returns>
-    public static decimal BytesToTb(this int bytes, int decimalPlaces = 1)
-    {
-        return Round(bytes / 1099511627776m, decimalPlaces, MidpointRounding.AwayFromZero);
-    }
-
-    /// <summary>
-    /// Convert bytes to Tb
-    /// </summary>
-    /// <param name="bytes">Number of bytes to convert to Tb</param>
-    /// <returns>Decimal representation of the number of bytes in Tb</returns>
-    public static decimal BytesToTb(this long bytes, int decimalPlaces = 1)
-    {
-        return Round(bytes / 1099511627776m, decimalPlaces, MidpointRounding.AwayFromZero);
-    }
-
-    /// <summary>
-    /// Convert bytes to Tb
-    /// </summary>
-    /// <param name="tb">Number of Tb to convert to bytes</param>
-    /// <returns>Decimal representation of the number of Tb in bytes</returns>
-    public static long TbToBytes(this decimal tb)
-    {
-        return (long)(tb * 1099511627776L);
-    }
-
-    /// <summary>
-    /// Convert Kb to Mb
-    /// </summary>
-    /// <param name="kb">Number of Kb to convert to Mb</param>
-    /// <returns>Decimal representation of the number of Kb in Mb</returns>
-    public static decimal KbToMb(this decimal kb, int decimalPlaces = 1)
-    {
-        return Round(kb / 1024m, decimalPlaces, MidpointRounding.AwayFromZero);
-    }
-
-    /// <summary>
-    /// Convert Mb to Kb
-    /// </summary>
-    /// <param name="mb">Number of Mb to convert to Kb</param>
-    /// <returns>Decimal representation of the number of Mb in Kb</returns>
-    public static decimal MbToKb(this decimal mb, int decimalPlaces = 1)
-    {
-        return Round(mb * 1024m, decimalPlaces, MidpointRounding.AwayFromZero);
-    }
-
-    /// <summary>
-    /// Convert Kb to Gb
-    /// </summary>
-    /// <param name="kb">Number of Kb to convert to Gb</param>
-    /// <returns>Decimal representation of the number of Kb in Gb</returns>
-    public static decimal KbToGb(this decimal kb, int decimalPlaces = 1)
-    {
-        return Round(kb / 1048576m, decimalPlaces, MidpointRounding.AwayFromZero);
-    }
-
-    /// <summary>
-    /// Convert Gb to Kb
-    /// </summary>
-    /// <param name="gb">Number of Gb to convert to Kb</param>
-    /// <returns>Decimal representation of the number of Gb in Kb</returns>
-    public static decimal GbToKb(this decimal gb, int decimalPlaces = 1)
-    {
-        return Round(gb / 1048576m, decimalPlaces, MidpointRounding.AwayFromZero);
-    }
-
-    /// <summary>
-    /// Convert Kb to Tb
-    /// </summary>
-    /// <param name="kb">Number of Kb to convert to Tb</param>
-    /// <returns>Decimal representation of the number of Kb in Tb</returns>
-    public static decimal KbToTb(this decimal kb, int decimalPlaces = 1)
-    {
-        return Round(kb / 1073741824m, decimalPlaces, MidpointRounding.AwayFromZero);
-    }
-
-    /// <summary>
-    /// Convert Tb to Kb
-    /// </summary>
-    /// <param name="tb">Number of Tb to convert to Kb</param>
-    /// <returns>Decimal representation of the number of Tb in Kb</returns>
-    public static decimal TbToKb(this decimal tb, int decimalPlaces = 1)
-    {
-        return Round(tb * 1073741824m, decimalPlaces, MidpointRounding.AwayFromZero);
-    }
-
-    /// <summary>
-    /// Convert Mb to Gb
-    /// </summary>
-    /// <param name="gb">Number of Mb to convert to Gb</param>
-    /// <returns>Decimal representation of the number of Mb in Gb</returns>
-    public static decimal MbToGb(this decimal gb, int decimalPlaces = 1)
-    {
-        return Round(gb / 1024m, decimalPlaces, MidpointRounding.AwayFromZero);
-    }
-
-    /// <summary>
-    /// Convert Gb to Mb
-    /// </summary>
-    /// <param name="gb">Number of Gb to convert to Mb</param>
-    /// <returns>Decimal representation of the number of Gb in Mb</returns>
-    public static decimal GbToMb(this decimal gb, int decimalPlaces = 1)
-    {
-        return Round(gb * 1024m, decimalPlaces, MidpointRounding.AwayFromZero);
-    }
-
-    /// <summary>
-    /// Convert Mb to Tb
-    /// </summary>
-    /// <param name="mb">Number of Mb to convert to Tb</param>
-    /// <returns>Decimal representation of the number of Mb in Tb</returns>
-    public static decimal MbToTb(this decimal mb, int decimalPlaces = 1)
-    {
-        return Round(mb / 1048576m, decimalPlaces, MidpointRounding.AwayFromZero);
-    }
-
-    /// <summary>
-    /// Convert Tb to Mb
-    /// </summary>
-    /// <param name="tb">Number of Tb to convert to Mb</param>
-    /// <returns>Decimal representation of the number of Tb in Mb</returns>
-    public static decimal TbToMb(this decimal tb, int decimalPlaces = 1)
-    {
-        return Round(tb * 1048576m, decimalPlaces, MidpointRounding.AwayFromZero);
-    }
-
-    /// <summary>
-    /// Convert Gb to Tb
-    /// </summary>
-    /// <param name="gb">Number of Gb to convert to Tb</param>
-    /// <returns>Decimal representation of the number of Gb in Tb</returns>
-    public static decimal GbToTb(this decimal gb, int decimalPlaces = 1)
-    {
-        return Round(gb / 1024m, decimalPlaces, MidpointRounding.AwayFromZero);
-    }
-
-    /// <summary>
-    /// Convert Tb to Gb
-    /// </summary>
-    /// <param name="tb">Number of Tb to convert to Gb</param>
-    /// <returns>Decimal representation of the number of Tb in Gb</returns>
-    public static decimal TbToGb(this decimal tb, int decimalPlaces = 1)
-    {
-        return Round(tb * 1024m, decimalPlaces, MidpointRounding.AwayFromZero);
-    }
-
-    /// <summary>
-    /// Returns a human readable string representation of the number of bytes
-    /// </summary>
-    /// <param name="inputBytes">Number of bytes to be converted</param>
-    /// <returns>Human readable string representation of the number of bytes</returns>
-    public static string GetFileSizeFromBytesWithUnits(this long inputBytes, int decimalPlaces = 1)
-    {
-        long bytes = Abs(inputBytes);
-        long multiplier = 1;
-        if (bytes > inputBytes)
-        {
-            multiplier = -1;
-        }
-        return bytes >= 1024 ?
-            bytes.BytesToKb(decimalPlaces) >= 1024 ? +bytes.BytesToMb(decimalPlaces) >= 1024 ?
-                    bytes.BytesToGb(decimalPlaces) >= 1024 ?
-                        $"{bytes.BytesToTb(decimalPlaces) * multiplier} TB" :
-                    $"{bytes.BytesToGb(decimalPlaces) * multiplier} GB" :
-                $"{bytes.BytesToMb(decimalPlaces) * multiplier} MB" :
-            $"{bytes.BytesToKb(decimalPlaces) * multiplier} KB" :
-        $"{bytes * multiplier} B";
-    }
-
-    /// <summary>
-    /// Returns a human readable string representation of the number of bytes
-    /// </summary>
-    /// <param name="nullBytes">Number of bytes to be converted</param>
-    /// <returns>Human readable string representation of the number of bytes</returns>
-    public static string GetFileSizeFromBytesWithUnits(this long? nullBytes, int decimalPlaces = 1)
-    {
-        if (nullBytes == null)
-        {
-            return "-0";
-        }
-        long bytes = Abs((long)nullBytes);
-
-        long multiplier = 1;
-        if (bytes > nullBytes)
-        {
-            multiplier = -1;
-        }
-        return bytes >= 1024 ?
-            bytes.BytesToKb(decimalPlaces) >= 1024 ?
-                bytes.BytesToMb(decimalPlaces) >= 1024 ?
-                    bytes.BytesToGb(decimalPlaces) >= 1024 ?
-                        $"{bytes.BytesToTb(decimalPlaces) * multiplier} TB" :
-                    $"{bytes.BytesToGb(decimalPlaces) * multiplier} GB" :
-                $"{bytes.BytesToMb(decimalPlaces) * multiplier} MB" :
-            $"{bytes.BytesToKb(decimalPlaces) * multiplier} KB" :
-        $"{bytes * multiplier} B";
-    }
-
-    /// <summary>
-    /// Returns a human readable string representation of the number of bytes
-    /// </summary>
-    /// <param name="inputBytes">Number of bytes to be converted</param>
-    /// <returns>Human readable string representation of the number of bytes</returns>
-    public static string GetFileSizeFromBytesWithUnits(this int inputBytes)
-    {
-        return ((long)inputBytes).GetFileSizeFromBytesWithUnits();
-    }
-
-    /// <summary>
-    /// Returns a human readable string representation of the number of bytes
-    /// </summary>
-    /// <param name="nullBytes">Number of bytes to be converted</param>
-    /// <returns>Human readable string representation of the number of bytes</returns>
-    public static string GetFileSizeFromBytesWithUnits(this int? nullBytes)
-    {
-        return ((long?)nullBytes).GetFileSizeFromBytesWithUnits();
-    }
-
-    /// <summary>
-    /// Convert meters to miles
-    /// </summary>
-    /// <param name="meters">Number of meters to be converted into miles</param>
-    /// <returns>Decimal representation of number of miles that corresponds to the input meters</returns>
-    public static decimal MetersToMiles(this decimal meters)
-    {
-        return meters * MetersToMilesConst;
-    }
-
-    /// <summary>
-    /// Convert meters to miles
-    /// </summary>
-    /// <param name="meters">Number of meters to be converted into miles</param>
-    /// <returns>Decimal representation of number of miles that corresponds to the input meters</returns>
-    public static decimal MetersToMiles(this decimal? meters)
-    {
-        return (meters ?? 0) * MetersToMilesConst;
-    }
-
-    /// <summary>
-    /// Convert meters to miles
-    /// </summary>
-    /// <param name="meters">Number of meters to be converted into miles</param>
-    /// <returns>Decimal representation of number of miles that corresponds to the input meters</returns>
-    public static decimal MetersToMiles(this double meters)
-    {
-        return ToDecimal(meters) * MetersToMilesConst;
-    }
-
-    /// <summary>
-    /// Convert meters to miles
-    /// </summary>
-    /// <param name="meters">Number of meters to be converted into miles</param>
-    /// <returns>Decimal representation of number of miles that corresponds to the input meters</returns>
-    public static decimal MetersToMiles(this double? meters)
-    {
-        return ToDecimal(meters ?? 0) * MetersToMilesConst;
-    }
-
-    /// <summary>
-    /// Convert meters to miles
-    /// </summary>
-    /// <param name="meters">Number of meters to be converted into miles</param>
-    /// <returns>Decimal representation of number of miles that corresponds to the input meters</returns>
-    public static decimal MetersToMiles(this int meters)
-    {
-        return meters * MetersToMilesConst;
-    }
-
-    /// <summary>
-    /// Convert meters to miles
-    /// </summary>
-    /// <param name="meters">Number of meters to be converted into miles</param>
-    /// <returns>Decimal representation of number of miles that corresponds to the input meters</returns>
-    public static decimal MetersToMiles(this int? meters)
-    {
-        return (meters ?? 0) * MetersToMilesConst;
-    }
-
-    /// <summary>
-    /// Convert miles to meters
-    /// </summary>
-    /// <param name="miles">Number of miles to be converted into meters</param>
-    /// <returns>Decimal representation of number of meters that corresponds to the input miles</returns>
-    public static decimal MilesToMeters(this decimal miles)
-    {
-        return miles / MetersToMilesConst;
-    }
-
-    /// <summary>
-    /// Convert miles to meters
-    /// </summary>
-    /// <param name="miles">Number of miles to be converted into meters</param>
-    /// <returns>Decimal representation of number of meters that corresponds to the input miles</returns>
-    public static decimal MilesToMeters(this decimal? miles)
-    {
         return (miles ?? 0) / MetersToMilesConst;
     }
-
-    /// <summary>
-    /// Convert miles to meters
-    /// </summary>
-    /// <param name="miles">Number of miles to be converted into meters</param>
-    /// <returns>Decimal representation of number of meters that corresponds to the input miles</returns>
-    public static decimal MilesToMeters(this int miles)
-    {
-        return miles / MetersToMilesConst;
-    }
-
-    /// <summary>
-    /// Convert miles to meters
-    /// </summary>
-    /// <param name="miles">Number of miles to be converted into meters</param>
-    /// <returns>Decimal representation of number of meters that corresponds to the input miles</returns>
-    public static decimal MilesToMeters(this int? miles)
-    {
-        return (miles ?? 0) / MetersToMilesConst;
-    }
-}
->>>>>>> 270705e4f794428a4927e32ef23496c0001e47e7+}