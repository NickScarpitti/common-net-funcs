--- conflicted
+++ resolved
@@ -1,31 +1,4 @@
-<<<<<<< HEAD
-﻿using System.ComponentModel.DataAnnotations;
-using System.Diagnostics.CodeAnalysis;
-using System.Reflection;
-
-namespace CommonNetFuncs.Core;
-
-public static class Validation
-{
-    [return: NotNullIfNotNull(nameof(obj))]
-    public static T? SetInvalidPropertiesToDefault<T>(this T? obj, bool validateAll = true) where T : class
-    {
-        if (obj == null) { return obj; }
-        ValidationContext context = new(obj);
-        List<ValidationResult> validationResults = [];
-        if (!Validator.TryValidateObject(obj, context, validationResults, validateAll))
-        {
-            IEnumerable<string> propertiesToSetToDefault = validationResults.SelectMany(x => x.MemberNames).Distinct();
-            foreach (PropertyInfo prop in typeof(T).GetProperties().Where(x => propertiesToSetToDefault.Contains(x.Name)))
-            {
-                prop.SetValue(obj, default);
-            }
-        }
-        return obj;
-    }
-}
-=======
-﻿using System.ComponentModel.DataAnnotations;
+﻿﻿using System.ComponentModel.DataAnnotations;
 using System.Diagnostics.CodeAnalysis;
 using System.Reflection;
 using static CommonNetFuncs.Core.ReflectionCaches;
@@ -53,5 +26,4 @@
         }
         return obj;
     }
-}
->>>>>>> 270705e4f794428a4927e32ef23496c0001e47e7+}