--- conflicted
+++ resolved
@@ -1,115 +1,4 @@
-<<<<<<< HEAD
-﻿using System.Data;
-using System.Globalization;
-using CsvHelper;
-using static CommonNetFuncs.Core.ExceptionLocation;
-using static CommonNetFuncs.Core.Streams;
-using static System.Convert;
-
-namespace CommonNetFuncs.Csv;
-
-public static class CsvExportHelpers
-{
-    private static readonly NLog.Logger logger = NLog.LogManager.GetCurrentClassLogger();
-
-    /// <summary>
-    /// Writes collection of values to a CSV file in a MemoryStream
-    /// </summary>
-    /// <typeparam name="T">Object type</typeparam>
-    /// <param name="dataList">Data to be inserted into the CSV file</param>
-    /// <param name="memoryStream">Stream to contain the CSV file data</param>
-    /// <returns>MemoryStream containing the CSV file data</returns>
-    public static async Task<MemoryStream> ExportToCsv<T>(this IEnumerable<T> dataList, MemoryStream? memoryStream = null, CancellationToken cancellationToken = default)
-    {
-        memoryStream ??= new();
-        await using StreamWriter streamWriter = new(memoryStream, leaveOpen: true);
-        await using CsvWriter csvWriter = new(streamWriter, CultureInfo.InvariantCulture);
-        try
-        {
-            await csvWriter.WriteRecordsAsync(dataList, cancellationToken).ConfigureAwait(false);
-            await csvWriter.FlushAsync().ConfigureAwait(false);
-        }
-        catch (Exception ex)
-        {
-            logger.Error(ex, "{msg}", $"{ex.GetLocationOfException()} Error");
-        }
-
-        memoryStream.Position = 0;
-        return memoryStream;
-    }
-
-    /// <summary>
-    /// Writes contents of a DataTable object to a CSV file in a MemoryStream
-    /// </summary>
-    /// <param name="dataTable">Data to be inserted into the CSV file</param>
-    /// <param name="memoryStream">Stream to contain the CSV file data</param>
-    /// <returns>MemoryStream containing the CSV file data</returns>
-    public static async Task<MemoryStream> ExportToCsv(this DataTable dataTable, MemoryStream? memoryStream = null, CancellationToken cancellationToken = default)
-    {
-        memoryStream ??= new();
-        await using MemoryStream sourceMemoryStream = new();
-        await using StreamWriter streamWriter = new(sourceMemoryStream);
-        try
-        {
-            //Headers
-            for (int i = 0; i < dataTable.Columns.Count; i++)
-            {
-                cancellationToken.ThrowIfCancellationRequested();
-                await streamWriter.WriteAsync(dataTable.Columns[i]?.ToString() ?? string.Empty).ConfigureAwait(false);
-                if (i < dataTable.Columns.Count - 1)
-                {
-                    await streamWriter.WriteAsync(",").ConfigureAwait(false);
-                }
-            }
-            await streamWriter.WriteAsync(streamWriter.NewLine).ConfigureAwait(false);
-            foreach (DataRow row in dataTable.Rows)
-            {
-                cancellationToken.ThrowIfCancellationRequested();
-                for (int i = 0; i < dataTable.Columns.Count; i++)
-                {
-                    if (!IsDBNull(row[i]))
-                    {
-                        string? value = row[i].ToString();
-                        if (value?.Contains(',') ?? false)
-                        {
-                            value = $"\"{value}\"";
-                            await streamWriter.WriteAsync(value).ConfigureAwait(false);
-                        }
-                        else
-                        {
-                            await streamWriter.WriteAsync(row[i]?.ToString() ?? string.Empty).ConfigureAwait(false);
-                        }
-                    }
-                    if (i < dataTable.Columns.Count - 1)
-                    {
-                        await streamWriter.WriteAsync(",").ConfigureAwait(false);
-                    }
-                }
-                await streamWriter.WriteAsync(streamWriter.NewLine).ConfigureAwait(false);
-            }
-
-            await streamWriter.FlushAsync(cancellationToken).ConfigureAwait(false);
-            sourceMemoryStream.Position = 0;
-            await memoryStream.WriteStreamToStream(sourceMemoryStream, cancellationToken).ConfigureAwait(false);
-        }
-        catch (Exception ex)
-        {
-            logger.Error(ex, "{msg}", $"{ex.GetLocationOfException()} Error");
-        }
-        finally
-        {
-            streamWriter.Close();
-            await streamWriter.DisposeAsync().ConfigureAwait(false);
-
-            sourceMemoryStream.Close();
-            await sourceMemoryStream.DisposeAsync().ConfigureAwait(false);
-        }
-
-        return memoryStream;
-    }
-}
-=======
-﻿using System.Data;
+﻿﻿using System.Data;
 using System.Globalization;
 using CsvHelper;
 using static CommonNetFuncs.Core.ExceptionLocation;
@@ -219,5 +108,4 @@
 
         return memoryStream;
     }
-}
->>>>>>> 270705e4f794428a4927e32ef23496c0001e47e7+}