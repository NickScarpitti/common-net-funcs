<<<<<<< HEAD
﻿using System.Diagnostics.CodeAnalysis;
using System.Linq.Expressions;
using System.Reflection;

namespace CommonNetFuncs.DeepClone;

/// <summary>
/// Super fast deep copier class, which uses Expression trees.
/// </summary>
public static class ExpressionTrees
{
    private static readonly Lock IsStructTypeToDeepCopyDictionaryLocker = new();
    private static Dictionary<Type, bool> IsStructTypeToDeepCopyDictionary = [];

    private static readonly Lock CompiledCopyFunctionsDictionaryLocker = new();
    private static Dictionary<Type, Func<object, Dictionary<object, object>, object>> CompiledCopyFunctionsDictionary = [];

    private static readonly Type ObjectType = typeof(object);
    private static readonly Type ObjectDictionaryType = typeof(Dictionary<object, object>);

    /// <summary>
    /// Deep clone a non-delegate type class (cloned object doesn't retain memory references) using Expression Trees (fastest)
    /// </summary>
    /// <typeparam name="T">Object type.</typeparam>
    /// <param name="original">Object to copy.</param>
    /// <param name="copiedReferencesDict">Dictionary of already copied objects (Keys: original objects, Values: their copies).</param>
    [return: NotNullIfNotNull(nameof(original))]
    public static T? DeepClone<T>(this T original, Dictionary<object, object>? copiedReferencesDict = null)
    {
        return (T?)DeepCopyByExpressionTreeObj(original, false, copiedReferencesDict ?? new Dictionary<object, object>(new ReferenceEqualityComparer()));
    }

    private static object? DeepCopyByExpressionTreeObj(object? original, bool forceDeepCopy, Dictionary<object, object> copiedReferencesDict)
    {
        if (original == null)
        {
            return null;
        }

        Type type = original.GetType();

        if (typeof(Delegate).IsAssignableFrom(type))
        {
            throw new ArgumentException($"Type {type.FullName} is a delegate type which is unsupported.", nameof(original));
            //return null;
        }

        if (!forceDeepCopy && !type.IsTypeToDeepCopy())
        {
            return original;
        }

        if (copiedReferencesDict.TryGetValue(original, out object? alreadyCopiedObject))
        {
            return alreadyCopiedObject;
        }

        if (type == ObjectType)
        {
            return new();
        }

        Func<object, Dictionary<object, object>, object> compiledCopyFunction = GetOrCreateCompiledLambdaCopyFunction(type);
        return compiledCopyFunction(original, copiedReferencesDict);
    }

    private static Func<object, Dictionary<object, object>, object> GetOrCreateCompiledLambdaCopyFunction(Type type)
    {
        // The following structure ensures that multiple threads can use the dictionary even while dictionary is locked and being updated by other thread.
        // That is why we do not modify the old dictionary instance but we replace it with a new instance every time.
        if (!CompiledCopyFunctionsDictionary.TryGetValue(type, out Func<object, Dictionary<object, object>, object>? compiledCopyFunction))
        {
            lock (CompiledCopyFunctionsDictionaryLocker)
            {
                if (!CompiledCopyFunctionsDictionary.TryGetValue(type, out compiledCopyFunction))
                {
                    Expression<Func<object, Dictionary<object, object>, object>> uncompiledCopyFunction = CreateCompiledLambdaCopyFunctionForType(type);
                    compiledCopyFunction = uncompiledCopyFunction.Compile();

                    Dictionary<Type, Func<object, Dictionary<object, object>, object>> dictionaryCopy = CompiledCopyFunctionsDictionary.ToDictionary(pair => pair.Key, pair => pair.Value);
                    dictionaryCopy.Add(type, compiledCopyFunction);
                    CompiledCopyFunctionsDictionary = dictionaryCopy;
                }
            }
        }
        return compiledCopyFunction;
    }

    private static Expression<Func<object, Dictionary<object, object>, object>> CreateCompiledLambdaCopyFunctionForType(Type type)
    {
        ///// INITIALIZATION OF EXPRESSIONS AND VARIABLES
        InitializeExpressions(type, out ParameterExpression inputParameter, out ParameterExpression inputDictionary, out ParameterExpression outputVariable, out ParameterExpression boxingVariable,
                out LabelTarget endLabel, out List<ParameterExpression> variables, out List<Expression> expressions);

        ///// RETURN NULL IF ORIGINAL IS NULL
        IfNullThenReturnNullExpression(inputParameter, endLabel, expressions);

        ///// MEMBERWISE CLONE ORIGINAL OBJECT
        MemberwiseCloneInputToOutputExpression(type, inputParameter, outputVariable, expressions);

        ///// STORE COPIED OBJECT TO REFERENCES DICTIONARY
        if (!type.IsValueType && type != typeof(string))
        {
            StoreReferencesIntoDictionaryExpression(inputParameter, inputDictionary, outputVariable, expressions);
        }

        ///// COPY ALL NONVALUE OR NONPRIMITIVE FIELDS
        FieldsCopyExpressions(type, inputParameter, inputDictionary, outputVariable, boxingVariable, expressions);

        ///// COPY ELEMENTS OF ARRAY
        if (type.IsArray && type.GetElementType().IsTypeToDeepCopy())
        {
            CreateArrayCopyLoopExpression(type, inputParameter, inputDictionary, outputVariable, variables, expressions);
        }

        ///// COMBINE ALL EXPRESSIONS INTO LAMBDA FUNCTION
        return CombineAllIntoLambdaFunctionExpression(inputParameter, inputDictionary, outputVariable, endLabel, variables, expressions);
    }

    private static void InitializeExpressions(Type type, out ParameterExpression inputParameter, out ParameterExpression inputDictionary, out ParameterExpression outputVariable,
        out ParameterExpression boxingVariable, out LabelTarget endLabel, out List<ParameterExpression> variables, out List<Expression> expressions)
    {
        inputParameter = Expression.Parameter(ObjectType);
        inputDictionary = Expression.Parameter(ObjectDictionaryType);
        outputVariable = Expression.Variable(type);
        boxingVariable = Expression.Variable(ObjectType);
        endLabel = Expression.Label();
        variables = [];
        expressions = [];

        variables.Add(outputVariable);
        variables.Add(boxingVariable);
    }

    private static void IfNullThenReturnNullExpression(ParameterExpression inputParameter, LabelTarget endLabel, List<Expression> expressions)
    {
        ///// Intended code:
        ///// if (input == null)
        ///// {
        /////     return null;
        ///// }
        ConditionalExpression ifNullThenReturnNullExpression = Expression.IfThen(Expression.Equal(inputParameter, Expression.Constant(null, ObjectType)), Expression.Return(endLabel));
        expressions.Add(ifNullThenReturnNullExpression);
    }

    private static void MemberwiseCloneInputToOutputExpression(Type type, ParameterExpression inputParameter, ParameterExpression outputVariable, List<Expression> expressions)
    {
        ///// Intended code:
        ///// var output = (<type>)input.MemberwiseClone();
        MethodInfo memberwiseCloneMethod = ObjectType.GetMethod("MemberwiseClone", BindingFlags.NonPublic | BindingFlags.Instance)!;
        BinaryExpression memberwiseCloneInputExpression = Expression.Assign(outputVariable, Expression.Convert(Expression.Call(inputParameter, memberwiseCloneMethod), type));
        expressions.Add(memberwiseCloneInputExpression);
    }

    private static void StoreReferencesIntoDictionaryExpression(ParameterExpression inputParameter, ParameterExpression inputDictionary, ParameterExpression outputVariable, List<Expression> expressions)
    {
        ///// Intended code:
        ///// inputDictionary[(Object)input] = (Object)output;
        BinaryExpression storeReferencesExpression = Expression.Assign(Expression.Property(inputDictionary, ObjectDictionaryType.GetProperty("Item")!, inputParameter), Expression.Convert(outputVariable, ObjectType));
        expressions.Add(storeReferencesExpression);
    }

    private static Expression<Func<object, Dictionary<object, object>, object>> CombineAllIntoLambdaFunctionExpression(ParameterExpression inputParameter, ParameterExpression inputDictionary, ParameterExpression outputVariable,
        LabelTarget endLabel, List<ParameterExpression> variables, List<Expression> expressions)
    {
        expressions.Add(Expression.Label(endLabel));
        expressions.Add(Expression.Convert(outputVariable, ObjectType));
        BlockExpression finalBody = Expression.Block(variables, expressions);
        return Expression.Lambda<Func<object, Dictionary<object, object>, object>>(finalBody, inputParameter, inputDictionary);
    }

    private static void CreateArrayCopyLoopExpression(Type type, ParameterExpression inputParameter, ParameterExpression inputDictionary, ParameterExpression outputVariable, List<ParameterExpression> variables, List<Expression> expressions)
    {
        int rank = type.GetArrayRank();
        List<ParameterExpression> indices = GenerateIndices(rank);

        variables.AddRange(indices);

        Type? elementType = type.GetElementType();
        Expression forExpression = ArrayFieldToArrayFieldAssignExpression(inputParameter, inputDictionary, outputVariable, elementType, type, indices);

        for (int dimension = 0; dimension < rank; dimension++)
        {
            ParameterExpression indexVariable = indices[dimension];
            forExpression = LoopIntoLoopExpression(inputParameter, indexVariable, forExpression, dimension);
        }

        expressions.Add(forExpression);
    }

    private static List<ParameterExpression> GenerateIndices(int arrayRank)
    {
        ///// Intended code:
        ///// int i1, i2, ..., in;
        List<ParameterExpression> indices = [];
        for (int i = 0; i < arrayRank; i++)
        {
            ParameterExpression indexVariable = Expression.Variable(typeof(int));
            indices.Add(indexVariable);
        }

        return indices;
    }

    private static BinaryExpression ArrayFieldToArrayFieldAssignExpression(ParameterExpression inputParameter, ParameterExpression inputDictionary, ParameterExpression outputVariable, Type? elementType, Type arrayType, List<ParameterExpression> indices)
    {
        IndexExpression indexTo = Expression.ArrayAccess(outputVariable, indices);
        MethodCallExpression indexFrom = Expression.ArrayIndex(Expression.Convert(inputParameter, arrayType), indices);

        bool forceDeepCopy = elementType != ObjectType;
        UnaryExpression rightSide = Expression.Convert(Expression.Call(DeepCopyByExpressionTreeObjMethod!, Expression.Convert(indexFrom, ObjectType), Expression.Constant(forceDeepCopy, typeof(bool)), inputDictionary), elementType!);
        return Expression.Assign(indexTo, rightSide);
    }

    private static BlockExpression LoopIntoLoopExpression(ParameterExpression inputParameter, ParameterExpression indexVariable, Expression loopToEncapsulate, int dimension)
    {
        ParameterExpression lengthVariable = Expression.Variable(typeof(int));

        LabelTarget endLabelForThisLoop = Expression.Label();

        LoopExpression newLoop =
            Expression.Loop
            (
                Expression.Block
                (
                    Array.Empty<ParameterExpression>(),
                    Expression.IfThen(Expression.GreaterThanOrEqual(indexVariable, lengthVariable), Expression.Break(endLabelForThisLoop)),
                    loopToEncapsulate,
                    Expression.PostIncrementAssign(indexVariable)),
                endLabelForThisLoop);

        BinaryExpression lengthAssignment = GetLengthForDimensionExpression(lengthVariable, inputParameter, dimension);
        BinaryExpression indexAssignment = Expression.Assign(indexVariable, Expression.Constant(0));
        return Expression.Block(new[] { lengthVariable }, lengthAssignment, indexAssignment, newLoop);
    }

    private static BinaryExpression GetLengthForDimensionExpression(ParameterExpression lengthVariable, ParameterExpression inputParameter, int i)
    {
        MethodInfo? getLengthMethod = typeof(Array).GetMethod("GetLength", BindingFlags.Public | BindingFlags.Instance);
        ConstantExpression dimensionConstant = Expression.Constant(i);
        return Expression.Assign(lengthVariable, Expression.Call(Expression.Convert(inputParameter, typeof(Array)), getLengthMethod!, new[] { dimensionConstant }));
    }

    private static void FieldsCopyExpressions(Type type, ParameterExpression inputParameter, ParameterExpression inputDictionary, ParameterExpression outputVariable, ParameterExpression boxingVariable, List<Expression> expressions)
    {
        FieldInfo[] fields = GetAllRelevantFields(type);
        IEnumerable<FieldInfo> readonlyFields = fields.Where(f => f.IsInitOnly).ToList();
        IEnumerable<FieldInfo> writableFields = fields.Where(f => !f.IsInitOnly).ToList();

        ///// READONLY FIELDS COPY (with boxing)
        bool shouldUseBoxing = readonlyFields.Any();
        if (shouldUseBoxing)
        {
            BinaryExpression boxingExpression = Expression.Assign(boxingVariable, Expression.Convert(outputVariable, ObjectType));
            expressions.Add(boxingExpression);
        }

        foreach (FieldInfo field in readonlyFields)
        {
            if (typeof(Delegate).IsAssignableFrom(field.FieldType))
            {
                ReadonlyFieldToNullExpression(field, boxingVariable, expressions);
            }
            else
            {
                ReadonlyFieldCopyExpression(type, field, inputParameter, inputDictionary, boxingVariable, expressions);
            }
        }

        if (shouldUseBoxing)
        {
            BinaryExpression unboxingExpression = Expression.Assign(outputVariable, Expression.Convert(boxingVariable, type));
            expressions.Add(unboxingExpression);
        }

        ///// NOT-READONLY FIELDS COPY
        foreach (FieldInfo field in writableFields)
        {
            if (typeof(Delegate).IsAssignableFrom(field.FieldType))
            {
                WritableFieldToNullExpression(field, outputVariable, expressions);
            }
            else
            {
                WritableFieldCopyExpression(type, field, inputParameter, inputDictionary, outputVariable, expressions);
            }
        }
    }

    private static FieldInfo[] GetAllRelevantFields(Type? type, bool forceAllFields = false)
    {
        List<FieldInfo> fieldsList = [];
        Type? typeCache = type;
        while (typeCache != null)
        {
            fieldsList.AddRange(typeCache.GetFields(BindingFlags.Instance | BindingFlags.Public | BindingFlags.NonPublic | BindingFlags.FlattenHierarchy)
                    .Where(field => forceAllFields || field.FieldType.IsTypeToDeepCopy()));
            typeCache = typeCache.BaseType;
        }
        return fieldsList.ToArray();
    }

    private static FieldInfo[] GetAllFields(Type type)
    {
        return GetAllRelevantFields(type, forceAllFields: true);
    }

    private static readonly Type FieldInfoType = typeof(FieldInfo);
    private static readonly MethodInfo? SetValueMethod = FieldInfoType.GetMethod("SetValue", [ObjectType, ObjectType]);

    private static void ReadonlyFieldToNullExpression(FieldInfo field, ParameterExpression boxingVariable, List<Expression> expressions)
    {
        // This option must be implemented by Reflection because of the following:
        // https://visualstudio.uservoice.com/forums/121579-visual-studio-2015/suggestions/2727812-allow-expression-assign-to-set-readonly-struct-f

        ///// Intended code:
        ///// fieldInfo.SetValue(boxing, <fieldtype>null);
        MethodCallExpression fieldToNullExpression = Expression.Call(Expression.Constant(field), SetValueMethod!, boxingVariable, Expression.Constant(null, field.FieldType));
        expressions.Add(fieldToNullExpression);
    }

    private static readonly Type ThisType = typeof(ExpressionTrees);
    private static readonly MethodInfo? DeepCopyByExpressionTreeObjMethod = ThisType.GetMethod("DeepCopyByExpressionTreeObj", BindingFlags.NonPublic | BindingFlags.Static);

    private static void ReadonlyFieldCopyExpression(Type type, FieldInfo field, ParameterExpression inputParameter, ParameterExpression inputDictionary, ParameterExpression boxingVariable, List<Expression> expressions)
    {
        // This option must be implemented by Reflection (SetValueMethod) because of the following:
        // https://visualstudio.uservoice.com/forums/121579-visual-studio-2015/suggestions/2727812-allow-expression-assign-to-set-readonly-struct-f

        ///// Intended code:
        ///// fieldInfo.SetValue(boxing, DeepCopyByExpressionTreeObj((Object)((<type>)input).<field>))

        MemberExpression fieldFrom = Expression.Field(Expression.Convert(inputParameter, type), field);
        bool forceDeepCopy = field.FieldType != ObjectType;
        MethodCallExpression fieldDeepCopyExpression =
            Expression.Call
            (
                Expression.Constant(field, FieldInfoType),
                SetValueMethod!,
                boxingVariable,
                Expression.Call(DeepCopyByExpressionTreeObjMethod!, Expression.Convert(fieldFrom, ObjectType), Expression.Constant(forceDeepCopy, typeof(bool)), inputDictionary));

        expressions.Add(fieldDeepCopyExpression);
    }

    private static void WritableFieldToNullExpression(FieldInfo field, ParameterExpression outputVariable, List<Expression> expressions)
    {
        ///// Intended code:
        ///// output.<field> = (<type>)null;
        MemberExpression fieldTo = Expression.Field(outputVariable, field);
        BinaryExpression fieldToNullExpression = Expression.Assign(fieldTo, Expression.Constant(null, field.FieldType));
        expressions.Add(fieldToNullExpression);
    }

    private static void WritableFieldCopyExpression(Type type, FieldInfo field, ParameterExpression inputParameter, ParameterExpression inputDictionary, ParameterExpression outputVariable, List<Expression> expressions)
    {
        ///// Intended code:
        ///// output.<field> = (<fieldType>)DeepCopyByExpressionTreeObj((Object)((<type>)input).<field>);
        MemberExpression fieldFrom = Expression.Field(Expression.Convert(inputParameter, type), field);
        Type fieldType = field.FieldType;
        MemberExpression fieldTo = Expression.Field(outputVariable, field);

        bool forceDeepCopy = field.FieldType != ObjectType;

        BinaryExpression fieldDeepCopyExpression =
            Expression.Assign
            (
                fieldTo,
                Expression.Convert
                (
                    Expression.Call(DeepCopyByExpressionTreeObjMethod!, Expression.Convert(fieldFrom, ObjectType), Expression.Constant(forceDeepCopy, typeof(bool)), inputDictionary),
                    fieldType));

        expressions.Add(fieldDeepCopyExpression);
    }

    private static bool IsTypeToDeepCopy(this Type? type)
    {
        return type == null || (!type.IsValueType && type != typeof(string)) || type.IsStructWhichNeedsDeepCopy();
    }

    private static bool IsStructWhichNeedsDeepCopy(this Type? type)
    {
        // The following structure ensures that multiple threads can use the dictionary
        // even while dictionary is locked and being updated by other thread.
        // That is why we do not modify the old dictionary instance but
        // we replace it with a new instance every time.

        if (!IsStructTypeToDeepCopyDictionary.TryGetValue(type!, out bool isStructTypeToDeepCopy))
        {
            lock (IsStructTypeToDeepCopyDictionaryLocker)
            {
                if (!IsStructTypeToDeepCopyDictionary.TryGetValue(type!, out isStructTypeToDeepCopy))
                {
                    isStructTypeToDeepCopy = type!.IsStructWhichNeedsDeepCopy_NoDictionaryUsed();
                    Dictionary<Type, bool> newDictionary = IsStructTypeToDeepCopyDictionary.ToDictionary(pair => pair.Key, pair => pair.Value);
                    newDictionary[type!] = isStructTypeToDeepCopy;
                    IsStructTypeToDeepCopyDictionary = newDictionary;
                }
            }
        }

        return isStructTypeToDeepCopy;
    }

    private static bool IsStructWhichNeedsDeepCopy_NoDictionaryUsed(this Type type)
    {
        return type.IsStructOtherThanBasicValueTypes() && type.HasInItsHierarchyFieldsWithClasses();
    }

    private static bool IsStructOtherThanBasicValueTypes(this Type type)
    {
        return type.IsValueType && !type.IsPrimitive && !type.IsEnum && type != typeof(decimal);
    }

    private static bool HasInItsHierarchyFieldsWithClasses(this Type type, HashSet<Type>? alreadyCheckedTypes = null)
    {
        alreadyCheckedTypes ??= [];
        alreadyCheckedTypes.Add(type);

        FieldInfo[] allFields = GetAllFields(type);
        IEnumerable<Type> allFieldTypes = allFields.Select(f => f.FieldType).Distinct().ToList();

        bool hasFieldsWithClasses = allFieldTypes.Any(x => !x.IsValueType && x != typeof(string));
        if (hasFieldsWithClasses)
        {
            return true;
        }

        IEnumerable<Type> notBasicStructsTypes = allFieldTypes.Where(x => x.IsStructOtherThanBasicValueTypes()).ToList();
        foreach (Type typeToCheck in (IEnumerable<Type>)notBasicStructsTypes.Where(t => !alreadyCheckedTypes.Contains(t)).ToList())
        {
            if (typeToCheck.HasInItsHierarchyFieldsWithClasses(alreadyCheckedTypes))
            {
                return true;
            }
        }

        return false;
    }
}
=======
﻿using System.Collections.Concurrent;
using System.Diagnostics.CodeAnalysis;
using System.Linq.Expressions;
using System.Reflection;
using CommonNetFuncs.Core;

namespace CommonNetFuncs.DeepClone;

/// <summary>
/// Super fast deep copier class, which uses Expression trees.
/// </summary>
public static class ExpressionTrees
{
    //private static readonly Lock IsStructTypeToDeepCopyDictionaryLocker = new();
    private static readonly ConcurrentDictionary<Type, bool> IsStructTypeToDeepCopyDictionary = [];

    //private static readonly Lock CompiledCopyFunctionsDictionaryLocker = new();

    private static readonly Type ObjectType = typeof(object);
    private static readonly Type ObjectDictionaryType = typeof(Dictionary<object, object>);

    #region Caching

    private static readonly CacheManager<Type, Func<object, Dictionary<object, object>, object>> DeepCloneCache = new();

    public static ICacheManagerApi<Type, Func<object, Dictionary<object, object>, object>> CacheManager => DeepCloneCache;

    /// <summary>
    /// Clears LimitedCompiledFunctionsCache cache and sets the size to the specified value.
    /// </summary>
    private static Func<object, Dictionary<object, object>, object> GetOrAddPropertiesFromCompiledFunctionsCache(Type key)
    {
        bool isLimitedCache = CacheManager.IsUsingLimitedCache();
        if (isLimitedCache ? CacheManager.GetLimitedCache().TryGetValue(key, out Func<object, Dictionary<object, object>, object>? compiledFunction) :
            CacheManager.GetCache().TryGetValue(key, out compiledFunction))
        {
            return compiledFunction!;
        }

        compiledFunction = CreateCompiledLambdaCopyFunctionForType(key, true).Compile();
        if (isLimitedCache)
        {
            CacheManager.TryAddLimitedCache(key, compiledFunction);
        }
        else
        {
            CacheManager.TryAddCache(key, compiledFunction);
        }
        return compiledFunction;
    }

    #endregion

    /// <summary>
    /// Deep clone a non-delegate type <see langword="class"/> (cloned object doesn't retain memory references) using Expression Trees (fastest)
    /// </summary>
    /// <typeparam name="T">Object type.</typeparam>
    /// <param name="original">Object to copy.</param>
    /// <param name="copiedReferencesDict">Dictionary of already copied objects (Keys: original objects, Values: their copies).</param>
    /// <param name="useCache">Indicates whether or not to cache the compiled expression tree functions to be re-used.</param>
    /// <returns>An exact copy of the original object that is distinct from the original object.</returns>
    [return: NotNullIfNotNull(nameof(original))]
    public static T? DeepClone<T>(this T original, Dictionary<object, object>? copiedReferencesDict = null, bool useCache = true)
    {
        return (T?)DeepCopyByExpressionTreeObj(original, false, copiedReferencesDict ?? new Dictionary<object, object>(new ReferenceEqualityComparer()), useCache);
    }

    /// <summary>
    /// Deep clone a non-delegate type <see langword="class"/> (cloned object doesn't retain memory references) using Expression Trees (fastest)
    /// </summary>
    /// <param name="original">Object to copy.</param>
    /// <param name="forceDeepCopy">Indicates whether to force deep copy even for non-cloneable types.</param>
    /// <param name="copiedReferencesDict">Dictionary of already copied objects (Keys: original objects, Values: their copies).</param>
    /// <param name="useCache">Indicates whether or not to cache the compiled expression tree functions to be re-used</param>
    /// <returns>An exact copy of the original object that is completely distinct from the original object.</returns>
    /// <exception cref="ArgumentException">Throws if the original object is a delegate type.</exception>
    private static object? DeepCopyByExpressionTreeObj(object? original, bool forceDeepCopy, Dictionary<object, object> copiedReferencesDict, bool useCache)
    {
        if (original == null)
        {
            return null;
        }

        Type type = original.GetType();

        if (typeof(Delegate).IsAssignableFrom(type))
        {
            throw new ArgumentException($"Type {type.FullName} is a delegate type which is unsupported.", nameof(original));
            //return null;
        }

        if (!forceDeepCopy && !type.IsTypeToDeepCopy())
        {
            return original;
        }

        if (copiedReferencesDict.TryGetValue(original, out object? alreadyCopiedObject))
        {
            return alreadyCopiedObject;
        }

        if (type == ObjectType)
        {
            return new();
        }

        Func<object, Dictionary<object, object>, object> compiledCopyFunction = useCache ?
            GetOrAddPropertiesFromCompiledFunctionsCache(type) :
            CreateCompiledLambdaCopyFunctionForType(type, useCache).Compile();
        return compiledCopyFunction(original, copiedReferencesDict);
    }

    /// <summary>
    /// Creates a compiled <see cref="Expression"/> that performs a deep copy of the specified type.
    /// </summary>
    /// <param name="type">Type to copy</param>
    /// <param name="useCache">Indicates whether or not to cache the compiled expression tree functions to be re-used in recursed properties.</param>
    /// <returns>A compiled <see cref="Expression"/></returns>
    internal static Expression<Func<object, Dictionary<object, object>, object>> CreateCompiledLambdaCopyFunctionForType(Type type, bool useCache)
    {
        ///// INITIALIZATION OF EXPRESSIONS AND VARIABLES
        InitializeExpressions(type, out ParameterExpression inputParameter, out ParameterExpression inputDictionary, out ParameterExpression outputVariable, out ParameterExpression boxingVariable,
                out LabelTarget endLabel, out List<ParameterExpression> variables, out List<Expression> expressions);

        ///// RETURN NULL IF ORIGINAL IS NULL
        IfNullThenReturnNullExpression(inputParameter, endLabel, expressions);

        ///// MEMBERWISE CLONE ORIGINAL OBJECT
        MemberwiseCloneInputToOutputExpression(type, inputParameter, outputVariable, expressions);

        ///// STORE COPIED OBJECT TO REFERENCES DICTIONARY
        if (!type.IsValueType && type != typeof(string))
        {
            StoreReferencesIntoDictionaryExpression(inputParameter, inputDictionary, outputVariable, expressions);
        }

        ///// COPY ALL NONVALUE OR NONPRIMITIVE FIELDS
        FieldsCopyExpressions(type, inputParameter, inputDictionary, outputVariable, boxingVariable, expressions, useCache);

        ///// COPY ELEMENTS OF ARRAY
        if (type.IsArray && type.GetElementType().IsTypeToDeepCopy())
        {
            CreateArrayCopyLoopExpression(type, inputParameter, inputDictionary, outputVariable, variables, expressions, useCache);
        }

        ///// COMBINE ALL EXPRESSIONS INTO LAMBDA FUNCTION
        return CombineAllIntoLambdaFunctionExpression(inputParameter, inputDictionary, outputVariable, endLabel, variables, expressions);
    }

    private static void InitializeExpressions(Type type, out ParameterExpression inputParameter, out ParameterExpression inputDictionary, out ParameterExpression outputVariable,
        out ParameterExpression boxingVariable, out LabelTarget endLabel, out List<ParameterExpression> variables, out List<Expression> expressions)
    {
        inputParameter = Expression.Parameter(ObjectType);
        inputDictionary = Expression.Parameter(ObjectDictionaryType);
        outputVariable = Expression.Variable(type);
        boxingVariable = Expression.Variable(ObjectType);
        endLabel = Expression.Label();
        variables = [];
        expressions = [];

        variables.Add(outputVariable);
        variables.Add(boxingVariable);
    }

    private static void IfNullThenReturnNullExpression(ParameterExpression inputParameter, LabelTarget endLabel, List<Expression> expressions)
    {
        ///// Intended code:
        ///// if (input == null)
        ///// {
        /////     return null;
        ///// }
        ConditionalExpression ifNullThenReturnNullExpression = Expression.IfThen(Expression.Equal(inputParameter, Expression.Constant(null, ObjectType)), Expression.Return(endLabel));
        expressions.Add(ifNullThenReturnNullExpression);
    }

    private static void MemberwiseCloneInputToOutputExpression(Type type, ParameterExpression inputParameter, ParameterExpression outputVariable, List<Expression> expressions)
    {
        ///// Intended code:
        ///// var output = (<type>)input.MemberwiseClone();
        MethodInfo memberwiseCloneMethod = ObjectType.GetMethod("MemberwiseClone", BindingFlags.NonPublic | BindingFlags.Instance)!;
        BinaryExpression memberwiseCloneInputExpression = Expression.Assign(outputVariable, Expression.Convert(Expression.Call(inputParameter, memberwiseCloneMethod), type));
        expressions.Add(memberwiseCloneInputExpression);
    }

    private static void StoreReferencesIntoDictionaryExpression(ParameterExpression inputParameter, ParameterExpression inputDictionary, ParameterExpression outputVariable, List<Expression> expressions)
    {
        ///// Intended code:
        ///// inputDictionary[(Object)input] = (Object)output;
        BinaryExpression storeReferencesExpression = Expression.Assign(Expression.Property(inputDictionary, ObjectDictionaryType.GetProperty("Item")!, inputParameter), Expression.Convert(outputVariable, ObjectType));
        expressions.Add(storeReferencesExpression);
    }

    private static Expression<Func<object, Dictionary<object, object>, object>> CombineAllIntoLambdaFunctionExpression(ParameterExpression inputParameter, ParameterExpression inputDictionary, ParameterExpression outputVariable,
        LabelTarget endLabel, List<ParameterExpression> variables, List<Expression> expressions)
    {
        expressions.Add(Expression.Label(endLabel));
        expressions.Add(Expression.Convert(outputVariable, ObjectType));
        BlockExpression finalBody = Expression.Block(variables, expressions);
        return Expression.Lambda<Func<object, Dictionary<object, object>, object>>(finalBody, inputParameter, inputDictionary);
    }

    private static void CreateArrayCopyLoopExpression(Type type, ParameterExpression inputParameter, ParameterExpression inputDictionary, ParameterExpression outputVariable,
        List<ParameterExpression> variables, List<Expression> expressions, bool useCache)
    {
        int rank = type.GetArrayRank();
        List<ParameterExpression> indices = GenerateIndices(rank);

        variables.AddRange(indices);

        Type? elementType = type.GetElementType();
        Expression forExpression = ArrayFieldToArrayFieldAssignExpression(inputParameter, inputDictionary, outputVariable, elementType, type, indices, useCache);

        for (int dimension = 0; dimension < rank; dimension++)
        {
            ParameterExpression indexVariable = indices[dimension];
            forExpression = LoopIntoLoopExpression(inputParameter, indexVariable, forExpression, dimension);
        }

        expressions.Add(forExpression);
    }

    private static List<ParameterExpression> GenerateIndices(int arrayRank)
    {
        ///// Intended code:
        ///// int i1, i2, ..., in;
        List<ParameterExpression> indices = [];
        for (int i = 0; i < arrayRank; i++)
        {
            ParameterExpression indexVariable = Expression.Variable(typeof(int));
            indices.Add(indexVariable);
        }

        return indices;
    }

    private static BinaryExpression ArrayFieldToArrayFieldAssignExpression(ParameterExpression inputParameter, ParameterExpression inputDictionary, ParameterExpression outputVariable, Type? elementType, Type arrayType, List<ParameterExpression> indices, bool useCache)
    {
        IndexExpression indexTo = Expression.ArrayAccess(outputVariable, indices);
        MethodCallExpression indexFrom = Expression.ArrayIndex(Expression.Convert(inputParameter, arrayType), indices);

        bool forceDeepCopy = elementType != ObjectType;
        UnaryExpression rightSide = Expression.Convert(Expression.Call(DeepCopyByExpressionTreeObjMethod!, Expression.Convert(indexFrom, ObjectType), Expression.Constant(forceDeepCopy, typeof(bool)), inputDictionary, Expression.Constant(useCache, typeof(bool))), elementType!);
        return Expression.Assign(indexTo, rightSide);
    }

    private static BlockExpression LoopIntoLoopExpression(ParameterExpression inputParameter, ParameterExpression indexVariable, Expression loopToEncapsulate, int dimension)
    {
        ParameterExpression lengthVariable = Expression.Variable(typeof(int));

        LabelTarget endLabelForThisLoop = Expression.Label();

        LoopExpression newLoop =
            Expression.Loop
            (
                Expression.Block
                (
                    Array.Empty<ParameterExpression>(),
                    Expression.IfThen(Expression.GreaterThanOrEqual(indexVariable, lengthVariable), Expression.Break(endLabelForThisLoop)),
                    loopToEncapsulate,
                    Expression.PostIncrementAssign(indexVariable)),
                endLabelForThisLoop);

        BinaryExpression lengthAssignment = GetLengthForDimensionExpression(lengthVariable, inputParameter, dimension);
        BinaryExpression indexAssignment = Expression.Assign(indexVariable, Expression.Constant(0));
        return Expression.Block(new[] { lengthVariable }, lengthAssignment, indexAssignment, newLoop);
    }

    private static BinaryExpression GetLengthForDimensionExpression(ParameterExpression lengthVariable, ParameterExpression inputParameter, int i)
    {
        MethodInfo? getLengthMethod = typeof(Array).GetMethod("GetLength", BindingFlags.Public | BindingFlags.Instance);
        ConstantExpression dimensionConstant = Expression.Constant(i);
        return Expression.Assign(lengthVariable, Expression.Call(Expression.Convert(inputParameter, typeof(Array)), getLengthMethod!, new[] { dimensionConstant }));
    }

    private static void FieldsCopyExpressions(Type type, ParameterExpression inputParameter, ParameterExpression inputDictionary, ParameterExpression outputVariable,
        ParameterExpression boxingVariable, List<Expression> expressions, bool useCache)
    {
        FieldInfo[] fields = GetAllRelevantFields(type);
        IEnumerable<FieldInfo> readonlyFields = fields.Where(f => f.IsInitOnly).ToList();
        IEnumerable<FieldInfo> writableFields = fields.Where(f => !f.IsInitOnly).ToList();

        ///// READONLY FIELDS COPY (with boxing)
        bool shouldUseBoxing = readonlyFields.Any();
        if (shouldUseBoxing)
        {
            BinaryExpression boxingExpression = Expression.Assign(boxingVariable, Expression.Convert(outputVariable, ObjectType));
            expressions.Add(boxingExpression);
        }

        foreach (FieldInfo field in readonlyFields)
        {
            if (typeof(Delegate).IsAssignableFrom(field.FieldType))
            {
                ReadonlyFieldToNullExpression(field, boxingVariable, expressions);
            }
            else
            {
                ReadonlyFieldCopyExpression(type, field, inputParameter, inputDictionary, boxingVariable, expressions, useCache);
            }
        }

        if (shouldUseBoxing)
        {
            BinaryExpression unboxingExpression = Expression.Assign(outputVariable, Expression.Convert(boxingVariable, type));
            expressions.Add(unboxingExpression);
        }

        ///// NOT-READONLY FIELDS COPY
        foreach (FieldInfo field in writableFields)
        {
            if (typeof(Delegate).IsAssignableFrom(field.FieldType))
            {
                WritableFieldToNullExpression(field, outputVariable, expressions);
            }
            else
            {
                WritableFieldCopyExpression(type, field, inputParameter, inputDictionary, outputVariable, expressions, useCache);
            }
        }
    }

    private static FieldInfo[] GetAllRelevantFields(Type? type, bool forceAllFields = false)
    {
        List<FieldInfo> fieldsList = [];
        Type? typeCache = type;
        while (typeCache != null)
        {
            fieldsList.AddRange(typeCache.GetFields(BindingFlags.Instance | BindingFlags.Public | BindingFlags.NonPublic | BindingFlags.FlattenHierarchy)
                    .Where(field => forceAllFields || field.FieldType.IsTypeToDeepCopy()));
            typeCache = typeCache.BaseType;
        }
        return fieldsList.ToArray();
    }

    private static FieldInfo[] GetAllFields(Type type)
    {
        return GetAllRelevantFields(type, forceAllFields: true);
    }

    private static readonly Type FieldInfoType = typeof(FieldInfo);
    private static readonly MethodInfo? SetValueMethod = FieldInfoType.GetMethod("SetValue", [ObjectType, ObjectType]);

    private static void ReadonlyFieldToNullExpression(FieldInfo field, ParameterExpression boxingVariable, List<Expression> expressions)
    {
        // This option must be implemented by Reflection because of the following:
        // https://visualstudio.uservoice.com/forums/121579-visual-studio-2015/suggestions/2727812-allow-expression-assign-to-set-readonly-struct-f

        ///// Intended code:
        ///// fieldInfo.SetValue(boxing, <fieldtype>null);
        MethodCallExpression fieldToNullExpression = Expression.Call(Expression.Constant(field), SetValueMethod!, boxingVariable, Expression.Constant(null, field.FieldType));
        expressions.Add(fieldToNullExpression);
    }

    private static readonly Type ThisType = typeof(ExpressionTrees);
    private static readonly MethodInfo? DeepCopyByExpressionTreeObjMethod = ThisType.GetMethod(nameof(DeepCopyByExpressionTreeObj), BindingFlags.NonPublic | BindingFlags.Static);

    private static void ReadonlyFieldCopyExpression(Type type, FieldInfo field, ParameterExpression inputParameter, ParameterExpression inputDictionary, ParameterExpression boxingVariable, List<Expression> expressions, bool useCache)
    {
        // This option must be implemented by Reflection (SetValueMethod) because of the following:
        // https://visualstudio.uservoice.com/forums/121579-visual-studio-2015/suggestions/2727812-allow-expression-assign-to-set-readonly-struct-f

        ///// Intended code:
        ///// fieldInfo.SetValue(boxing, DeepCopyByExpressionTreeObj((Object)((<type>)input).<field>))

        MemberExpression fieldFrom = Expression.Field(Expression.Convert(inputParameter, type), field);
        bool forceDeepCopy = field.FieldType != ObjectType;
        MethodCallExpression fieldDeepCopyExpression =
            Expression.Call
            (
                Expression.Constant(field, FieldInfoType),
                SetValueMethod!,
                boxingVariable,
                Expression.Call(DeepCopyByExpressionTreeObjMethod!, Expression.Convert(fieldFrom, ObjectType), Expression.Constant(forceDeepCopy, typeof(bool)), inputDictionary, Expression.Constant(useCache, typeof(bool))));

        expressions.Add(fieldDeepCopyExpression);
    }

    private static void WritableFieldToNullExpression(FieldInfo field, ParameterExpression outputVariable, List<Expression> expressions)
    {
        ///// Intended code:
        ///// output.<field> = (<type>)null;
        MemberExpression fieldTo = Expression.Field(outputVariable, field);
        BinaryExpression fieldToNullExpression = Expression.Assign(fieldTo, Expression.Constant(null, field.FieldType));
        expressions.Add(fieldToNullExpression);
    }

    private static void WritableFieldCopyExpression(Type type, FieldInfo field, ParameterExpression inputParameter, ParameterExpression inputDictionary, ParameterExpression outputVariable, List<Expression> expressions, bool useCache)
    {
        ///// Intended code:
        ///// output.<field> = (<fieldType>)DeepCopyByExpressionTreeObj((Object)((<type>)input).<field>);
        MemberExpression fieldFrom = Expression.Field(Expression.Convert(inputParameter, type), field);
        Type fieldType = field.FieldType;
        MemberExpression fieldTo = Expression.Field(outputVariable, field);

        bool forceDeepCopy = field.FieldType != ObjectType;

        BinaryExpression fieldDeepCopyExpression =
            Expression.Assign
            (
                fieldTo,
                Expression.Convert
                (
                    Expression.Call(DeepCopyByExpressionTreeObjMethod!, Expression.Convert(fieldFrom, ObjectType), Expression.Constant(forceDeepCopy, typeof(bool)), inputDictionary, Expression.Constant(useCache, typeof(bool))),
                    fieldType));

        expressions.Add(fieldDeepCopyExpression);
    }

    private static bool IsTypeToDeepCopy(this Type? type)
    {
        return type == null || (!type.IsValueType && type != typeof(string)) || type.IsStructWhichNeedsDeepCopy();
    }

    private static bool IsStructWhichNeedsDeepCopy(this Type? type)
    {
        // The following structure ensures that multiple threads can use the dictionary
        // even while dictionary is locked and being updated by other thread.
        // That is why we do not modify the old dictionary instance but
        // we replace it with a new instance every time.

        if (!IsStructTypeToDeepCopyDictionary.TryGetValue(type!, out bool isStructTypeToDeepCopy))
        {
            //lock (IsStructTypeToDeepCopyDictionaryLocker)
            //{
            if (!IsStructTypeToDeepCopyDictionary.TryGetValue(type!, out isStructTypeToDeepCopy))
            {
                isStructTypeToDeepCopy = type!.IsStructWhichNeedsDeepCopy_NoDictionaryUsed();
                //Dictionary<Type, bool> newDictionary = IsStructTypeToDeepCopyDictionary.ToDictionary(pair => pair.Key, pair => pair.Value);
                //newDictionary[type!] = isStructTypeToDeepCopy;
                //IsStructTypeToDeepCopyDictionary = newDictionary;

                IsStructTypeToDeepCopyDictionary.TryAdd(type!, isStructTypeToDeepCopy);
            }
            //}
        }

        return isStructTypeToDeepCopy;
    }

    private static bool IsStructWhichNeedsDeepCopy_NoDictionaryUsed(this Type type)
    {
        return type.IsStructOtherThanBasicValueTypes() && type.HasInItsHierarchyFieldsWithClasses();
    }

    private static bool IsStructOtherThanBasicValueTypes(this Type type)
    {
        return type.IsValueType && !type.IsPrimitive && !type.IsEnum && type != typeof(decimal);
    }

    private static bool HasInItsHierarchyFieldsWithClasses(this Type type, HashSet<Type>? alreadyCheckedTypes = null)
    {
        alreadyCheckedTypes ??= [];
        alreadyCheckedTypes.Add(type);

        FieldInfo[] allFields = GetAllFields(type);
        IEnumerable<Type> allFieldTypes = allFields.Select(f => f.FieldType).Distinct().ToList();

        bool hasFieldsWithClasses = allFieldTypes.Any(x => !x.IsValueType && x != typeof(string));
        if (hasFieldsWithClasses)
        {
            return true;
        }

        IEnumerable<Type> notBasicStructsTypes = allFieldTypes.Where(x => x.IsStructOtherThanBasicValueTypes()).ToList();
        foreach (Type typeToCheck in (IEnumerable<Type>)notBasicStructsTypes.Where(t => !alreadyCheckedTypes.Contains(t)).ToList())
        {
            if (typeToCheck.HasInItsHierarchyFieldsWithClasses(alreadyCheckedTypes))
            {
                return true;
            }
        }

        return false;
    }
}
>>>>>>> 270705e4f794428a4927e32ef23496c0001e47e7<|MERGE_RESOLUTION|>--- conflicted
+++ resolved
@@ -1,7 +1,8 @@
-<<<<<<< HEAD
-﻿using System.Diagnostics.CodeAnalysis;
+﻿﻿using System.Collections.Concurrent;
+using System.Diagnostics.CodeAnalysis;
 using System.Linq.Expressions;
 using System.Reflection;
+using CommonNetFuncs.Core;
 
 namespace CommonNetFuncs.DeepClone;
 
@@ -10,28 +11,70 @@
 /// </summary>
 public static class ExpressionTrees
 {
-    private static readonly Lock IsStructTypeToDeepCopyDictionaryLocker = new();
-    private static Dictionary<Type, bool> IsStructTypeToDeepCopyDictionary = [];
-
-    private static readonly Lock CompiledCopyFunctionsDictionaryLocker = new();
-    private static Dictionary<Type, Func<object, Dictionary<object, object>, object>> CompiledCopyFunctionsDictionary = [];
+    //private static readonly Lock IsStructTypeToDeepCopyDictionaryLocker = new();
+    private static readonly ConcurrentDictionary<Type, bool> IsStructTypeToDeepCopyDictionary = [];
+
+    //private static readonly Lock CompiledCopyFunctionsDictionaryLocker = new();
 
     private static readonly Type ObjectType = typeof(object);
     private static readonly Type ObjectDictionaryType = typeof(Dictionary<object, object>);
 
+    #region Caching
+
+    private static readonly CacheManager<Type, Func<object, Dictionary<object, object>, object>> DeepCloneCache = new();
+
+    public static ICacheManagerApi<Type, Func<object, Dictionary<object, object>, object>> CacheManager => DeepCloneCache;
+
     /// <summary>
-    /// Deep clone a non-delegate type class (cloned object doesn't retain memory references) using Expression Trees (fastest)
+    /// Clears LimitedCompiledFunctionsCache cache and sets the size to the specified value.
+    /// </summary>
+    private static Func<object, Dictionary<object, object>, object> GetOrAddPropertiesFromCompiledFunctionsCache(Type key)
+    {
+        bool isLimitedCache = CacheManager.IsUsingLimitedCache();
+        if (isLimitedCache ? CacheManager.GetLimitedCache().TryGetValue(key, out Func<object, Dictionary<object, object>, object>? compiledFunction) :
+            CacheManager.GetCache().TryGetValue(key, out compiledFunction))
+        {
+            return compiledFunction!;
+        }
+
+        compiledFunction = CreateCompiledLambdaCopyFunctionForType(key, true).Compile();
+        if (isLimitedCache)
+        {
+            CacheManager.TryAddLimitedCache(key, compiledFunction);
+        }
+        else
+        {
+            CacheManager.TryAddCache(key, compiledFunction);
+        }
+        return compiledFunction;
+    }
+
+    #endregion
+
+    /// <summary>
+    /// Deep clone a non-delegate type <see langword="class"/> (cloned object doesn't retain memory references) using Expression Trees (fastest)
     /// </summary>
     /// <typeparam name="T">Object type.</typeparam>
     /// <param name="original">Object to copy.</param>
     /// <param name="copiedReferencesDict">Dictionary of already copied objects (Keys: original objects, Values: their copies).</param>
+    /// <param name="useCache">Indicates whether or not to cache the compiled expression tree functions to be re-used.</param>
+    /// <returns>An exact copy of the original object that is distinct from the original object.</returns>
     [return: NotNullIfNotNull(nameof(original))]
-    public static T? DeepClone<T>(this T original, Dictionary<object, object>? copiedReferencesDict = null)
-    {
-        return (T?)DeepCopyByExpressionTreeObj(original, false, copiedReferencesDict ?? new Dictionary<object, object>(new ReferenceEqualityComparer()));
-    }
-
-    private static object? DeepCopyByExpressionTreeObj(object? original, bool forceDeepCopy, Dictionary<object, object> copiedReferencesDict)
+    public static T? DeepClone<T>(this T original, Dictionary<object, object>? copiedReferencesDict = null, bool useCache = true)
+    {
+        return (T?)DeepCopyByExpressionTreeObj(original, false, copiedReferencesDict ?? new Dictionary<object, object>(new ReferenceEqualityComparer()), useCache);
+    }
+
+    /// <summary>
+    /// Deep clone a non-delegate type <see langword="class"/> (cloned object doesn't retain memory references) using Expression Trees (fastest)
+    /// </summary>
+    /// <param name="original">Object to copy.</param>
+    /// <param name="forceDeepCopy">Indicates whether to force deep copy even for non-cloneable types.</param>
+    /// <param name="copiedReferencesDict">Dictionary of already copied objects (Keys: original objects, Values: their copies).</param>
+    /// <param name="useCache">Indicates whether or not to cache the compiled expression tree functions to be re-used</param>
+    /// <returns>An exact copy of the original object that is completely distinct from the original object.</returns>
+    /// <exception cref="ArgumentException">Throws if the original object is a delegate type.</exception>
+    private static object? DeepCopyByExpressionTreeObj(object? original, bool forceDeepCopy, Dictionary<object, object> copiedReferencesDict, bool useCache)
     {
         if (original == null)
         {
@@ -61,33 +104,19 @@
             return new();
         }
 
-        Func<object, Dictionary<object, object>, object> compiledCopyFunction = GetOrCreateCompiledLambdaCopyFunction(type);
+        Func<object, Dictionary<object, object>, object> compiledCopyFunction = useCache ?
+            GetOrAddPropertiesFromCompiledFunctionsCache(type) :
+            CreateCompiledLambdaCopyFunctionForType(type, useCache).Compile();
         return compiledCopyFunction(original, copiedReferencesDict);
     }
 
-    private static Func<object, Dictionary<object, object>, object> GetOrCreateCompiledLambdaCopyFunction(Type type)
-    {
-        // The following structure ensures that multiple threads can use the dictionary even while dictionary is locked and being updated by other thread.
-        // That is why we do not modify the old dictionary instance but we replace it with a new instance every time.
-        if (!CompiledCopyFunctionsDictionary.TryGetValue(type, out Func<object, Dictionary<object, object>, object>? compiledCopyFunction))
-        {
-            lock (CompiledCopyFunctionsDictionaryLocker)
-            {
-                if (!CompiledCopyFunctionsDictionary.TryGetValue(type, out compiledCopyFunction))
-                {
-                    Expression<Func<object, Dictionary<object, object>, object>> uncompiledCopyFunction = CreateCompiledLambdaCopyFunctionForType(type);
-                    compiledCopyFunction = uncompiledCopyFunction.Compile();
-
-                    Dictionary<Type, Func<object, Dictionary<object, object>, object>> dictionaryCopy = CompiledCopyFunctionsDictionary.ToDictionary(pair => pair.Key, pair => pair.Value);
-                    dictionaryCopy.Add(type, compiledCopyFunction);
-                    CompiledCopyFunctionsDictionary = dictionaryCopy;
-                }
-            }
-        }
-        return compiledCopyFunction;
-    }
-
-    private static Expression<Func<object, Dictionary<object, object>, object>> CreateCompiledLambdaCopyFunctionForType(Type type)
+    /// <summary>
+    /// Creates a compiled <see cref="Expression"/> that performs a deep copy of the specified type.
+    /// </summary>
+    /// <param name="type">Type to copy</param>
+    /// <param name="useCache">Indicates whether or not to cache the compiled expression tree functions to be re-used in recursed properties.</param>
+    /// <returns>A compiled <see cref="Expression"/></returns>
+    internal static Expression<Func<object, Dictionary<object, object>, object>> CreateCompiledLambdaCopyFunctionForType(Type type, bool useCache)
     {
         ///// INITIALIZATION OF EXPRESSIONS AND VARIABLES
         InitializeExpressions(type, out ParameterExpression inputParameter, out ParameterExpression inputDictionary, out ParameterExpression outputVariable, out ParameterExpression boxingVariable,
@@ -106,12 +135,12 @@
         }
 
         ///// COPY ALL NONVALUE OR NONPRIMITIVE FIELDS
-        FieldsCopyExpressions(type, inputParameter, inputDictionary, outputVariable, boxingVariable, expressions);
+        FieldsCopyExpressions(type, inputParameter, inputDictionary, outputVariable, boxingVariable, expressions, useCache);
 
         ///// COPY ELEMENTS OF ARRAY
         if (type.IsArray && type.GetElementType().IsTypeToDeepCopy())
         {
-            CreateArrayCopyLoopExpression(type, inputParameter, inputDictionary, outputVariable, variables, expressions);
+            CreateArrayCopyLoopExpression(type, inputParameter, inputDictionary, outputVariable, variables, expressions, useCache);
         }
 
         ///// COMBINE ALL EXPRESSIONS INTO LAMBDA FUNCTION
@@ -170,7 +199,8 @@
         return Expression.Lambda<Func<object, Dictionary<object, object>, object>>(finalBody, inputParameter, inputDictionary);
     }
 
-    private static void CreateArrayCopyLoopExpression(Type type, ParameterExpression inputParameter, ParameterExpression inputDictionary, ParameterExpression outputVariable, List<ParameterExpression> variables, List<Expression> expressions)
+    private static void CreateArrayCopyLoopExpression(Type type, ParameterExpression inputParameter, ParameterExpression inputDictionary, ParameterExpression outputVariable,
+        List<ParameterExpression> variables, List<Expression> expressions, bool useCache)
     {
         int rank = type.GetArrayRank();
         List<ParameterExpression> indices = GenerateIndices(rank);
@@ -178,7 +208,7 @@
         variables.AddRange(indices);
 
         Type? elementType = type.GetElementType();
-        Expression forExpression = ArrayFieldToArrayFieldAssignExpression(inputParameter, inputDictionary, outputVariable, elementType, type, indices);
+        Expression forExpression = ArrayFieldToArrayFieldAssignExpression(inputParameter, inputDictionary, outputVariable, elementType, type, indices, useCache);
 
         for (int dimension = 0; dimension < rank; dimension++)
         {
@@ -203,13 +233,13 @@
         return indices;
     }
 
-    private static BinaryExpression ArrayFieldToArrayFieldAssignExpression(ParameterExpression inputParameter, ParameterExpression inputDictionary, ParameterExpression outputVariable, Type? elementType, Type arrayType, List<ParameterExpression> indices)
+    private static BinaryExpression ArrayFieldToArrayFieldAssignExpression(ParameterExpression inputParameter, ParameterExpression inputDictionary, ParameterExpression outputVariable, Type? elementType, Type arrayType, List<ParameterExpression> indices, bool useCache)
     {
         IndexExpression indexTo = Expression.ArrayAccess(outputVariable, indices);
         MethodCallExpression indexFrom = Expression.ArrayIndex(Expression.Convert(inputParameter, arrayType), indices);
 
         bool forceDeepCopy = elementType != ObjectType;
-        UnaryExpression rightSide = Expression.Convert(Expression.Call(DeepCopyByExpressionTreeObjMethod!, Expression.Convert(indexFrom, ObjectType), Expression.Constant(forceDeepCopy, typeof(bool)), inputDictionary), elementType!);
+        UnaryExpression rightSide = Expression.Convert(Expression.Call(DeepCopyByExpressionTreeObjMethod!, Expression.Convert(indexFrom, ObjectType), Expression.Constant(forceDeepCopy, typeof(bool)), inputDictionary, Expression.Constant(useCache, typeof(bool))), elementType!);
         return Expression.Assign(indexTo, rightSide);
     }
 
@@ -242,479 +272,6 @@
         return Expression.Assign(lengthVariable, Expression.Call(Expression.Convert(inputParameter, typeof(Array)), getLengthMethod!, new[] { dimensionConstant }));
     }
 
-    private static void FieldsCopyExpressions(Type type, ParameterExpression inputParameter, ParameterExpression inputDictionary, ParameterExpression outputVariable, ParameterExpression boxingVariable, List<Expression> expressions)
-    {
-        FieldInfo[] fields = GetAllRelevantFields(type);
-        IEnumerable<FieldInfo> readonlyFields = fields.Where(f => f.IsInitOnly).ToList();
-        IEnumerable<FieldInfo> writableFields = fields.Where(f => !f.IsInitOnly).ToList();
-
-        ///// READONLY FIELDS COPY (with boxing)
-        bool shouldUseBoxing = readonlyFields.Any();
-        if (shouldUseBoxing)
-        {
-            BinaryExpression boxingExpression = Expression.Assign(boxingVariable, Expression.Convert(outputVariable, ObjectType));
-            expressions.Add(boxingExpression);
-        }
-
-        foreach (FieldInfo field in readonlyFields)
-        {
-            if (typeof(Delegate).IsAssignableFrom(field.FieldType))
-            {
-                ReadonlyFieldToNullExpression(field, boxingVariable, expressions);
-            }
-            else
-            {
-                ReadonlyFieldCopyExpression(type, field, inputParameter, inputDictionary, boxingVariable, expressions);
-            }
-        }
-
-        if (shouldUseBoxing)
-        {
-            BinaryExpression unboxingExpression = Expression.Assign(outputVariable, Expression.Convert(boxingVariable, type));
-            expressions.Add(unboxingExpression);
-        }
-
-        ///// NOT-READONLY FIELDS COPY
-        foreach (FieldInfo field in writableFields)
-        {
-            if (typeof(Delegate).IsAssignableFrom(field.FieldType))
-            {
-                WritableFieldToNullExpression(field, outputVariable, expressions);
-            }
-            else
-            {
-                WritableFieldCopyExpression(type, field, inputParameter, inputDictionary, outputVariable, expressions);
-            }
-        }
-    }
-
-    private static FieldInfo[] GetAllRelevantFields(Type? type, bool forceAllFields = false)
-    {
-        List<FieldInfo> fieldsList = [];
-        Type? typeCache = type;
-        while (typeCache != null)
-        {
-            fieldsList.AddRange(typeCache.GetFields(BindingFlags.Instance | BindingFlags.Public | BindingFlags.NonPublic | BindingFlags.FlattenHierarchy)
-                    .Where(field => forceAllFields || field.FieldType.IsTypeToDeepCopy()));
-            typeCache = typeCache.BaseType;
-        }
-        return fieldsList.ToArray();
-    }
-
-    private static FieldInfo[] GetAllFields(Type type)
-    {
-        return GetAllRelevantFields(type, forceAllFields: true);
-    }
-
-    private static readonly Type FieldInfoType = typeof(FieldInfo);
-    private static readonly MethodInfo? SetValueMethod = FieldInfoType.GetMethod("SetValue", [ObjectType, ObjectType]);
-
-    private static void ReadonlyFieldToNullExpression(FieldInfo field, ParameterExpression boxingVariable, List<Expression> expressions)
-    {
-        // This option must be implemented by Reflection because of the following:
-        // https://visualstudio.uservoice.com/forums/121579-visual-studio-2015/suggestions/2727812-allow-expression-assign-to-set-readonly-struct-f
-
-        ///// Intended code:
-        ///// fieldInfo.SetValue(boxing, <fieldtype>null);
-        MethodCallExpression fieldToNullExpression = Expression.Call(Expression.Constant(field), SetValueMethod!, boxingVariable, Expression.Constant(null, field.FieldType));
-        expressions.Add(fieldToNullExpression);
-    }
-
-    private static readonly Type ThisType = typeof(ExpressionTrees);
-    private static readonly MethodInfo? DeepCopyByExpressionTreeObjMethod = ThisType.GetMethod("DeepCopyByExpressionTreeObj", BindingFlags.NonPublic | BindingFlags.Static);
-
-    private static void ReadonlyFieldCopyExpression(Type type, FieldInfo field, ParameterExpression inputParameter, ParameterExpression inputDictionary, ParameterExpression boxingVariable, List<Expression> expressions)
-    {
-        // This option must be implemented by Reflection (SetValueMethod) because of the following:
-        // https://visualstudio.uservoice.com/forums/121579-visual-studio-2015/suggestions/2727812-allow-expression-assign-to-set-readonly-struct-f
-
-        ///// Intended code:
-        ///// fieldInfo.SetValue(boxing, DeepCopyByExpressionTreeObj((Object)((<type>)input).<field>))
-
-        MemberExpression fieldFrom = Expression.Field(Expression.Convert(inputParameter, type), field);
-        bool forceDeepCopy = field.FieldType != ObjectType;
-        MethodCallExpression fieldDeepCopyExpression =
-            Expression.Call
-            (
-                Expression.Constant(field, FieldInfoType),
-                SetValueMethod!,
-                boxingVariable,
-                Expression.Call(DeepCopyByExpressionTreeObjMethod!, Expression.Convert(fieldFrom, ObjectType), Expression.Constant(forceDeepCopy, typeof(bool)), inputDictionary));
-
-        expressions.Add(fieldDeepCopyExpression);
-    }
-
-    private static void WritableFieldToNullExpression(FieldInfo field, ParameterExpression outputVariable, List<Expression> expressions)
-    {
-        ///// Intended code:
-        ///// output.<field> = (<type>)null;
-        MemberExpression fieldTo = Expression.Field(outputVariable, field);
-        BinaryExpression fieldToNullExpression = Expression.Assign(fieldTo, Expression.Constant(null, field.FieldType));
-        expressions.Add(fieldToNullExpression);
-    }
-
-    private static void WritableFieldCopyExpression(Type type, FieldInfo field, ParameterExpression inputParameter, ParameterExpression inputDictionary, ParameterExpression outputVariable, List<Expression> expressions)
-    {
-        ///// Intended code:
-        ///// output.<field> = (<fieldType>)DeepCopyByExpressionTreeObj((Object)((<type>)input).<field>);
-        MemberExpression fieldFrom = Expression.Field(Expression.Convert(inputParameter, type), field);
-        Type fieldType = field.FieldType;
-        MemberExpression fieldTo = Expression.Field(outputVariable, field);
-
-        bool forceDeepCopy = field.FieldType != ObjectType;
-
-        BinaryExpression fieldDeepCopyExpression =
-            Expression.Assign
-            (
-                fieldTo,
-                Expression.Convert
-                (
-                    Expression.Call(DeepCopyByExpressionTreeObjMethod!, Expression.Convert(fieldFrom, ObjectType), Expression.Constant(forceDeepCopy, typeof(bool)), inputDictionary),
-                    fieldType));
-
-        expressions.Add(fieldDeepCopyExpression);
-    }
-
-    private static bool IsTypeToDeepCopy(this Type? type)
-    {
-        return type == null || (!type.IsValueType && type != typeof(string)) || type.IsStructWhichNeedsDeepCopy();
-    }
-
-    private static bool IsStructWhichNeedsDeepCopy(this Type? type)
-    {
-        // The following structure ensures that multiple threads can use the dictionary
-        // even while dictionary is locked and being updated by other thread.
-        // That is why we do not modify the old dictionary instance but
-        // we replace it with a new instance every time.
-
-        if (!IsStructTypeToDeepCopyDictionary.TryGetValue(type!, out bool isStructTypeToDeepCopy))
-        {
-            lock (IsStructTypeToDeepCopyDictionaryLocker)
-            {
-                if (!IsStructTypeToDeepCopyDictionary.TryGetValue(type!, out isStructTypeToDeepCopy))
-                {
-                    isStructTypeToDeepCopy = type!.IsStructWhichNeedsDeepCopy_NoDictionaryUsed();
-                    Dictionary<Type, bool> newDictionary = IsStructTypeToDeepCopyDictionary.ToDictionary(pair => pair.Key, pair => pair.Value);
-                    newDictionary[type!] = isStructTypeToDeepCopy;
-                    IsStructTypeToDeepCopyDictionary = newDictionary;
-                }
-            }
-        }
-
-        return isStructTypeToDeepCopy;
-    }
-
-    private static bool IsStructWhichNeedsDeepCopy_NoDictionaryUsed(this Type type)
-    {
-        return type.IsStructOtherThanBasicValueTypes() && type.HasInItsHierarchyFieldsWithClasses();
-    }
-
-    private static bool IsStructOtherThanBasicValueTypes(this Type type)
-    {
-        return type.IsValueType && !type.IsPrimitive && !type.IsEnum && type != typeof(decimal);
-    }
-
-    private static bool HasInItsHierarchyFieldsWithClasses(this Type type, HashSet<Type>? alreadyCheckedTypes = null)
-    {
-        alreadyCheckedTypes ??= [];
-        alreadyCheckedTypes.Add(type);
-
-        FieldInfo[] allFields = GetAllFields(type);
-        IEnumerable<Type> allFieldTypes = allFields.Select(f => f.FieldType).Distinct().ToList();
-
-        bool hasFieldsWithClasses = allFieldTypes.Any(x => !x.IsValueType && x != typeof(string));
-        if (hasFieldsWithClasses)
-        {
-            return true;
-        }
-
-        IEnumerable<Type> notBasicStructsTypes = allFieldTypes.Where(x => x.IsStructOtherThanBasicValueTypes()).ToList();
-        foreach (Type typeToCheck in (IEnumerable<Type>)notBasicStructsTypes.Where(t => !alreadyCheckedTypes.Contains(t)).ToList())
-        {
-            if (typeToCheck.HasInItsHierarchyFieldsWithClasses(alreadyCheckedTypes))
-            {
-                return true;
-            }
-        }
-
-        return false;
-    }
-}
-=======
-﻿using System.Collections.Concurrent;
-using System.Diagnostics.CodeAnalysis;
-using System.Linq.Expressions;
-using System.Reflection;
-using CommonNetFuncs.Core;
-
-namespace CommonNetFuncs.DeepClone;
-
-/// <summary>
-/// Super fast deep copier class, which uses Expression trees.
-/// </summary>
-public static class ExpressionTrees
-{
-    //private static readonly Lock IsStructTypeToDeepCopyDictionaryLocker = new();
-    private static readonly ConcurrentDictionary<Type, bool> IsStructTypeToDeepCopyDictionary = [];
-
-    //private static readonly Lock CompiledCopyFunctionsDictionaryLocker = new();
-
-    private static readonly Type ObjectType = typeof(object);
-    private static readonly Type ObjectDictionaryType = typeof(Dictionary<object, object>);
-
-    #region Caching
-
-    private static readonly CacheManager<Type, Func<object, Dictionary<object, object>, object>> DeepCloneCache = new();
-
-    public static ICacheManagerApi<Type, Func<object, Dictionary<object, object>, object>> CacheManager => DeepCloneCache;
-
-    /// <summary>
-    /// Clears LimitedCompiledFunctionsCache cache and sets the size to the specified value.
-    /// </summary>
-    private static Func<object, Dictionary<object, object>, object> GetOrAddPropertiesFromCompiledFunctionsCache(Type key)
-    {
-        bool isLimitedCache = CacheManager.IsUsingLimitedCache();
-        if (isLimitedCache ? CacheManager.GetLimitedCache().TryGetValue(key, out Func<object, Dictionary<object, object>, object>? compiledFunction) :
-            CacheManager.GetCache().TryGetValue(key, out compiledFunction))
-        {
-            return compiledFunction!;
-        }
-
-        compiledFunction = CreateCompiledLambdaCopyFunctionForType(key, true).Compile();
-        if (isLimitedCache)
-        {
-            CacheManager.TryAddLimitedCache(key, compiledFunction);
-        }
-        else
-        {
-            CacheManager.TryAddCache(key, compiledFunction);
-        }
-        return compiledFunction;
-    }
-
-    #endregion
-
-    /// <summary>
-    /// Deep clone a non-delegate type <see langword="class"/> (cloned object doesn't retain memory references) using Expression Trees (fastest)
-    /// </summary>
-    /// <typeparam name="T">Object type.</typeparam>
-    /// <param name="original">Object to copy.</param>
-    /// <param name="copiedReferencesDict">Dictionary of already copied objects (Keys: original objects, Values: their copies).</param>
-    /// <param name="useCache">Indicates whether or not to cache the compiled expression tree functions to be re-used.</param>
-    /// <returns>An exact copy of the original object that is distinct from the original object.</returns>
-    [return: NotNullIfNotNull(nameof(original))]
-    public static T? DeepClone<T>(this T original, Dictionary<object, object>? copiedReferencesDict = null, bool useCache = true)
-    {
-        return (T?)DeepCopyByExpressionTreeObj(original, false, copiedReferencesDict ?? new Dictionary<object, object>(new ReferenceEqualityComparer()), useCache);
-    }
-
-    /// <summary>
-    /// Deep clone a non-delegate type <see langword="class"/> (cloned object doesn't retain memory references) using Expression Trees (fastest)
-    /// </summary>
-    /// <param name="original">Object to copy.</param>
-    /// <param name="forceDeepCopy">Indicates whether to force deep copy even for non-cloneable types.</param>
-    /// <param name="copiedReferencesDict">Dictionary of already copied objects (Keys: original objects, Values: their copies).</param>
-    /// <param name="useCache">Indicates whether or not to cache the compiled expression tree functions to be re-used</param>
-    /// <returns>An exact copy of the original object that is completely distinct from the original object.</returns>
-    /// <exception cref="ArgumentException">Throws if the original object is a delegate type.</exception>
-    private static object? DeepCopyByExpressionTreeObj(object? original, bool forceDeepCopy, Dictionary<object, object> copiedReferencesDict, bool useCache)
-    {
-        if (original == null)
-        {
-            return null;
-        }
-
-        Type type = original.GetType();
-
-        if (typeof(Delegate).IsAssignableFrom(type))
-        {
-            throw new ArgumentException($"Type {type.FullName} is a delegate type which is unsupported.", nameof(original));
-            //return null;
-        }
-
-        if (!forceDeepCopy && !type.IsTypeToDeepCopy())
-        {
-            return original;
-        }
-
-        if (copiedReferencesDict.TryGetValue(original, out object? alreadyCopiedObject))
-        {
-            return alreadyCopiedObject;
-        }
-
-        if (type == ObjectType)
-        {
-            return new();
-        }
-
-        Func<object, Dictionary<object, object>, object> compiledCopyFunction = useCache ?
-            GetOrAddPropertiesFromCompiledFunctionsCache(type) :
-            CreateCompiledLambdaCopyFunctionForType(type, useCache).Compile();
-        return compiledCopyFunction(original, copiedReferencesDict);
-    }
-
-    /// <summary>
-    /// Creates a compiled <see cref="Expression"/> that performs a deep copy of the specified type.
-    /// </summary>
-    /// <param name="type">Type to copy</param>
-    /// <param name="useCache">Indicates whether or not to cache the compiled expression tree functions to be re-used in recursed properties.</param>
-    /// <returns>A compiled <see cref="Expression"/></returns>
-    internal static Expression<Func<object, Dictionary<object, object>, object>> CreateCompiledLambdaCopyFunctionForType(Type type, bool useCache)
-    {
-        ///// INITIALIZATION OF EXPRESSIONS AND VARIABLES
-        InitializeExpressions(type, out ParameterExpression inputParameter, out ParameterExpression inputDictionary, out ParameterExpression outputVariable, out ParameterExpression boxingVariable,
-                out LabelTarget endLabel, out List<ParameterExpression> variables, out List<Expression> expressions);
-
-        ///// RETURN NULL IF ORIGINAL IS NULL
-        IfNullThenReturnNullExpression(inputParameter, endLabel, expressions);
-
-        ///// MEMBERWISE CLONE ORIGINAL OBJECT
-        MemberwiseCloneInputToOutputExpression(type, inputParameter, outputVariable, expressions);
-
-        ///// STORE COPIED OBJECT TO REFERENCES DICTIONARY
-        if (!type.IsValueType && type != typeof(string))
-        {
-            StoreReferencesIntoDictionaryExpression(inputParameter, inputDictionary, outputVariable, expressions);
-        }
-
-        ///// COPY ALL NONVALUE OR NONPRIMITIVE FIELDS
-        FieldsCopyExpressions(type, inputParameter, inputDictionary, outputVariable, boxingVariable, expressions, useCache);
-
-        ///// COPY ELEMENTS OF ARRAY
-        if (type.IsArray && type.GetElementType().IsTypeToDeepCopy())
-        {
-            CreateArrayCopyLoopExpression(type, inputParameter, inputDictionary, outputVariable, variables, expressions, useCache);
-        }
-
-        ///// COMBINE ALL EXPRESSIONS INTO LAMBDA FUNCTION
-        return CombineAllIntoLambdaFunctionExpression(inputParameter, inputDictionary, outputVariable, endLabel, variables, expressions);
-    }
-
-    private static void InitializeExpressions(Type type, out ParameterExpression inputParameter, out ParameterExpression inputDictionary, out ParameterExpression outputVariable,
-        out ParameterExpression boxingVariable, out LabelTarget endLabel, out List<ParameterExpression> variables, out List<Expression> expressions)
-    {
-        inputParameter = Expression.Parameter(ObjectType);
-        inputDictionary = Expression.Parameter(ObjectDictionaryType);
-        outputVariable = Expression.Variable(type);
-        boxingVariable = Expression.Variable(ObjectType);
-        endLabel = Expression.Label();
-        variables = [];
-        expressions = [];
-
-        variables.Add(outputVariable);
-        variables.Add(boxingVariable);
-    }
-
-    private static void IfNullThenReturnNullExpression(ParameterExpression inputParameter, LabelTarget endLabel, List<Expression> expressions)
-    {
-        ///// Intended code:
-        ///// if (input == null)
-        ///// {
-        /////     return null;
-        ///// }
-        ConditionalExpression ifNullThenReturnNullExpression = Expression.IfThen(Expression.Equal(inputParameter, Expression.Constant(null, ObjectType)), Expression.Return(endLabel));
-        expressions.Add(ifNullThenReturnNullExpression);
-    }
-
-    private static void MemberwiseCloneInputToOutputExpression(Type type, ParameterExpression inputParameter, ParameterExpression outputVariable, List<Expression> expressions)
-    {
-        ///// Intended code:
-        ///// var output = (<type>)input.MemberwiseClone();
-        MethodInfo memberwiseCloneMethod = ObjectType.GetMethod("MemberwiseClone", BindingFlags.NonPublic | BindingFlags.Instance)!;
-        BinaryExpression memberwiseCloneInputExpression = Expression.Assign(outputVariable, Expression.Convert(Expression.Call(inputParameter, memberwiseCloneMethod), type));
-        expressions.Add(memberwiseCloneInputExpression);
-    }
-
-    private static void StoreReferencesIntoDictionaryExpression(ParameterExpression inputParameter, ParameterExpression inputDictionary, ParameterExpression outputVariable, List<Expression> expressions)
-    {
-        ///// Intended code:
-        ///// inputDictionary[(Object)input] = (Object)output;
-        BinaryExpression storeReferencesExpression = Expression.Assign(Expression.Property(inputDictionary, ObjectDictionaryType.GetProperty("Item")!, inputParameter), Expression.Convert(outputVariable, ObjectType));
-        expressions.Add(storeReferencesExpression);
-    }
-
-    private static Expression<Func<object, Dictionary<object, object>, object>> CombineAllIntoLambdaFunctionExpression(ParameterExpression inputParameter, ParameterExpression inputDictionary, ParameterExpression outputVariable,
-        LabelTarget endLabel, List<ParameterExpression> variables, List<Expression> expressions)
-    {
-        expressions.Add(Expression.Label(endLabel));
-        expressions.Add(Expression.Convert(outputVariable, ObjectType));
-        BlockExpression finalBody = Expression.Block(variables, expressions);
-        return Expression.Lambda<Func<object, Dictionary<object, object>, object>>(finalBody, inputParameter, inputDictionary);
-    }
-
-    private static void CreateArrayCopyLoopExpression(Type type, ParameterExpression inputParameter, ParameterExpression inputDictionary, ParameterExpression outputVariable,
-        List<ParameterExpression> variables, List<Expression> expressions, bool useCache)
-    {
-        int rank = type.GetArrayRank();
-        List<ParameterExpression> indices = GenerateIndices(rank);
-
-        variables.AddRange(indices);
-
-        Type? elementType = type.GetElementType();
-        Expression forExpression = ArrayFieldToArrayFieldAssignExpression(inputParameter, inputDictionary, outputVariable, elementType, type, indices, useCache);
-
-        for (int dimension = 0; dimension < rank; dimension++)
-        {
-            ParameterExpression indexVariable = indices[dimension];
-            forExpression = LoopIntoLoopExpression(inputParameter, indexVariable, forExpression, dimension);
-        }
-
-        expressions.Add(forExpression);
-    }
-
-    private static List<ParameterExpression> GenerateIndices(int arrayRank)
-    {
-        ///// Intended code:
-        ///// int i1, i2, ..., in;
-        List<ParameterExpression> indices = [];
-        for (int i = 0; i < arrayRank; i++)
-        {
-            ParameterExpression indexVariable = Expression.Variable(typeof(int));
-            indices.Add(indexVariable);
-        }
-
-        return indices;
-    }
-
-    private static BinaryExpression ArrayFieldToArrayFieldAssignExpression(ParameterExpression inputParameter, ParameterExpression inputDictionary, ParameterExpression outputVariable, Type? elementType, Type arrayType, List<ParameterExpression> indices, bool useCache)
-    {
-        IndexExpression indexTo = Expression.ArrayAccess(outputVariable, indices);
-        MethodCallExpression indexFrom = Expression.ArrayIndex(Expression.Convert(inputParameter, arrayType), indices);
-
-        bool forceDeepCopy = elementType != ObjectType;
-        UnaryExpression rightSide = Expression.Convert(Expression.Call(DeepCopyByExpressionTreeObjMethod!, Expression.Convert(indexFrom, ObjectType), Expression.Constant(forceDeepCopy, typeof(bool)), inputDictionary, Expression.Constant(useCache, typeof(bool))), elementType!);
-        return Expression.Assign(indexTo, rightSide);
-    }
-
-    private static BlockExpression LoopIntoLoopExpression(ParameterExpression inputParameter, ParameterExpression indexVariable, Expression loopToEncapsulate, int dimension)
-    {
-        ParameterExpression lengthVariable = Expression.Variable(typeof(int));
-
-        LabelTarget endLabelForThisLoop = Expression.Label();
-
-        LoopExpression newLoop =
-            Expression.Loop
-            (
-                Expression.Block
-                (
-                    Array.Empty<ParameterExpression>(),
-                    Expression.IfThen(Expression.GreaterThanOrEqual(indexVariable, lengthVariable), Expression.Break(endLabelForThisLoop)),
-                    loopToEncapsulate,
-                    Expression.PostIncrementAssign(indexVariable)),
-                endLabelForThisLoop);
-
-        BinaryExpression lengthAssignment = GetLengthForDimensionExpression(lengthVariable, inputParameter, dimension);
-        BinaryExpression indexAssignment = Expression.Assign(indexVariable, Expression.Constant(0));
-        return Expression.Block(new[] { lengthVariable }, lengthAssignment, indexAssignment, newLoop);
-    }
-
-    private static BinaryExpression GetLengthForDimensionExpression(ParameterExpression lengthVariable, ParameterExpression inputParameter, int i)
-    {
-        MethodInfo? getLengthMethod = typeof(Array).GetMethod("GetLength", BindingFlags.Public | BindingFlags.Instance);
-        ConstantExpression dimensionConstant = Expression.Constant(i);
-        return Expression.Assign(lengthVariable, Expression.Call(Expression.Convert(inputParameter, typeof(Array)), getLengthMethod!, new[] { dimensionConstant }));
-    }
-
     private static void FieldsCopyExpressions(Type type, ParameterExpression inputParameter, ParameterExpression inputDictionary, ParameterExpression outputVariable,
         ParameterExpression boxingVariable, List<Expression> expressions, bool useCache)
     {
@@ -915,5 +472,4 @@
 
         return false;
     }
-}
->>>>>>> 270705e4f794428a4927e32ef23496c0001e47e7+}