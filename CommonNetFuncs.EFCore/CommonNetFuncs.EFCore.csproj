<Project Sdk="Microsoft.NET.Sdk">

  <!-- Optimized -->
  <PropertyGroup>
    <TargetFramework>net9.0</TargetFramework>
    <Platforms>AnyCPU;x86;x64</Platforms>
    <PlatformTarget>AnyCPU</PlatformTarget>
    <LangVersion>latest</LangVersion>
    <ImplicitUsings>enable</ImplicitUsings>
    <Nullable>enable</Nullable>
    <Title>$(AssemblyName)</Title>
    <AssemblyVersion>$(Version)</AssemblyVersion>
    <FileVersion>$(Version)</FileVersion>
    <PackageLicenseExpression>MIT</PackageLicenseExpression>
    <Authors>NickScarpitti</Authors>
    <PackageIcon>TTLogo.png</PackageIcon>
    <RepositoryType>git</RepositoryType>
    <RepositoryUrl>https://github.com/NickScarpitti/common-net-funcs.git</RepositoryUrl>
    <PackageProjectUrl>https://github.com/NickScarpitti/common-net-funcs/tree/main/$(AssemblyName)</PackageProjectUrl>
    <!--<GeneratePackageOnBuild>True</GeneratePackageOnBuild>-->
    <IncludeSymbols>True</IncludeSymbols>
    <SymbolPackageFormat>snupkg</SymbolPackageFormat>
    <DebugType>embedded</DebugType>
    <Description>
      Helper methods that deal with EFCore, including providing basic actions against a DB Context and handling navigation properties.
    </Description>
    <PackageTags>dotnet;helpers;efcore;navigation properties;dbcontext</PackageTags>
    <PackageReadmeFile>README.md</PackageReadmeFile>
    <Configurations>Debug;Release;ReducedBuild</Configurations>
  </PropertyGroup>

  <PropertyGroup>
    <Version>3.6.26</Version>
    <MinVerTagPrefix>efcore-</MinVerTagPrefix>
    <MinVerIgnoreHeight>true</MinVerIgnoreHeight>
    <MinVerSkip Condition="'$(Configuration)' == 'Debug'">true</MinVerSkip>
    <MinVerSkip Condition="'$(Configuration)'=='ReducedBuild'">true</MinVerSkip>
    <!-- Optional: Detect breaking changes from a previous stable version -->
    <PackageValidationBaselineVersion>3.6.0</PackageValidationBaselineVersion>
    <EnablePackageValidation>true</EnablePackageValidation>
  </PropertyGroup>

  <PropertyGroup Condition="'$(Configuration)|$(Platform)'=='Debug|AnyCPU'">
    <WarningLevel>8</WarningLevel>
  </PropertyGroup>

  <PropertyGroup Condition="'$(Configuration)|$(Platform)'=='Debug|x86'">
    <WarningLevel>8</WarningLevel>
  </PropertyGroup>

  <PropertyGroup Condition="'$(Configuration)|$(Platform)'=='Debug|x64'">
    <WarningLevel>8</WarningLevel>
  </PropertyGroup>

  <PropertyGroup Condition="'$(Configuration)|$(Platform)'=='Release|AnyCPU'">
    <WarningLevel>8</WarningLevel>
  </PropertyGroup>

  <PropertyGroup Condition="'$(Configuration)|$(Platform)'=='Release|x86'">
    <WarningLevel>8</WarningLevel>
  </PropertyGroup>

  <PropertyGroup Condition="'$(Configuration)|$(Platform)'=='Release|x64'">
    <WarningLevel>8</WarningLevel>
  </PropertyGroup>

  <PropertyGroup Condition="'$(Configuration)|$(Platform)'=='ReducedBuild|AnyCPU'">
    <WarningLevel>8</WarningLevel>
  </PropertyGroup>

  <PropertyGroup Condition="'$(Configuration)|$(Platform)'=='ReducedBuild|x86'">
    <WarningLevel>8</WarningLevel>
  </PropertyGroup>

  <PropertyGroup Condition="'$(Configuration)|$(Platform)'=='ReducedBuild|x64'">
    <WarningLevel>8</WarningLevel>
  </PropertyGroup>

  <ItemGroup>
    <PackageReference Include="Microsoft.EntityFrameworkCore" Version="9.0.8" PrivateAssets="all" />
    <PackageReference Include="MinVer" Version="6.0.0">
      <PrivateAssets>all</PrivateAssets>
      <IncludeAssets>runtime; build; native; contentfiles; analyzers; buildtransitive</IncludeAssets>
    </PackageReference>
<<<<<<< HEAD
    <PackageReference Include="Newtonsoft.Json" Version="13.0.3" PrivateAssets="all" />
    <PackageReference Include="NLog.Extensions.Logging" Version="6.0.3" PrivateAssets="all" />
    <PackageReference Include="System.Linq.Dynamic.Core" Version="1.6.7" PrivateAssets="all" />
    <PackageReference Include="Z.EntityFramework.Plus.EFCore" Version="9.103.9.3" PrivateAssets="all" />
=======
    <PackageReference Include="NLog.Extensions.Logging" Version="6.0.3" PrivateAssets="all" />
    <PackageReference Include="System.Linq.Dynamic.Core" Version="1.6.7" PrivateAssets="all" />
    <PackageReference Include="Z.EntityFramework.Plus.EFCore" Version="9.103.9.3" PrivateAssets="all" />
    <PackageReference Include="Newtonsoft.Json" Version="13.0.3" />
>>>>>>> 100dd32f
  </ItemGroup>

  <ItemGroup>
    <ProjectReference Include="..\CommonNetFuncs.Core\CommonNetFuncs.Core.csproj" />
  </ItemGroup>

  <ItemGroup>
    <None Update="TTLogo.png">
      <PackagePath>\</PackagePath>
      <Pack>True</Pack>
    </None>
    <None Include="README.md">
      <PackagePath>\</PackagePath>
      <Pack>True</Pack>
    </None>
  </ItemGroup>

  <ItemGroup>
    <None Remove=".editorconfig" />
  </ItemGroup>

</Project><|MERGE_RESOLUTION|>--- conflicted
+++ resolved
@@ -82,17 +82,10 @@
       <PrivateAssets>all</PrivateAssets>
       <IncludeAssets>runtime; build; native; contentfiles; analyzers; buildtransitive</IncludeAssets>
     </PackageReference>
-<<<<<<< HEAD
-    <PackageReference Include="Newtonsoft.Json" Version="13.0.3" PrivateAssets="all" />
-    <PackageReference Include="NLog.Extensions.Logging" Version="6.0.3" PrivateAssets="all" />
-    <PackageReference Include="System.Linq.Dynamic.Core" Version="1.6.7" PrivateAssets="all" />
-    <PackageReference Include="Z.EntityFramework.Plus.EFCore" Version="9.103.9.3" PrivateAssets="all" />
-=======
     <PackageReference Include="NLog.Extensions.Logging" Version="6.0.3" PrivateAssets="all" />
     <PackageReference Include="System.Linq.Dynamic.Core" Version="1.6.7" PrivateAssets="all" />
     <PackageReference Include="Z.EntityFramework.Plus.EFCore" Version="9.103.9.3" PrivateAssets="all" />
     <PackageReference Include="Newtonsoft.Json" Version="13.0.3" />
->>>>>>> 100dd32f
   </ItemGroup>
 
   <ItemGroup>
