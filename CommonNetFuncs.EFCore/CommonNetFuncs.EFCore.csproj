--- conflicted
+++ resolved
@@ -38,11 +38,7 @@
   </PropertyGroup>
 
   <ItemGroup>
-<<<<<<< HEAD
-    <PackageReference Include="Microsoft.EntityFrameworkCore" Version="9.0.3" />
-=======
     <PackageReference Include="Microsoft.EntityFrameworkCore" Version="9.0.4" PrivateAssets="all" />
->>>>>>> 3b6cc461
     <PackageReference Include="MinVer" Version="6.0.0">
       <PrivateAssets>all</PrivateAssets>
       <IncludeAssets>runtime; build; native; contentfiles; analyzers; buildtransitive</IncludeAssets>
