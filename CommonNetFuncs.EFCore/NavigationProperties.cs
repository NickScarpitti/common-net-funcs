--- conflicted
+++ resolved
@@ -26,21 +26,16 @@
     public List<Type>? NavPropAttributesToIgnore { get; set; } = navPropAttributesToIgnore;
 
     /// <summary>
-<<<<<<< HEAD
+    /// Optional: Cache the navigation properties for the return query class. Only used when running "full" queries that include navigation properties.
+    /// </summary>
+    public bool UseCaching { get; set; } = useCaching;
+}
+
+public static class NavigationProperties
+{
+    /// <summary>
 /// Adds navigation properties onto an EF Core query.
 /// </summary>
-=======
-    /// Optional: Cache the navigation properties for the return query class. Only used when running "full" queries that include navigation properties.
-    /// </summary>
-    public bool UseCaching { get; set; } = useCaching;
-}
-
-public static class NavigationProperties
-{
-    /// <summary>
-    /// Adds navigation properties onto an EF Core query.
-    /// </summary>
->>>>>>> 27d4148c
     /// <typeparam name="T">The entity to use as the starting point for getting navigation properties.</typeparam>
     /// <param name="query">IQueryable representing the EF core query.</param>
     /// <param name="context">The DBContext being queried against.</param>
@@ -61,16 +56,7 @@
     /// </summary>
     /// <typeparam name="T">The entity to use as the starting point for getting navigation properties.</typeparam>
     /// <param name="context">The context that contains the definition for entity T.</param>
-<<<<<<< HEAD
-    /// <param name="maxDepth">The maximum number of navigations deep to follow. Default is 100 which should be more than enough to get all navigations in most scenarios.</param>
-    /// <param name="navPropAttributesToIgnore">
-    /// Optional: The attribute types used to ignore class properties when navigating through the object tree. If null, uses System.Text.Json.Serialization.JsonIgnoreAttribute and
-    /// Newtonsoft.Json.JsonIgnoreAttribute
-    /// </param>
-    /// <param name="useCaching">If true, store the results of the GetNavigations operation by entity type so they can be looked up on subsequent calls instead of repeating the discovery process.</param>
-=======
     /// <param name="navigationPropertiesOptions">Used to configure optional parameters for getting navigation properties</param>
->>>>>>> 27d4148c
     /// <returns>A HashSet of strings containing all of the navigations of entity T that can be directly used as Include statements in an EF Core query.</returns>
     public static HashSet<string> GetNavigations<T>(DbContext context, NavigationPropertiesOptions? navigationPropertiesOptions = null) where T : class
     {
@@ -86,11 +72,7 @@
 
         void TraverseNavigations(Type entityType, Stack<string> currentPath, int depth)
         {
-<<<<<<< HEAD
-            if (depth > maxDepth)
-=======
             if (depth > navigationPropertiesOptions.MaxNavigationDepth)
->>>>>>> 27d4148c
             {
                 return;
             }
@@ -220,9 +202,7 @@
             // If no valid assignments, return empty action
             if (!assignments.AnyFast())
             {
-                return new Action<object>(_ =>
-                {
-                });
+                return new Action<object>(_ => { });
             }
 
             // Create a block with all assignments
