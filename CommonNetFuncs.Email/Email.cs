<<<<<<< HEAD
﻿using System.ComponentModel.DataAnnotations;
using System.IO.Compression;
using System.Text.RegularExpressions;
using MailKit.Net.Smtp;
using MailKit.Security;
using MimeKit;
using static CommonNetFuncs.Compression.Files;
using static CommonNetFuncs.Email.EmailConstants;

namespace CommonNetFuncs.Email;

public static class EmailConstants
{
    public const string EmailRegex = @"^[^@\s]+@[^@\s]+\.[^@\s]+$";
    public const int MaxEmailLength = 320;
}

/// <summary>
/// Class that stores both fields of a Mail Address
/// </summary>
public sealed class MailAddress(string? Name = null, string? Email = null)
{
    public string? Name { get; set; } = Name;

    [MaxLength(MaxEmailLength, ErrorMessage = "Invalid email format")]
    [RegularExpression(EmailRegex, ErrorMessage = "Invalid email format")]
    [EmailAddress(ErrorMessage = "Invalid email format")]
    public string? Email { get; set; } = Email;
}

public sealed class MailAttachment(string? AttachmentName = null, Stream? AttachmentStream = null)
{
    public string? AttachmentName { get; set; } = AttachmentName;

    public Stream? AttachmentStream { get; set; } = AttachmentStream;
}

public static class Email
{
    private static readonly NLog.Logger logger = NLog.LogManager.GetCurrentClassLogger();

    /// <summary>
    /// Sends an email using the SMTP server specified in the parameters
    /// </summary>
    /// <param name="smtpServer">The address of the SMTP server to use to sent the email</param>
    /// <param name="smtpPort">Port to use when connecting to the SMPT server</param>
    /// <param name="from">
    /// The MailAddress indicating the email address to use in the From field (does not need to be an actual email address)
    /// </param>
    /// <param name="toAddresses">List of MailAdresses that indicates who to add as direct recipients of the email</param>
    /// <param name="subject">Text to be used as the subject of the email</param>
    /// <param name="body">Text to be used for the body of the email. Can be HTML or plain text (see bodyIsHtml parameter)</param>
    /// <param name="bodyIsHtml">Will render body as HTML if true</param>
    /// <param name="ccAddresses">List of MailAdresses that indicates who to add as CC recipients of the email</param>
    /// <param name="bccAddresses">List of MailAdresses that indicates who to add as BCC recipients of the email</param>
    /// <param name="attachments">List of attachments with the name to give the file as well as the file data</param>
    /// <param name="readReceipt">Whether or not to add a read receipt request to the email</param>
    /// <param name="readReceiptEmail">Email to send the read receipt to</param>
    /// <param name="smtpUser">User name for the SMTP server, if required. Requires smtpPassword to be set to use</param>
    /// <param name="smtpPassword">Password for the SMTP server, if required. Requires smtpUser to be set to use</param>
    /// <param name="zipAttachments">Will zip all attachments if true</param>
    /// <returns>Email sent success bool</returns>
    public static async Task<bool> SendEmail(string? smtpServer, int smtpPort, MailAddress from, IEnumerable<MailAddress> toAddresses, string? subject, string? body, bool bodyIsHtml = false,
        IEnumerable<MailAddress>? ccAddresses = null, IEnumerable<MailAddress>? bccAddresses = null, IEnumerable<MailAttachment>? attachments = null, bool readReceipt = false,
        string? readReceiptEmail = null, string? smtpUser = null, string? smtpPassword = null, bool zipAttachments = false, bool autoDisposeAttachments = true, CancellationToken cancellationToken = default)
    {
        bool success = true;
        try
        {
            // Confirm emails
            if (!from.Email.IsValidEmail())
            {
                success = false;
            }

            if (success && toAddresses.Any())
            {
                foreach (MailAddress mailAddress in toAddresses)
                {
                    if (!mailAddress.Email.IsValidEmail())
                    {
                        success = false;
                        break;
                    }
                }
            }

            if (success && (ccAddresses != null))
            {
                if (ccAddresses.Any())
                {
                    foreach (MailAddress mailAddress in ccAddresses)
                    {
                        if (!mailAddress.Email.IsValidEmail())
                        {
                            success = false;
                            break;
                        }
                    }
                }
            }

            if (success && (bccAddresses != null))
            {
                if (bccAddresses.Any())
                {
                    foreach (MailAddress mailAddress in bccAddresses)
                    {
                        if (!mailAddress.Email.IsValidEmail())
                        {
                            success = false;
                            break;
                        }
                    }
                }
            }

            if (success)
            {
                MimeMessage email = new();
                email.From.Add(new MailboxAddress(from?.Name, from?.Email));
                email.To.AddRange(toAddresses.Select(x => new MailboxAddress(x.Name, x.Email)).ToList());
                if (ccAddresses?.Any() == true)
                {
                    email.Cc.AddRange(ccAddresses.Select(x => new MailboxAddress(x.Name, x.Email)).ToList());
                }
                if (bccAddresses?.Any() == true)
                {
                    email.Bcc.AddRange(bccAddresses.Select(x => new MailboxAddress(x.Name, x.Email)).ToList());
                }
                email.Subject = subject;

                BodyBuilder bodyBuilder = new();
                if (bodyIsHtml)
                {
                    bodyBuilder.HtmlBody = body;
                }
                else
                {
                    bodyBuilder.TextBody = body;
                }

                await AddAttachments(attachments, bodyBuilder, zipAttachments, cancellationToken).ConfigureAwait(false);

                email.Body = bodyBuilder.ToMessageBody();

                if (readReceipt && !string.IsNullOrWhiteSpace(readReceiptEmail))
                {
                    email.Headers[HeaderId.DispositionNotificationTo] = readReceiptEmail;
                }

                for (int i = 0; i < 8; i++)
                {
                    try
                    {
                        using SmtpClient smtpClient = new();
                        if (!string.IsNullOrWhiteSpace(smtpUser) && !string.IsNullOrWhiteSpace(smtpPassword))
                        {
                            await smtpClient.ConnectAsync(smtpServer, smtpPort, SecureSocketOptions.StartTls, cancellationToken).ConfigureAwait(false);
                            await smtpClient.AuthenticateAsync(smtpUser, smtpPassword, cancellationToken).ConfigureAwait(false);
                        }
                        else
                        {
                            await smtpClient.ConnectAsync(smtpServer, smtpPort, SecureSocketOptions.None, cancellationToken).ConfigureAwait(false);
                        }
                        await smtpClient.SendAsync(email, cancellationToken).ConfigureAwait(false);
                        await smtpClient.DisconnectAsync(true, cancellationToken).ConfigureAwait(false);
                        break;
                    }
                    catch (Exception ex)
                    {
                        logger.Warn(ex, "{msg}", $"{nameof(Email)}.{nameof(SendEmail)} Error");
                        if (i == 7)
                        {
                            logger.Error("{msg}", $"{nameof(Email)}.{nameof(SendEmail)} Error\nFailed to send email.\nSMTP Server: {smtpServer} | SMTP Port: {smtpPort} | SMTP User: {smtpUser}");
                            success = false; //Sets success to false when the email send fails on the last attempt
                        }
                    }
                    Thread.Sleep(500);
                }
            }
        }
        catch (Exception ex)
        {
            logger.Error(ex, "{msg}", $"{nameof(Email)}.{nameof(SendEmail)} Error\nFailed to send email.\nSMTP Server: {smtpServer} | SMTP Port: {smtpPort} | SMTP User: {smtpUser}");
            success = false;
        }

        if (autoDisposeAttachments)
        {
            foreach (MailAttachment attachment in attachments?.Where(x => x.AttachmentStream != null) ?? [])
            {
                await attachment.AttachmentStream!.DisposeAsync().ConfigureAwait(false);
            }
        }

        return success;
    }

    /// <summary>
    /// Checks email string with simple regex to confirm that it is a properly formatted address
    /// </summary>
    /// <param name="email">Email address to validate</param>
    /// <returns>True if email is valid</returns>
    public static bool IsValidEmail(this string? email)
    {
        bool isValid = false;
        try
        {
            isValid = Regex.IsMatch(email ?? string.Empty, EmailRegex, RegexOptions.IgnoreCase, TimeSpan.FromMilliseconds(250));
        }
        catch (Exception ex)
        {
            logger.Error(ex, "{msg}", $"{nameof(Email)}.{nameof(IsValidEmail)} Error");
        }
        return isValid;
    }

    /// <summary>
    /// Adds attachments to email
    /// </summary>
    /// <param name="attachments">Attachments to add to the email</param>
    /// <param name="bodyBuilder">Builder for the email to add attachments to</param>
    /// <param name="zipAttachments">If true, will perform zip compression on the attachment files before adding them to the email</param>
    public static async Task AddAttachments(IEnumerable<MailAttachment>? attachments, BodyBuilder bodyBuilder, bool zipAttachments, CancellationToken cancellationToken = default)
    {
        try
        {
            if (attachments?.Any() == true)
            {
                if (!zipAttachments)
                {
                    List<Task> tasks = [];
                    int i = 1;
                    foreach (MailAttachment attachment in attachments)
                    {
                        if (attachment.AttachmentStream != null)
                        {
                            attachment.AttachmentStream.Position = 0; //Must have this to prevent errors writing data to the attachment
                            tasks.Add(bodyBuilder.Attachments.AddAsync(attachment.AttachmentName ?? $"File {i}", attachment.AttachmentStream, cancellationToken));
                            i++;
                        }
                    }
                    await Task.WhenAll(tasks).ConfigureAwait(false);
                }
                else
                {
                    await using MemoryStream memoryStream = new();
                    using ZipArchive archive = new(memoryStream, ZipArchiveMode.Create, true);

                    await attachments.Where(x => !string.IsNullOrWhiteSpace(x.AttachmentName)).Select(x => (x.AttachmentStream, x.AttachmentName!)).AddFilesToZip(archive, CompressionLevel.SmallestSize, cancellationToken).ConfigureAwait(false);

                    //foreach (MailAttachment attachment in attachments)
                    //{
                    //    //await attachment.AttachmentStream.AddZipToArchive(archive, attachment.AttachmentName, CompressionLevel.SmallestSize);
                    //    if (attachment.AttachmentStream != null)
                    //    {
                    //        attachment.AttachmentStream.Position = 0; //Must have this to prevent errors writing data to the attachment
                    //        ZipArchiveEntry entry = archive.CreateEntry(attachment.AttachmentName ?? $"File {archive.Entries.Count}", CompressionLevel.SmallestSize);
                    //        await using Stream entryStream = entry.Open();
                    //        await attachment.AttachmentStream.CopyToAsync(entryStream);
                    //        await entryStream.FlushAsync();
                    //    }
                    //}
                    archive.Dispose();
                    memoryStream.Position = 0;
                    await bodyBuilder.Attachments.AddAsync("Files.zip", memoryStream, cancellationToken).ConfigureAwait(false);
                }
            }
        }
        catch (Exception ex)
        {
            logger.Error(ex, "{msg}", $"{nameof(Email)}.{nameof(AddAttachments)} Error");
        }
    }
}
=======
﻿using System.ComponentModel.DataAnnotations;
using System.IO.Compression;
using System.Text.RegularExpressions;
using MailKit.Net.Smtp;
using MailKit.Security;
using MimeKit;
using static CommonNetFuncs.Compression.Files;
using static CommonNetFuncs.Email.EmailConstants;

namespace CommonNetFuncs.Email;

public static class EmailConstants
{
    public const string EmailRegex = @"^[^@\s]+@[^@\s]+\.[^@\s]+$";
    public const int MaxEmailLength = 320;
}

/// <summary>
/// Class that stores both fields of a Mail Address
/// </summary>
public sealed class MailAddress(string? Name = null, string? Email = null)
{
    public string? Name { get; set; } = Name;

    [MaxLength(MaxEmailLength, ErrorMessage = "Invalid email format")]
    [RegularExpression(EmailRegex, ErrorMessage = "Invalid email format")]
    [EmailAddress(ErrorMessage = "Invalid email format")]
    public string? Email { get; set; } = Email;
}

public sealed class MailAttachment(string? AttachmentName = null, Stream? AttachmentStream = null)
{
    public string? AttachmentName { get; set; } = AttachmentName;

    public Stream? AttachmentStream { get; set; } = AttachmentStream;
}

public static class Email
{
    private static readonly NLog.Logger logger = NLog.LogManager.GetCurrentClassLogger();

    /// <summary>
    /// Sends an email using the SMTP server specified in the parameters
    /// </summary>
    /// <param name="smtpServer">The address of the SMTP server to use to sent the email</param>
    /// <param name="smtpPort">Port to use when connecting to the SMPT server</param>
    /// <param name="from">
    /// The MailAddress indicating the email address to use in the From field (does not need to be an actual email address)
    /// </param>
    /// <param name="toAddresses">List of MailAdresses that indicates who to add as direct recipients of the email</param>
    /// <param name="subject">Text to be used as the subject of the email</param>
    /// <param name="body">Text to be used for the body of the email. Can be HTML or plain text (see bodyIsHtml parameter)</param>
    /// <param name="bodyIsHtml">Will render body as HTML if true</param>
    /// <param name="ccAddresses">List of MailAdresses that indicates who to add as CC recipients of the email</param>
    /// <param name="bccAddresses">List of MailAdresses that indicates who to add as BCC recipients of the email</param>
    /// <param name="attachments">List of attachments with the name to give the file as well as the file data</param>
    /// <param name="readReceipt">Whether or not to add a read receipt request to the email</param>
    /// <param name="readReceiptEmail">Email to send the read receipt to</param>
    /// <param name="smtpUser">User name for the SMTP server, if required. Requires smtpPassword to be set to use</param>
    /// <param name="smtpPassword">Password for the SMTP server, if required. Requires smtpUser to be set to use</param>
    /// <param name="zipAttachments">Will zip all attachments if true</param>
    /// <returns>Email sent success bool</returns>
    public static async Task<bool> SendEmail(string? smtpServer, int smtpPort, MailAddress from, IEnumerable<MailAddress> toAddresses, string? subject, string? body, bool bodyIsHtml = false,
        IEnumerable<MailAddress>? ccAddresses = null, IEnumerable<MailAddress>? bccAddresses = null, IEnumerable<MailAttachment>? attachments = null, bool readReceipt = false,
        string? readReceiptEmail = null, string? smtpUser = null, string? smtpPassword = null, bool zipAttachments = false, bool autoDisposeAttachments = true, CancellationToken cancellationToken = default)
    {
        bool success = true;
        try
        {
            // Confirm emails
            if (!from.Email.IsValidEmail())
            {
                success = false;
            }

            if (success && toAddresses.Any())
            {
                foreach (MailAddress mailAddress in toAddresses)
                {
                    if (!mailAddress.Email.IsValidEmail())
                    {
                        success = false;
                        break;
                    }
                }
            }

            if (success && (ccAddresses != null))
            {
                if (ccAddresses.Any())
                {
                    foreach (MailAddress mailAddress in ccAddresses)
                    {
                        if (!mailAddress.Email.IsValidEmail())
                        {
                            success = false;
                            break;
                        }
                    }
                }
            }

            if (success && (bccAddresses != null))
            {
                if (bccAddresses.Any())
                {
                    foreach (MailAddress mailAddress in bccAddresses)
                    {
                        if (!mailAddress.Email.IsValidEmail())
                        {
                            success = false;
                            break;
                        }
                    }
                }
            }

            if (success)
            {
                MimeMessage email = new();
                email.From.Add(new MailboxAddress(from?.Name, from?.Email));
                email.To.AddRange(toAddresses.Select(x => new MailboxAddress(x.Name, x.Email)).ToList());
                if (ccAddresses?.Any() == true)
                {
                    email.Cc.AddRange(ccAddresses.Select(x => new MailboxAddress(x.Name, x.Email)).ToList());
                }
                if (bccAddresses?.Any() == true)
                {
                    email.Bcc.AddRange(bccAddresses.Select(x => new MailboxAddress(x.Name, x.Email)).ToList());
                }
                email.Subject = subject;

                BodyBuilder bodyBuilder = new();
                if (bodyIsHtml)
                {
                    bodyBuilder.HtmlBody = body;
                }
                else
                {
                    bodyBuilder.TextBody = body;
                }

                await AddAttachments(attachments, bodyBuilder, zipAttachments, cancellationToken).ConfigureAwait(false);

                email.Body = bodyBuilder.ToMessageBody();

                if (readReceipt && !string.IsNullOrWhiteSpace(readReceiptEmail))
                {
                    email.Headers[HeaderId.DispositionNotificationTo] = readReceiptEmail;
                }

                for (int i = 0; i < 8; i++)
                {
                    try
                    {
                        using SmtpClient smtpClient = new();
                        if (!string.IsNullOrWhiteSpace(smtpUser) && !string.IsNullOrWhiteSpace(smtpPassword))
                        {
                            await smtpClient.ConnectAsync(smtpServer, smtpPort, SecureSocketOptions.StartTls, cancellationToken).ConfigureAwait(false);
                            await smtpClient.AuthenticateAsync(smtpUser, smtpPassword, cancellationToken).ConfigureAwait(false);
                        }
                        else
                        {
                            await smtpClient.ConnectAsync(smtpServer, smtpPort, SecureSocketOptions.None, cancellationToken).ConfigureAwait(false);
                        }
                        await smtpClient.SendAsync(email, cancellationToken).ConfigureAwait(false);
                        await smtpClient.DisconnectAsync(true, cancellationToken).ConfigureAwait(false);
                        break;
                    }
                    catch (Exception ex)
                    {
                        logger.Warn(ex, "{msg}", $"{nameof(Email)}.{nameof(SendEmail)} Error");
                        if (i == 7)
                        {
                            logger.Error("{msg}", $"{nameof(Email)}.{nameof(SendEmail)} Error\nFailed to send email.\nSMTP Server: {smtpServer} | SMTP Port: {smtpPort} | SMTP User: {smtpUser}");
                            success = false; //Sets success to false when the email send fails on the last attempt
                        }
                    }
                    Thread.Sleep(500);
                }
            }
        }
        catch (Exception ex)
        {
            logger.Error(ex, "{msg}", $"{nameof(Email)}.{nameof(SendEmail)} Error\nFailed to send email.\nSMTP Server: {smtpServer} | SMTP Port: {smtpPort} | SMTP User: {smtpUser}");
            success = false;
        }

        if (autoDisposeAttachments)
        {
            foreach (MailAttachment attachment in attachments?.Where(x => x.AttachmentStream != null) ?? [])
            {
                await attachment.AttachmentStream!.DisposeAsync().ConfigureAwait(false);
            }
        }

        return success;
    }

    /// <summary>
    /// Checks email string with simple regex to confirm that it is a properly formatted address
    /// </summary>
    /// <param name="email">Email address to validate</param>
    /// <returns><see langword="true"/> if email is valid</returns>
    public static bool IsValidEmail(this string? email)
    {
        bool isValid = false;
        try
        {
            isValid = Regex.IsMatch(email ?? string.Empty, EmailRegex, RegexOptions.IgnoreCase, TimeSpan.FromMilliseconds(250));
        }
        catch (Exception ex)
        {
            logger.Error(ex, "{msg}", $"{nameof(Email)}.{nameof(IsValidEmail)} Error");
        }
        return isValid;
    }

    /// <summary>
    /// Adds attachments to email
    /// </summary>
    /// <param name="attachments">Attachments to add to the email</param>
    /// <param name="bodyBuilder">Builder for the email to add attachments to</param>
    /// <param name="zipAttachments">If <see langword="true"/>, will perform zip compression on the attachment files before adding them to the email</param>
    public static async Task AddAttachments(IEnumerable<MailAttachment>? attachments, BodyBuilder bodyBuilder, bool zipAttachments, CancellationToken cancellationToken = default)
    {
        try
        {
            if (attachments?.Any() == true)
            {
                if (!zipAttachments)
                {
                    List<Task> tasks = [];
                    int i = 1;
                    foreach (MailAttachment attachment in attachments)
                    {
                        if (attachment.AttachmentStream != null)
                        {
                            attachment.AttachmentStream.Position = 0; //Must have this to prevent errors writing data to the attachment
                            tasks.Add(bodyBuilder.Attachments.AddAsync(attachment.AttachmentName ?? $"File {i}", attachment.AttachmentStream, cancellationToken));
                            i++;
                        }
                    }
                    await Task.WhenAll(tasks).ConfigureAwait(false);
                }
                else
                {
                    await using MemoryStream memoryStream = new();
                    using ZipArchive archive = new(memoryStream, ZipArchiveMode.Create, true);

                    await attachments.Where(x => !string.IsNullOrWhiteSpace(x.AttachmentName)).Select(x => (x.AttachmentStream, x.AttachmentName!)).AddFilesToZip(archive, CompressionLevel.SmallestSize, cancellationToken).ConfigureAwait(false);

                    //foreach (MailAttachment attachment in attachments)
                    //{
                    //    //await attachment.AttachmentStream.AddZipToArchive(archive, attachment.AttachmentName, CompressionLevel.SmallestSize);
                    //    if (attachment.AttachmentStream != null)
                    //    {
                    //        attachment.AttachmentStream.Position = 0; //Must have this to prevent errors writing data to the attachment
                    //        ZipArchiveEntry entry = archive.CreateEntry(attachment.AttachmentName ?? $"File {archive.Entries.Count}", CompressionLevel.SmallestSize);
                    //        await using Stream entryStream = entry.Open();
                    //        await attachment.AttachmentStream.CopyToAsync(entryStream);
                    //        await entryStream.FlushAsync();
                    //    }
                    //}
                    archive.Dispose();
                    memoryStream.Position = 0;
                    await bodyBuilder.Attachments.AddAsync("Files.zip", memoryStream, cancellationToken).ConfigureAwait(false);
                }
            }
        }
        catch (Exception ex)
        {
            logger.Error(ex, "{msg}", $"{nameof(Email)}.{nameof(AddAttachments)} Error");
        }
    }
}
>>>>>>> 270705e4f794428a4927e32ef23496c0001e47e7<|MERGE_RESOLUTION|>--- conflicted
+++ resolved
@@ -1,5 +1,4 @@
-<<<<<<< HEAD
-﻿using System.ComponentModel.DataAnnotations;
+﻿﻿using System.ComponentModel.DataAnnotations;
 using System.IO.Compression;
 using System.Text.RegularExpressions;
 using MailKit.Net.Smtp;
@@ -202,7 +201,7 @@
     /// Checks email string with simple regex to confirm that it is a properly formatted address
     /// </summary>
     /// <param name="email">Email address to validate</param>
-    /// <returns>True if email is valid</returns>
+    /// <returns><see langword="true"/> if email is valid</returns>
     public static bool IsValidEmail(this string? email)
     {
         bool isValid = false;
@@ -222,7 +221,7 @@
     /// </summary>
     /// <param name="attachments">Attachments to add to the email</param>
     /// <param name="bodyBuilder">Builder for the email to add attachments to</param>
-    /// <param name="zipAttachments">If true, will perform zip compression on the attachment files before adding them to the email</param>
+    /// <param name="zipAttachments">If <see langword="true"/>, will perform zip compression on the attachment files before adding them to the email</param>
     public static async Task AddAttachments(IEnumerable<MailAttachment>? attachments, BodyBuilder bodyBuilder, bool zipAttachments, CancellationToken cancellationToken = default)
     {
         try
@@ -274,282 +273,4 @@
             logger.Error(ex, "{msg}", $"{nameof(Email)}.{nameof(AddAttachments)} Error");
         }
     }
-}
-=======
-﻿using System.ComponentModel.DataAnnotations;
-using System.IO.Compression;
-using System.Text.RegularExpressions;
-using MailKit.Net.Smtp;
-using MailKit.Security;
-using MimeKit;
-using static CommonNetFuncs.Compression.Files;
-using static CommonNetFuncs.Email.EmailConstants;
-
-namespace CommonNetFuncs.Email;
-
-public static class EmailConstants
-{
-    public const string EmailRegex = @"^[^@\s]+@[^@\s]+\.[^@\s]+$";
-    public const int MaxEmailLength = 320;
-}
-
-/// <summary>
-/// Class that stores both fields of a Mail Address
-/// </summary>
-public sealed class MailAddress(string? Name = null, string? Email = null)
-{
-    public string? Name { get; set; } = Name;
-
-    [MaxLength(MaxEmailLength, ErrorMessage = "Invalid email format")]
-    [RegularExpression(EmailRegex, ErrorMessage = "Invalid email format")]
-    [EmailAddress(ErrorMessage = "Invalid email format")]
-    public string? Email { get; set; } = Email;
-}
-
-public sealed class MailAttachment(string? AttachmentName = null, Stream? AttachmentStream = null)
-{
-    public string? AttachmentName { get; set; } = AttachmentName;
-
-    public Stream? AttachmentStream { get; set; } = AttachmentStream;
-}
-
-public static class Email
-{
-    private static readonly NLog.Logger logger = NLog.LogManager.GetCurrentClassLogger();
-
-    /// <summary>
-    /// Sends an email using the SMTP server specified in the parameters
-    /// </summary>
-    /// <param name="smtpServer">The address of the SMTP server to use to sent the email</param>
-    /// <param name="smtpPort">Port to use when connecting to the SMPT server</param>
-    /// <param name="from">
-    /// The MailAddress indicating the email address to use in the From field (does not need to be an actual email address)
-    /// </param>
-    /// <param name="toAddresses">List of MailAdresses that indicates who to add as direct recipients of the email</param>
-    /// <param name="subject">Text to be used as the subject of the email</param>
-    /// <param name="body">Text to be used for the body of the email. Can be HTML or plain text (see bodyIsHtml parameter)</param>
-    /// <param name="bodyIsHtml">Will render body as HTML if true</param>
-    /// <param name="ccAddresses">List of MailAdresses that indicates who to add as CC recipients of the email</param>
-    /// <param name="bccAddresses">List of MailAdresses that indicates who to add as BCC recipients of the email</param>
-    /// <param name="attachments">List of attachments with the name to give the file as well as the file data</param>
-    /// <param name="readReceipt">Whether or not to add a read receipt request to the email</param>
-    /// <param name="readReceiptEmail">Email to send the read receipt to</param>
-    /// <param name="smtpUser">User name for the SMTP server, if required. Requires smtpPassword to be set to use</param>
-    /// <param name="smtpPassword">Password for the SMTP server, if required. Requires smtpUser to be set to use</param>
-    /// <param name="zipAttachments">Will zip all attachments if true</param>
-    /// <returns>Email sent success bool</returns>
-    public static async Task<bool> SendEmail(string? smtpServer, int smtpPort, MailAddress from, IEnumerable<MailAddress> toAddresses, string? subject, string? body, bool bodyIsHtml = false,
-        IEnumerable<MailAddress>? ccAddresses = null, IEnumerable<MailAddress>? bccAddresses = null, IEnumerable<MailAttachment>? attachments = null, bool readReceipt = false,
-        string? readReceiptEmail = null, string? smtpUser = null, string? smtpPassword = null, bool zipAttachments = false, bool autoDisposeAttachments = true, CancellationToken cancellationToken = default)
-    {
-        bool success = true;
-        try
-        {
-            // Confirm emails
-            if (!from.Email.IsValidEmail())
-            {
-                success = false;
-            }
-
-            if (success && toAddresses.Any())
-            {
-                foreach (MailAddress mailAddress in toAddresses)
-                {
-                    if (!mailAddress.Email.IsValidEmail())
-                    {
-                        success = false;
-                        break;
-                    }
-                }
-            }
-
-            if (success && (ccAddresses != null))
-            {
-                if (ccAddresses.Any())
-                {
-                    foreach (MailAddress mailAddress in ccAddresses)
-                    {
-                        if (!mailAddress.Email.IsValidEmail())
-                        {
-                            success = false;
-                            break;
-                        }
-                    }
-                }
-            }
-
-            if (success && (bccAddresses != null))
-            {
-                if (bccAddresses.Any())
-                {
-                    foreach (MailAddress mailAddress in bccAddresses)
-                    {
-                        if (!mailAddress.Email.IsValidEmail())
-                        {
-                            success = false;
-                            break;
-                        }
-                    }
-                }
-            }
-
-            if (success)
-            {
-                MimeMessage email = new();
-                email.From.Add(new MailboxAddress(from?.Name, from?.Email));
-                email.To.AddRange(toAddresses.Select(x => new MailboxAddress(x.Name, x.Email)).ToList());
-                if (ccAddresses?.Any() == true)
-                {
-                    email.Cc.AddRange(ccAddresses.Select(x => new MailboxAddress(x.Name, x.Email)).ToList());
-                }
-                if (bccAddresses?.Any() == true)
-                {
-                    email.Bcc.AddRange(bccAddresses.Select(x => new MailboxAddress(x.Name, x.Email)).ToList());
-                }
-                email.Subject = subject;
-
-                BodyBuilder bodyBuilder = new();
-                if (bodyIsHtml)
-                {
-                    bodyBuilder.HtmlBody = body;
-                }
-                else
-                {
-                    bodyBuilder.TextBody = body;
-                }
-
-                await AddAttachments(attachments, bodyBuilder, zipAttachments, cancellationToken).ConfigureAwait(false);
-
-                email.Body = bodyBuilder.ToMessageBody();
-
-                if (readReceipt && !string.IsNullOrWhiteSpace(readReceiptEmail))
-                {
-                    email.Headers[HeaderId.DispositionNotificationTo] = readReceiptEmail;
-                }
-
-                for (int i = 0; i < 8; i++)
-                {
-                    try
-                    {
-                        using SmtpClient smtpClient = new();
-                        if (!string.IsNullOrWhiteSpace(smtpUser) && !string.IsNullOrWhiteSpace(smtpPassword))
-                        {
-                            await smtpClient.ConnectAsync(smtpServer, smtpPort, SecureSocketOptions.StartTls, cancellationToken).ConfigureAwait(false);
-                            await smtpClient.AuthenticateAsync(smtpUser, smtpPassword, cancellationToken).ConfigureAwait(false);
-                        }
-                        else
-                        {
-                            await smtpClient.ConnectAsync(smtpServer, smtpPort, SecureSocketOptions.None, cancellationToken).ConfigureAwait(false);
-                        }
-                        await smtpClient.SendAsync(email, cancellationToken).ConfigureAwait(false);
-                        await smtpClient.DisconnectAsync(true, cancellationToken).ConfigureAwait(false);
-                        break;
-                    }
-                    catch (Exception ex)
-                    {
-                        logger.Warn(ex, "{msg}", $"{nameof(Email)}.{nameof(SendEmail)} Error");
-                        if (i == 7)
-                        {
-                            logger.Error("{msg}", $"{nameof(Email)}.{nameof(SendEmail)} Error\nFailed to send email.\nSMTP Server: {smtpServer} | SMTP Port: {smtpPort} | SMTP User: {smtpUser}");
-                            success = false; //Sets success to false when the email send fails on the last attempt
-                        }
-                    }
-                    Thread.Sleep(500);
-                }
-            }
-        }
-        catch (Exception ex)
-        {
-            logger.Error(ex, "{msg}", $"{nameof(Email)}.{nameof(SendEmail)} Error\nFailed to send email.\nSMTP Server: {smtpServer} | SMTP Port: {smtpPort} | SMTP User: {smtpUser}");
-            success = false;
-        }
-
-        if (autoDisposeAttachments)
-        {
-            foreach (MailAttachment attachment in attachments?.Where(x => x.AttachmentStream != null) ?? [])
-            {
-                await attachment.AttachmentStream!.DisposeAsync().ConfigureAwait(false);
-            }
-        }
-
-        return success;
-    }
-
-    /// <summary>
-    /// Checks email string with simple regex to confirm that it is a properly formatted address
-    /// </summary>
-    /// <param name="email">Email address to validate</param>
-    /// <returns><see langword="true"/> if email is valid</returns>
-    public static bool IsValidEmail(this string? email)
-    {
-        bool isValid = false;
-        try
-        {
-            isValid = Regex.IsMatch(email ?? string.Empty, EmailRegex, RegexOptions.IgnoreCase, TimeSpan.FromMilliseconds(250));
-        }
-        catch (Exception ex)
-        {
-            logger.Error(ex, "{msg}", $"{nameof(Email)}.{nameof(IsValidEmail)} Error");
-        }
-        return isValid;
-    }
-
-    /// <summary>
-    /// Adds attachments to email
-    /// </summary>
-    /// <param name="attachments">Attachments to add to the email</param>
-    /// <param name="bodyBuilder">Builder for the email to add attachments to</param>
-    /// <param name="zipAttachments">If <see langword="true"/>, will perform zip compression on the attachment files before adding them to the email</param>
-    public static async Task AddAttachments(IEnumerable<MailAttachment>? attachments, BodyBuilder bodyBuilder, bool zipAttachments, CancellationToken cancellationToken = default)
-    {
-        try
-        {
-            if (attachments?.Any() == true)
-            {
-                if (!zipAttachments)
-                {
-                    List<Task> tasks = [];
-                    int i = 1;
-                    foreach (MailAttachment attachment in attachments)
-                    {
-                        if (attachment.AttachmentStream != null)
-                        {
-                            attachment.AttachmentStream.Position = 0; //Must have this to prevent errors writing data to the attachment
-                            tasks.Add(bodyBuilder.Attachments.AddAsync(attachment.AttachmentName ?? $"File {i}", attachment.AttachmentStream, cancellationToken));
-                            i++;
-                        }
-                    }
-                    await Task.WhenAll(tasks).ConfigureAwait(false);
-                }
-                else
-                {
-                    await using MemoryStream memoryStream = new();
-                    using ZipArchive archive = new(memoryStream, ZipArchiveMode.Create, true);
-
-                    await attachments.Where(x => !string.IsNullOrWhiteSpace(x.AttachmentName)).Select(x => (x.AttachmentStream, x.AttachmentName!)).AddFilesToZip(archive, CompressionLevel.SmallestSize, cancellationToken).ConfigureAwait(false);
-
-                    //foreach (MailAttachment attachment in attachments)
-                    //{
-                    //    //await attachment.AttachmentStream.AddZipToArchive(archive, attachment.AttachmentName, CompressionLevel.SmallestSize);
-                    //    if (attachment.AttachmentStream != null)
-                    //    {
-                    //        attachment.AttachmentStream.Position = 0; //Must have this to prevent errors writing data to the attachment
-                    //        ZipArchiveEntry entry = archive.CreateEntry(attachment.AttachmentName ?? $"File {archive.Entries.Count}", CompressionLevel.SmallestSize);
-                    //        await using Stream entryStream = entry.Open();
-                    //        await attachment.AttachmentStream.CopyToAsync(entryStream);
-                    //        await entryStream.FlushAsync();
-                    //    }
-                    //}
-                    archive.Dispose();
-                    memoryStream.Position = 0;
-                    await bodyBuilder.Attachments.AddAsync("Files.zip", memoryStream, cancellationToken).ConfigureAwait(false);
-                }
-            }
-        }
-        catch (Exception ex)
-        {
-            logger.Error(ex, "{msg}", $"{nameof(Email)}.{nameof(AddAttachments)} Error");
-        }
-    }
-}
->>>>>>> 270705e4f794428a4927e32ef23496c0001e47e7+}