<<<<<<< HEAD
﻿using System.Reflection;
using ClosedXML.Excel;
using CommonNetFuncs.Excel.Common;

namespace CommonNetFuncs.Excel.ClosedXml;

///// <summary>
///// Methods to make reading and writing to an excel file easier using NPOI
///// </summary>
public static class Common
{
    private static readonly NLog.Logger logger = NLog.LogManager.GetCurrentClassLogger();

    /// <summary>
    /// Checks if cell is empty
    /// </summary>
    /// <param name="cell">Cell to check if empty</param>
    /// <returns>True if cell is empty</returns>
    public static bool IsCellEmpty(this IXLCell cell)
    {
        return string.IsNullOrWhiteSpace(cell.Value.ToString());
    }

    /// <summary>
    /// Writes an excel file to the specified path
    /// </summary>
    /// <param name="wb">Workbook to write to disk</param>
    /// <param name="path">Path to save the workbook to</param>
    /// <returns>True if write was successful</returns>
    public static bool WriteExcelFile(IXLWorkbook wb, string path)
    {
        try
        {
            using (FileStream fs = new(path, FileMode.Create, FileAccess.Write))
            {
                wb.SaveAs(fs);
            }
            wb.Dispose();
            return true;
        }
        catch (Exception ex)
        {
            logger.Error(ex, "{msg}", $"{nameof(Common)}.{nameof(WriteExcelFile)} Error");
            return false;
        }
    }

    /// <summary>
    /// Get cell style based on enum EStyle options
    /// </summary>
    /// <param name="style">Cell style to add to retrieve</param>
    /// <param name="wb">Workbook to add cell style to</param>
    /// <param name="cellLocked">Whether or not to lock the cells this style applies to</param>
    /// <param name="htmlColor">Background color in HTML format</param>
    /// <param name="font">Font to use for the cells this style applies to</param>
    /// <param name="alignment">Text alignment for the cells this style applies to</param>
    /// <returns>IXLStyle object containing all of the styling associated with the input EStyle option</returns>
    public static IXLStyle? GetStyle(EStyle style, IXLWorkbook wb, bool cellLocked = false, string? htmlColor = null, IXLFont? font = null, XLAlignmentHorizontalValues? alignment = null)
    {
        IXLStyle? cellStyle = CreateEmptyStyle();
        if (cellStyle == null)
        {
            return null;
        }
        switch (style)
        {
            case EStyle.Header:
                cellStyle.Alignment.Horizontal = XLAlignmentHorizontalValues.Center;
                cellStyle.Border.BottomBorder = XLBorderStyleValues.Thin;
                cellStyle.Border.LeftBorder = XLBorderStyleValues.Thin;
                cellStyle.Border.RightBorder = XLBorderStyleValues.Thin;
                cellStyle.Border.TopBorder = XLBorderStyleValues.Thin;
                cellStyle.Fill.BackgroundColor = XLColor.LightGray;
                cellStyle.Font = GetFont(EFont.Header, wb);
                break;

            case EStyle.Body:
                cellStyle.Alignment.Horizontal = XLAlignmentHorizontalValues.Center;
                cellStyle.Border.BottomBorder = XLBorderStyleValues.Thin;
                cellStyle.Border.LeftBorder = XLBorderStyleValues.Thin;
                cellStyle.Border.RightBorder = XLBorderStyleValues.Thin;
                cellStyle.Fill.BackgroundColor = XLColor.NoColor;
                cellStyle.Font = GetFont(EFont.Default, wb);
                break;

            case EStyle.Error:
                cellStyle.Fill.BackgroundColor = XLColor.Red;
                cellStyle.Fill.PatternType = XLFillPatternValues.Solid;
                break;

            case EStyle.Custom:
                IXLStyle xStyle = wb.Style;
                if (alignment != null)
                {
                    xStyle.Alignment.Horizontal = (XLAlignmentHorizontalValues)alignment;
                }
                if (!string.IsNullOrWhiteSpace(htmlColor))
                {
                    xStyle.Fill.BackgroundColor = XLColor.FromHtml(htmlColor);
                }
                xStyle.Fill.PatternType = XLFillPatternValues.Solid;
                if (font != null)
                {
                    xStyle.Font = font;
                }
                cellStyle = xStyle;
                break;
        }
        cellStyle.Protection.Locked = cellLocked;
        return cellStyle;
    }

    /// <summary>
    /// Creates new instance of a IXLStyle object with reflection to avoid using the same reference to the existing workbook style
    /// </summary>
    /// <returns>Empty IXLStyle object</returns>
    private static IXLStyle? CreateEmptyStyle()
    {
        Type type = typeof(XLConstants).Assembly.GetType("ClosedXML.Excel.XLStyle")!;
        MethodInfo methodInfo = type.GetMethod("CreateEmptyStyle", BindingFlags.Static | BindingFlags.NonPublic)!;
        return methodInfo?.Invoke(null, null) as IXLStyle;
    }

    /// <summary>
    /// Get font styling based on EFont option
    /// </summary>
    /// <param name="font">Font type to get</param>
    /// <param name="wb">Workbook to add font to</param>
    /// <returns>IXLFont object containing all of the styling associated with the input EFont option</returns>
    public static IXLFont GetFont(EFont font, IXLWorkbook wb)
    {
        IXLFont cellFont = wb.Style.Font;
        switch (font)
        {
            case EFont.Default:
                cellFont.Bold = false;
                cellFont.FontSize = 10;
                cellFont.FontName = "Calibri";
                break;

            case EFont.Header:
                cellFont.Bold = true;
                cellFont.FontSize = 10;
                cellFont.FontName = "Calibri";
                break;
        }
        return cellFont;
    }

    /// <summary>
    /// Writes excel file to a MemoryStream object
    /// </summary>
    /// <param name="memoryStream">Memory stream to write workbook data to</param>
    /// <param name="wb">Workbook to read into memory stream</param>
    public static async Task WriteFileToMemoryStreamAsync(this MemoryStream memoryStream, IXLWorkbook wb, CancellationToken cancellationToken = default)
    {
        await using MemoryStream tempStream = new();
        SaveOptions options = new()
        {
            EvaluateFormulasBeforeSaving = true,
            ValidatePackage = true,
            GenerateCalculationChain = true
        };

        wb.SaveAs(tempStream, options);
        await tempStream.FlushAsync(cancellationToken).ConfigureAwait(false);
        tempStream.Position = 0;
        await tempStream.CopyToAsync(memoryStream, cancellationToken).ConfigureAwait(false);
        await tempStream.DisposeAsync().ConfigureAwait(false);
        await memoryStream.FlushAsync(cancellationToken).ConfigureAwait(false);
        memoryStream.Position = 0;
    }
}
=======
﻿using System.Reflection;
using ClosedXML.Excel;
using CommonNetFuncs.Excel.Common;

namespace CommonNetFuncs.Excel.ClosedXml;

///// <summary>
///// Methods to make reading and writing to an excel file easier using NPOI
///// </summary>
public static class Common
{
    private static readonly NLog.Logger logger = NLog.LogManager.GetCurrentClassLogger();

    /// <summary>
    /// Checks if cell is empty
    /// </summary>
    /// <param name="cell">Cell to check if empty</param>
    /// <returns><see langword="true"/> if cell is empty</returns>
    public static bool IsCellEmpty(this IXLCell cell)
    {
        return string.IsNullOrWhiteSpace(cell.Value.ToString());
    }

    /// <summary>
    /// Writes an excel file to the specified path
    /// </summary>
    /// <param name="wb">Workbook to write to disk</param>
    /// <param name="path">Path to save the workbook to</param>
    /// <returns><see langword="true"/> if write was successful</returns>
    public static bool WriteExcelFile(IXLWorkbook wb, string path)
    {
        try
        {
            using (FileStream fs = new(path, FileMode.Create, FileAccess.Write))
            {
                wb.SaveAs(fs);
            }
            wb.Dispose();
            return true;
        }
        catch (Exception ex)
        {
            logger.Error(ex, "{msg}", $"{nameof(Common)}.{nameof(WriteExcelFile)} Error");
            return false;
        }
    }

    /// <summary>
    /// Get cell style based on enum EStyle options
    /// </summary>
    /// <param name="style">Cell style to add to retrieve</param>
    /// <param name="wb">Workbook to add cell style to</param>
    /// <param name="cellLocked">Whether or not to lock the cells this style applies to</param>
    /// <param name="htmlColor">Background color in HTML format</param>
    /// <param name="font">Font to use for the cells this style applies to</param>
    /// <param name="alignment">Text alignment for the cells this style applies to</param>
    /// <returns>IXLStyle object containing all of the styling associated with the input EStyle option</returns>
    public static IXLStyle? GetStyle(EStyle style, IXLWorkbook wb, bool cellLocked = false, bool wrapText = false, string? htmlColor = null, IXLFont? font = null, XLAlignmentHorizontalValues? alignment = null)
    {
        IXLStyle? cellStyle = CreateEmptyStyle();
        if (cellStyle == null)
        {
            return null;
        }
        switch (style)
        {
            case EStyle.Header:
                cellStyle.Alignment.Horizontal = XLAlignmentHorizontalValues.Center;
                cellStyle.Border.BottomBorder = XLBorderStyleValues.Thin;
                cellStyle.Border.LeftBorder = XLBorderStyleValues.Thin;
                cellStyle.Border.RightBorder = XLBorderStyleValues.Thin;
                cellStyle.Border.TopBorder = XLBorderStyleValues.Thin;
                cellStyle.Fill.BackgroundColor = XLColor.LightGray;
                cellStyle.Font = GetFont(EFont.Header, wb);
                break;

            case EStyle.Body:
                cellStyle.Alignment.Horizontal = XLAlignmentHorizontalValues.Center;
                cellStyle.Border.BottomBorder = XLBorderStyleValues.Thin;
                cellStyle.Border.LeftBorder = XLBorderStyleValues.Thin;
                cellStyle.Border.RightBorder = XLBorderStyleValues.Thin;
                cellStyle.Fill.BackgroundColor = XLColor.NoColor;
                cellStyle.Font = GetFont(EFont.Default, wb);
                break;

            case EStyle.Error:
                cellStyle.Fill.BackgroundColor = XLColor.Red;
                cellStyle.Fill.PatternType = XLFillPatternValues.Solid;
                break;

            case EStyle.Custom:
                IXLStyle xStyle = wb.Style;
                if (alignment != null)
                {
                    xStyle.Alignment.Horizontal = (XLAlignmentHorizontalValues)alignment;
                }
                if (!string.IsNullOrWhiteSpace(htmlColor))
                {
                    xStyle.Fill.BackgroundColor = XLColor.FromHtml(htmlColor);
                }
                xStyle.Fill.PatternType = XLFillPatternValues.Solid;
                if (font != null)
                {
                    xStyle.Font = font;
                }
                cellStyle = xStyle;
                break;
        }

        cellStyle.Protection.Locked = cellLocked;
        cellStyle.Alignment.WrapText = wrapText;

        return cellStyle;
    }

    /// <summary>
    /// Creates new instance of a IXLStyle object with reflection to avoid using the same reference to the existing workbook style
    /// </summary>
    /// <returns>Empty IXLStyle object</returns>
    private static IXLStyle? CreateEmptyStyle()
    {
        Type type = typeof(XLConstants).Assembly.GetType("ClosedXML.Excel.XLStyle")!;
        MethodInfo methodInfo = type.GetMethod("CreateEmptyStyle", BindingFlags.Static | BindingFlags.NonPublic)!;
        return methodInfo?.Invoke(null, null) as IXLStyle;
    }

    /// <summary>
    /// Get font styling based on EFont option
    /// </summary>
    /// <param name="font">Font type to get</param>
    /// <param name="wb">Workbook to add font to</param>
    /// <returns>IXLFont object containing all of the styling associated with the input EFont option</returns>
    public static IXLFont GetFont(EFont font, IXLWorkbook wb)
    {
        IXLFont cellFont = wb.Style.Font;
        switch (font)
        {
            case EFont.Default:
                cellFont.Bold = false;
                cellFont.FontSize = 10;
                cellFont.FontName = "Calibri";
                break;

            case EFont.Header:
                cellFont.Bold = true;
                cellFont.FontSize = 10;
                cellFont.FontName = "Calibri";
                break;
        }
        return cellFont;
    }

    /// <summary>
    /// Writes excel file to a MemoryStream object
    /// </summary>
    /// <param name="memoryStream">Memory stream to write workbook data to</param>
    /// <param name="wb">Workbook to read into memory stream</param>
    public static async Task WriteFileToMemoryStreamAsync(this MemoryStream memoryStream, IXLWorkbook wb, CancellationToken cancellationToken = default)
    {
        await using MemoryStream tempStream = new();
        SaveOptions options = new()
        {
            EvaluateFormulasBeforeSaving = true,
            ValidatePackage = true,
            GenerateCalculationChain = true
        };

        wb.SaveAs(tempStream, options);
        await tempStream.FlushAsync(cancellationToken).ConfigureAwait(false);
        tempStream.Position = 0;
        await tempStream.CopyToAsync(memoryStream, cancellationToken).ConfigureAwait(false);
        await tempStream.DisposeAsync().ConfigureAwait(false);
        await memoryStream.FlushAsync(cancellationToken).ConfigureAwait(false);
        memoryStream.Position = 0;
    }
}
>>>>>>> 270705e4f794428a4927e32ef23496c0001e47e7<|MERGE_RESOLUTION|>--- conflicted
+++ resolved
@@ -1,179 +1,4 @@
-<<<<<<< HEAD
-﻿using System.Reflection;
-using ClosedXML.Excel;
-using CommonNetFuncs.Excel.Common;
-
-namespace CommonNetFuncs.Excel.ClosedXml;
-
-///// <summary>
-///// Methods to make reading and writing to an excel file easier using NPOI
-///// </summary>
-public static class Common
-{
-    private static readonly NLog.Logger logger = NLog.LogManager.GetCurrentClassLogger();
-
-    /// <summary>
-    /// Checks if cell is empty
-    /// </summary>
-    /// <param name="cell">Cell to check if empty</param>
-    /// <returns>True if cell is empty</returns>
-    public static bool IsCellEmpty(this IXLCell cell)
-    {
-        return string.IsNullOrWhiteSpace(cell.Value.ToString());
-    }
-
-    /// <summary>
-    /// Writes an excel file to the specified path
-    /// </summary>
-    /// <param name="wb">Workbook to write to disk</param>
-    /// <param name="path">Path to save the workbook to</param>
-    /// <returns>True if write was successful</returns>
-    public static bool WriteExcelFile(IXLWorkbook wb, string path)
-    {
-        try
-        {
-            using (FileStream fs = new(path, FileMode.Create, FileAccess.Write))
-            {
-                wb.SaveAs(fs);
-            }
-            wb.Dispose();
-            return true;
-        }
-        catch (Exception ex)
-        {
-            logger.Error(ex, "{msg}", $"{nameof(Common)}.{nameof(WriteExcelFile)} Error");
-            return false;
-        }
-    }
-
-    /// <summary>
-    /// Get cell style based on enum EStyle options
-    /// </summary>
-    /// <param name="style">Cell style to add to retrieve</param>
-    /// <param name="wb">Workbook to add cell style to</param>
-    /// <param name="cellLocked">Whether or not to lock the cells this style applies to</param>
-    /// <param name="htmlColor">Background color in HTML format</param>
-    /// <param name="font">Font to use for the cells this style applies to</param>
-    /// <param name="alignment">Text alignment for the cells this style applies to</param>
-    /// <returns>IXLStyle object containing all of the styling associated with the input EStyle option</returns>
-    public static IXLStyle? GetStyle(EStyle style, IXLWorkbook wb, bool cellLocked = false, string? htmlColor = null, IXLFont? font = null, XLAlignmentHorizontalValues? alignment = null)
-    {
-        IXLStyle? cellStyle = CreateEmptyStyle();
-        if (cellStyle == null)
-        {
-            return null;
-        }
-        switch (style)
-        {
-            case EStyle.Header:
-                cellStyle.Alignment.Horizontal = XLAlignmentHorizontalValues.Center;
-                cellStyle.Border.BottomBorder = XLBorderStyleValues.Thin;
-                cellStyle.Border.LeftBorder = XLBorderStyleValues.Thin;
-                cellStyle.Border.RightBorder = XLBorderStyleValues.Thin;
-                cellStyle.Border.TopBorder = XLBorderStyleValues.Thin;
-                cellStyle.Fill.BackgroundColor = XLColor.LightGray;
-                cellStyle.Font = GetFont(EFont.Header, wb);
-                break;
-
-            case EStyle.Body:
-                cellStyle.Alignment.Horizontal = XLAlignmentHorizontalValues.Center;
-                cellStyle.Border.BottomBorder = XLBorderStyleValues.Thin;
-                cellStyle.Border.LeftBorder = XLBorderStyleValues.Thin;
-                cellStyle.Border.RightBorder = XLBorderStyleValues.Thin;
-                cellStyle.Fill.BackgroundColor = XLColor.NoColor;
-                cellStyle.Font = GetFont(EFont.Default, wb);
-                break;
-
-            case EStyle.Error:
-                cellStyle.Fill.BackgroundColor = XLColor.Red;
-                cellStyle.Fill.PatternType = XLFillPatternValues.Solid;
-                break;
-
-            case EStyle.Custom:
-                IXLStyle xStyle = wb.Style;
-                if (alignment != null)
-                {
-                    xStyle.Alignment.Horizontal = (XLAlignmentHorizontalValues)alignment;
-                }
-                if (!string.IsNullOrWhiteSpace(htmlColor))
-                {
-                    xStyle.Fill.BackgroundColor = XLColor.FromHtml(htmlColor);
-                }
-                xStyle.Fill.PatternType = XLFillPatternValues.Solid;
-                if (font != null)
-                {
-                    xStyle.Font = font;
-                }
-                cellStyle = xStyle;
-                break;
-        }
-        cellStyle.Protection.Locked = cellLocked;
-        return cellStyle;
-    }
-
-    /// <summary>
-    /// Creates new instance of a IXLStyle object with reflection to avoid using the same reference to the existing workbook style
-    /// </summary>
-    /// <returns>Empty IXLStyle object</returns>
-    private static IXLStyle? CreateEmptyStyle()
-    {
-        Type type = typeof(XLConstants).Assembly.GetType("ClosedXML.Excel.XLStyle")!;
-        MethodInfo methodInfo = type.GetMethod("CreateEmptyStyle", BindingFlags.Static | BindingFlags.NonPublic)!;
-        return methodInfo?.Invoke(null, null) as IXLStyle;
-    }
-
-    /// <summary>
-    /// Get font styling based on EFont option
-    /// </summary>
-    /// <param name="font">Font type to get</param>
-    /// <param name="wb">Workbook to add font to</param>
-    /// <returns>IXLFont object containing all of the styling associated with the input EFont option</returns>
-    public static IXLFont GetFont(EFont font, IXLWorkbook wb)
-    {
-        IXLFont cellFont = wb.Style.Font;
-        switch (font)
-        {
-            case EFont.Default:
-                cellFont.Bold = false;
-                cellFont.FontSize = 10;
-                cellFont.FontName = "Calibri";
-                break;
-
-            case EFont.Header:
-                cellFont.Bold = true;
-                cellFont.FontSize = 10;
-                cellFont.FontName = "Calibri";
-                break;
-        }
-        return cellFont;
-    }
-
-    /// <summary>
-    /// Writes excel file to a MemoryStream object
-    /// </summary>
-    /// <param name="memoryStream">Memory stream to write workbook data to</param>
-    /// <param name="wb">Workbook to read into memory stream</param>
-    public static async Task WriteFileToMemoryStreamAsync(this MemoryStream memoryStream, IXLWorkbook wb, CancellationToken cancellationToken = default)
-    {
-        await using MemoryStream tempStream = new();
-        SaveOptions options = new()
-        {
-            EvaluateFormulasBeforeSaving = true,
-            ValidatePackage = true,
-            GenerateCalculationChain = true
-        };
-
-        wb.SaveAs(tempStream, options);
-        await tempStream.FlushAsync(cancellationToken).ConfigureAwait(false);
-        tempStream.Position = 0;
-        await tempStream.CopyToAsync(memoryStream, cancellationToken).ConfigureAwait(false);
-        await tempStream.DisposeAsync().ConfigureAwait(false);
-        await memoryStream.FlushAsync(cancellationToken).ConfigureAwait(false);
-        memoryStream.Position = 0;
-    }
-}
-=======
-﻿using System.Reflection;
+﻿﻿using System.Reflection;
 using ClosedXML.Excel;
 using CommonNetFuncs.Excel.Common;
 
@@ -348,5 +173,4 @@
         await memoryStream.FlushAsync(cancellationToken).ConfigureAwait(false);
         memoryStream.Position = 0;
     }
-}
->>>>>>> 270705e4f794428a4927e32ef23496c0001e47e7+}