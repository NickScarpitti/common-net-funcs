--- conflicted
+++ resolved
@@ -1,214 +1,4 @@
-<<<<<<< HEAD
-﻿using ClosedXML.Excel;
-using CommonNetFuncs.Excel.Common;
-using System.Data;
-using System.Reflection;
-using static CommonNetFuncs.Excel.ClosedXml.Common;
-
-namespace CommonNetFuncs.Excel.ClosedXml;
-
-///// <summary>
-///// Export data to an excel data using ClosedXml
-///// </summary>
-public static class Export
-{
-    private static readonly NLog.Logger logger = NLog.LogManager.GetCurrentClassLogger();
-
-    /// <summary>
-    /// Generates a simple excel file containing the passed in data in a tabular format
-    /// </summary>
-    /// <typeparam name="T">Object to transform into a table</typeparam>
-    /// <param name="wb">IXLWorkbook object to place data into</param>
-    /// <param name="ws">IXLWorksheet object to place data into</param>
-    /// <param name="data">Data to be exported</param>
-    /// <param name="createTable">Make the exported data into an Excel table</param>
-    /// <returns>True if excel file was created successfully</returns>
-    public static bool ExportFromTable<T>(IXLWorkbook wb, IXLWorksheet ws, IEnumerable<T>? data, bool createTable = false, CancellationToken cancellationToken = default)
-    {
-        try
-        {
-            if (data?.Any() == true)
-            {
-                IXLStyle? headerStyle = GetStyle(EStyle.Header, wb);
-                IXLStyle? bodyStyle = GetStyle(EStyle.Body, wb);
-
-                int x = 1;
-                int y = 1;
-
-                PropertyInfo[] props = typeof(T).GetProperties();
-                foreach (PropertyInfo prop in props)
-                {
-                    IXLCell cell = ws.Cell(y, x);
-                    cell.Value = prop.Name;
-                    if (!createTable)
-                    {
-                        cell.Style = headerStyle;
-
-                        if (cell.Style != null)
-                        {
-                            cell.Style.Fill.BackgroundColor = headerStyle?.Fill.BackgroundColor;
-                        }
-                    }
-                    else
-                    {
-                        cell.Style = bodyStyle; //Use body style since main characteristics will be determined by table style
-                    }
-                    x++;
-                }
-                x = 1;
-                y++;
-
-                foreach (T item in data.Where(x => x != null))
-                {
-                    cancellationToken.ThrowIfCancellationRequested();
-                    foreach (PropertyInfo prop in props)
-                    {
-                        object val = prop.GetValue(item) ?? string.Empty;
-                        IXLCell cell = ws.Cell(y, x);
-                        cell.Value = val.ToString();
-                        cell.Style = bodyStyle;
-                        x++;
-                    }
-                    x = 1;
-                    y++;
-                }
-
-                if (!createTable)
-                {
-                    // Not compatible with table
-                    ws.Range(1, 1, 1, props.Length - 1).SetAutoFilter();
-                }
-                else
-                {
-                    // Based on code found here: https://github.com/ClosedXML/ClosedXML/wiki/Using-Tables
-                    IXLTable table = ws.Range(1, 1, y - 1, props.Length).CreateTable();
-                    table.ShowTotalsRow = false;
-                    table.ShowRowStripes = true;
-                    table.Theme = XLTableTheme.TableStyleMedium1;
-                    table.ShowAutoFilter = true;
-                }
-
-                try
-                {
-                    for (int i = props.Length - 1; i >= 0; i--)
-                    {
-                        ws.Column(x).AdjustToContents();
-                        x++;
-                    }
-                }
-                catch (Exception ex)
-                {
-                    logger.Error("Error using NPOI AutoSizeColumn", ex);
-                    logger.Warn("libgdiplus library required to use ClosedXML AutoSizeColumn method");
-                }
-            }
-            return true;
-        }
-        catch (Exception ex)
-        {
-            logger.Error(ex, "{msg}", $"{nameof(Export)}.{nameof(ExportFromTable)} Error");
-            return false;
-        }
-    }
-
-    /// <summary>
-    /// Generates a simple excel file containing the passed in data in a tabular format
-    /// </summary>
-    /// <param name="wb">IXLWorkbook object to place data into</param>
-    /// <param name="ws">IXLWorksheet object to place data into</param>
-    /// <param name="data">Data to be exported</param>
-    /// <param name="createTable">Make the exported data into an Excel table</param>
-    /// <returns>True if excel file was created successfully</returns>
-    public static bool ExportFromTable(IXLWorkbook wb, IXLWorksheet ws, DataTable? data, bool createTable = false, CancellationToken cancellationToken = default)
-    {
-        try
-        {
-            if (data?.Rows.Count > 0)
-            {
-                IXLStyle? headerStyle = GetStyle(EStyle.Header, wb);
-                IXLStyle? bodyStyle = GetStyle(EStyle.Body, wb);
-
-                int x = 1;
-                int y = 1;
-
-                foreach (DataColumn column in data.Columns)
-                {
-                    IXLCell? cell = ws.Cell(y, x);
-                    cell.Value = column.ColumnName;
-                    if (!createTable)
-                    {
-                        cell.Style = headerStyle;
-
-                        if (cell.Style != null)
-                        {
-                            cell.Style.Fill.BackgroundColor = headerStyle?.Fill.BackgroundColor;
-                        }
-                    }
-                    else
-                    {
-                        cell.Style = bodyStyle; //Use body style since main characteristics will be determined by table style
-                    }
-                    x++;
-                }
-
-                x = 1;
-                y++;
-
-                foreach (DataRow row in data.Rows)
-                {
-                    cancellationToken.ThrowIfCancellationRequested();
-                    foreach (object? value in row.ItemArray)
-                    {
-                        string val = value?.ToString() ?? string.Empty;
-                        IXLCell cell = ws.Cell(y, x);
-                        cell.Value = val;
-                        cell.Style = bodyStyle;
-                        x++;
-                    }
-                    x = 1;
-                    y++;
-                }
-
-                if (!createTable)
-                {
-                    // Not compatible with table
-                    ws.Range(1, 1, 1, data.Columns.Count - 1).SetAutoFilter();
-                }
-                else
-                {
-                    // Based on code found here: https://github.com/ClosedXML/ClosedXML/wiki/Using-Tables
-                    IXLTable table = ws.Range(1, 1, y - 1, data.Columns.Count).CreateTable();
-                    table.ShowTotalsRow = false;
-                    table.ShowRowStripes = true;
-                    table.Theme = XLTableTheme.TableStyleMedium1;
-                    table.ShowAutoFilter = true;
-                }
-
-                try
-                {
-                    for (int i = 0; i < data.Columns.Count; i++)
-                    {
-                        ws.Column(x).AdjustToContents();
-                        x++;
-                    }
-                }
-                catch (Exception ex)
-                {
-                    logger.Error("Error using NPOI AutoSizeColumn", ex);
-                    logger.Warn("libgdiplus library required to use ClosedXML AutoSizeColumn method");
-                }
-            }
-            return true;
-        }
-        catch (Exception ex)
-        {
-            logger.Error(ex, "{msg}", $"{nameof(Export)}.{nameof(ExportFromTable)} Error");
-            return false;
-        }
-    }
-}
-=======
-﻿using System.Data;
+﻿using System.Data;
 using System.Reflection;
 using ClosedXML.Excel;
 using CommonNetFuncs.Excel.Common;
@@ -416,5 +206,4 @@
             return false;
         }
     }
-}
->>>>>>> 270705e4f794428a4927e32ef23496c0001e47e7+}