﻿using System.Data;
using System.Diagnostics.CodeAnalysis;
using System.Runtime.CompilerServices;
using System.Text;
using System.Text.RegularExpressions;
using CommonNetFuncs.Core;
using CommonNetFuncs.Excel.Common;
using NPOI.HSSF.UserModel;
using NPOI.HSSF.Util;
using NPOI.OpenXmlFormats.Spreadsheet;
using NPOI.POIFS.FileSystem;
using NPOI.SS;
using NPOI.SS.UserModel;
using NPOI.SS.Util;
using NPOI.Util;
using NPOI.XSSF.Streaming;
using NPOI.XSSF.UserModel;
using SixLabors.ImageSharp;
using SixLabors.ImageSharp.PixelFormats;
using static System.Convert;
using static System.Math;

namespace CommonNetFuncs.Excel.Npoi;

public sealed class NpoiBorderStyles
{
	public NpoiBorderStyles(ICellStyle? cellStyle)
	{
		if (cellStyle != null)
		{
			ExtractBorderStyles(cellStyle);
		}
	}

	public NpoiBorderStyles(BorderStyle? borderTop = null, BorderStyle? borderLeft = null, BorderStyle? borderRight = null, BorderStyle? borderBottom = null,
		short? borderTopColor = null, short? borderLeftColor = null, short? borderRightColor = null, short? borderBottomColor = null)
	{
		BorderTop = borderTop;
		BorderLeft = borderLeft;
		BorderRight = borderRight;
		BorderBottom = borderBottom;

		BorderTopColor = borderTopColor;
		BorderLeftColor = borderLeftColor;
		BorderRightColor = borderRightColor;
		BorderBottomColor = borderBottomColor;
	}

	public BorderStyle? BorderTop { get; set; }

	public BorderStyle? BorderLeft { get; set; }

	public BorderStyle? BorderRight { get; set; }

	public BorderStyle? BorderBottom { get; set; }

	public short? BorderTopColor { get; set; }

	public short? BorderLeftColor { get; set; }

	public short? BorderRightColor { get; set; }

	public short? BorderBottomColor { get; set; }

	public void ExtractBorderStyles(ICellStyle cellStyle)
	{
		BorderTop = cellStyle.BorderTop;
		BorderLeft = cellStyle.BorderLeft;
		BorderRight = cellStyle.BorderRight;
		BorderBottom = cellStyle.BorderBottom;

		BorderTopColor = cellStyle.TopBorderColor;
		BorderLeftColor = cellStyle.LeftBorderColor;
		BorderRightColor = cellStyle.RightBorderColor;
		BorderBottomColor = cellStyle.BottomBorderColor;
	}
}

public sealed class CellStyle : ICellStyle
{
	public bool ShrinkToFit { get; set; }

	public short Index { get; }

	public short DataFormat { get; set; }

	public short FontIndex { get; private set; }

	public bool IsHidden { get; set; }

	public bool IsLocked { get; set; }

	public bool IsQuotePrefixed { get; set; }

	public HorizontalAlignment Alignment { get; set; }

	public bool WrapText { get; set; }

	public VerticalAlignment VerticalAlignment { get; set; }

	public short Rotation { get; set; }

	public short Indention { get; set; }

	public BorderStyle BorderLeft { get; set; }

	public BorderStyle BorderRight { get; set; }

	public BorderStyle BorderTop { get; set; }

	public BorderStyle BorderBottom { get; set; }

	public short LeftBorderColor { get; set; }

	public short RightBorderColor { get; set; }

	public short TopBorderColor { get; set; }

	public short BottomBorderColor { get; set; }

	public FillPattern FillPattern { get; set; }

	public short FillBackgroundColor { get; set; }

	public short FillForegroundColor { get; set; }

	public short BorderDiagonalColor { get; set; }

	public BorderStyle BorderDiagonalLineStyle { get; set; }

	public BorderDiagonal BorderDiagonal { get; set; }

	public IColor? FillBackgroundColorColor { get; }

	public IColor? FillForegroundColorColor { get; }

	public ReadingOrder ReadingOrder { get; set; }

	public string? HexColor { get; set; }

	public short? HssfColor { get; set; }

	public void CloneStyleFrom(ICellStyle source)
	{
		source.CopyPropertiesTo(this);
	}

	public string GetDataFormatString()
	{
		throw new NotImplementedException();
	}

	public IFont GetFont(IWorkbook parentWorkbook)
	{
		return parentWorkbook.GetFontAt(FontIndex);
	}

	public void SetFont(IFont font)
	{
		FontIndex = font.Index;
	}
}

public sealed class CellFont : IFont
{
	public string FontName { get; set; } = string.Empty;

	public double FontHeight { get; set; }

	public double FontHeightInPoints { get; set; }

	public bool IsItalic { get; set; }

	public bool IsStrikeout { get; set; }

	public short Color { get; set; }

	public FontSuperScript TypeOffset { get; set; }

	public FontUnderlineType Underline { get; set; }

	public short Charset { get; set; }

	public short Index { get; }

	public bool IsBold { get; set; }

	public void CloneStyleFrom(IFont src)
	{
		src.CopyPropertiesTo(this);
	}

	public void CopyProperties(IFont dest)
	{
		dest.FontName = FontName;
<<<<<<< HEAD
		if (FontHeight.NotEquals(default))
=======
		if (FontHeight != default)
>>>>>>> 244d4077
		{
			dest.FontHeight = FontHeight;
		}
		else
		{
			dest.FontHeightInPoints = FontHeightInPoints;
		}
		dest.IsItalic = IsItalic;
		dest.IsStrikeout = IsStrikeout;
		dest.Color = Color;
		dest.TypeOffset = TypeOffset;
		dest.Underline = Underline;
		dest.Charset = Charset;
		dest.IsBold = IsBold;
	}
}

/// <summary>
/// Methods to make reading and writing to an excel file easier using NPOI
/// </summary>
public static partial class Common
{
	[GeneratedRegex("^#([A-Fa-f0-9]{6}|[A-Fa-f0-9]{3})$")]
	private static partial Regex HexColorRegex();

	private static readonly NLog.Logger logger = NLog.LogManager.GetCurrentClassLogger();

	// Cache: one dictionary per workbook, automatically cleaned up
	private static readonly ConditionalWeakTable<IWorkbook, Dictionary<string, ICellStyle>> StyleCacheTable = new();

	private static Dictionary<string, ICellStyle> GetStyleCache(IWorkbook wb)
	{
		return StyleCacheTable.GetOrCreateValue(wb);
	}

	private static ICellStyle GetOrCreateStyle(this IWorkbook wb, CellStyle style, int cachedColorLimit = 100)
	{
		Dictionary<string, ICellStyle> cache = GetStyleCache(wb);
		string key = GetStyleKey(style);
		if (cache.TryGetValue(key, out ICellStyle? cachedStyle))
		{
			return cachedStyle; // Return existing style
		}
		ICellStyle newCellStyle = wb.CreateCellStyle();
		cache[key] = newCellStyle;
		style.CopyPropertiesTo(newCellStyle);

		if (style.HexColor != null)
		{
			if (wb.IsXlsx())
			{
				Regex regex = HexColorRegex();
				if ((style.HexColor?.Length == 7) && regex.IsMatch(style.HexColor))
				{
					byte[] rgb = [ToByte(style.HexColor.Substring(1, 2), 16), ToByte(style.HexColor.Substring(3, 2), 16), ToByte(style.HexColor.Substring(5, 2), 16)];
					((XSSFCellStyle)newCellStyle).SetFillForegroundColor(new XSSFColor(new Rgb24(rgb[0], rgb[1], rgb[2])));
				}
				else
				{
					throw new ArgumentException("Invalid hex color format. Expected format: #RRGGBB");
				}
			}
			else
			{
				HSSFColor hexHssfColor = GetClosestHssfColor(style.HexColor, cachedColorLimit);
				if (hexHssfColor != null)
				{
					newCellStyle.FillForegroundColor = hexHssfColor.Indexed;
				}
			}
		}
		else if (style.HssfColor != null)
		{
			newCellStyle.FillForegroundColor = (short)style.HssfColor;
		}

		return newCellStyle;
	}

	private static readonly ConditionalWeakTable<IWorkbook, Dictionary<string, IFont>> FontCacheTable = new();

	private static Dictionary<string, IFont> GetFontCache(IWorkbook wb)
	{
		return FontCacheTable.GetOrCreateValue(wb);
	}

	private static IFont GetOrCreateFont(this IWorkbook wb, CellFont font)
	{
		Dictionary<string, IFont> cache = GetFontCache(wb);
		string key = GetFontKey(font);
		if (cache.TryGetValue(key, out IFont? cachedFont))
		{
			return cachedFont; // Return existing font
		}
		IFont newFont = wb.CreateFont();
		cache[key] = newFont;
		font.CopyProperties(newFont);
		return newFont;
	}

	private static string GetStyleKey(CellStyle style)
	{
		// Build a unique key based on all relevant properties
		StringBuilder stringBuilder = new();
		stringBuilder.Append(style.Alignment);
		stringBuilder.Append('|');
		stringBuilder.Append(style.BorderBottom);
		stringBuilder.Append('|');
		stringBuilder.Append(style.BorderDiagonal);
		stringBuilder.Append('|');
		stringBuilder.Append(style.BorderDiagonalColor);
		stringBuilder.Append('|');
		stringBuilder.Append(style.BorderDiagonalLineStyle);
		stringBuilder.Append('|');
		stringBuilder.Append(style.BorderLeft);
		stringBuilder.Append('|');
		stringBuilder.Append(style.BorderRight);
		stringBuilder.Append('|');
		stringBuilder.Append(style.BorderTop);
		stringBuilder.Append('|');
		stringBuilder.Append(style.BottomBorderColor);
		stringBuilder.Append('|');
		stringBuilder.Append(style.DataFormat);
		stringBuilder.Append('|');
		stringBuilder.Append(style.FillBackgroundColor);
		stringBuilder.Append('|');
		stringBuilder.Append(style.FillBackgroundColorColor);
		stringBuilder.Append('|');
		stringBuilder.Append(style.FillForegroundColor);
		stringBuilder.Append('|');
		stringBuilder.Append(style.FillForegroundColorColor);
		stringBuilder.Append('|');
		stringBuilder.Append(style.FillPattern);
		stringBuilder.Append('|');
		stringBuilder.Append(style.FontIndex);
		stringBuilder.Append('|');
		stringBuilder.Append(style.HexColor);
		stringBuilder.Append('|');
		stringBuilder.Append(style.HssfColor);
		stringBuilder.Append('|');
		stringBuilder.Append(style.Indention);
		stringBuilder.Append('|');
		stringBuilder.Append(style.IsHidden);
		stringBuilder.Append('|');
		stringBuilder.Append(style.IsLocked);
		stringBuilder.Append('|');
		stringBuilder.Append(style.IsQuotePrefixed);
		stringBuilder.Append('|');
		stringBuilder.Append(style.LeftBorderColor);
		stringBuilder.Append('|');
		stringBuilder.Append(style.ReadingOrder);
		stringBuilder.Append('|');
		stringBuilder.Append(style.RightBorderColor);
		stringBuilder.Append('|');
		stringBuilder.Append(style.Rotation);
		stringBuilder.Append('|');
		stringBuilder.Append(style.ShrinkToFit);
		stringBuilder.Append('|');
		stringBuilder.Append(style.TopBorderColor);
		stringBuilder.Append('|');
		stringBuilder.Append(style.VerticalAlignment);
		stringBuilder.Append('|');
		stringBuilder.Append(style.WrapText);
		return stringBuilder.ToString();
	}

	private static string GetFontKey(CellFont font)
	{
		StringBuilder stringBuilder = new();
		stringBuilder.Append(font.Charset);
		stringBuilder.Append('|');
		stringBuilder.Append(font.Color);
		stringBuilder.Append('|');
		stringBuilder.Append(font.FontHeight);
		stringBuilder.Append('|');
		stringBuilder.Append(font.FontHeightInPoints);
		stringBuilder.Append('|');
		stringBuilder.Append(font.FontName);
		stringBuilder.Append('|');
		stringBuilder.Append(font.IsBold);
		stringBuilder.Append('|');
		stringBuilder.Append(font.IsItalic);
		stringBuilder.Append('|');
		stringBuilder.Append(font.IsStrikeout);
		stringBuilder.Append('|');
		stringBuilder.Append(font.TypeOffset);
		stringBuilder.Append('|');
		stringBuilder.Append(font.Underline);
		return stringBuilder.ToString();
	}

	/// <summary>
	/// Checks if cell is empty
	/// </summary>
	/// <param name="cell">Cell to check if it is empty</param>
	/// <returns><see langword="true"/> if cell is empty</returns>
	public static bool IsCellEmpty(this ICell cell)
	{
		return string.IsNullOrWhiteSpace(cell.GetStringValue());
	}

	/// <summary>
	/// Get ICell offset from cellReference
	/// </summary>
	/// <param name="ws">Worksheet that cell is in</param>
	/// <param name="cellReference">Cell reference in A1 notation. If a range is provided, the top left cell of the range will be used</param>
	/// <param name="colOffset">X axis offset from the named cell reference</param>
	/// <param name="rowOffset">Y axis offset from the named cell reference</param>
	/// <returns>ICell object of the specified offset of the named cell</returns>
	public static ICell? GetCellFromReference(this ISheet ws, string cellReference, int colOffset = 0, int rowOffset = 0)
	{
		try
		{
			CellRangeAddress cellRangeAddress = CellRangeAddress.ValueOf(cellReference);
			IRow row = ws.GetRow(cellRangeAddress.FirstRow + rowOffset) ?? ws.CreateRow(cellRangeAddress.FirstRow + rowOffset);
			return row.GetCell(cellRangeAddress.FirstColumn + colOffset, MissingCellPolicy.CREATE_NULL_AS_BLANK);

			// CellReference cr = new(cellReference);
			// IRow? row = ws.GetRow(cr.Row + rowOffset);
			// row ??= ws.CreateRow(cr.Row + rowOffset);
			// return row.GetCell(cr.Col + colOffset, MissingCellPolicy.CREATE_NULL_AS_BLANK);
		}
		catch (Exception ex)
		{
			logger.Error(ex, "{msg}", $"{nameof(Common)}.{nameof(GetCellFromReference)} Error");
			return null;
		}
	}

	/// <summary>
	/// Get ICell offset from the startCell
	/// </summary>
	/// <param name="startCell">Cell to get offset from</param>
	/// <param name="colOffset">X axis offset from the named cell reference</param>
	/// <param name="rowOffset">Y axis offset from the named cell reference</param>
	/// <returns>ICell object of the specified offset of the startCell</returns>
	public static ICell? GetCellOffset(this ICell startCell, int colOffset = 0, int rowOffset = 0)
	{
		try
		{
			ISheet ws = startCell.Sheet;
			IRow? row = ws.GetRow(startCell.RowIndex + rowOffset) ?? ws.CreateRow(startCell.RowIndex + rowOffset);
			return row.GetCell(startCell.ColumnIndex + colOffset, MissingCellPolicy.CREATE_NULL_AS_BLANK);
		}
		catch (Exception ex)
		{
			logger.Error(ex, "{msg}", $"{nameof(Common)}.{nameof(GetCellOffset)} Error");
			return null;
		}
	}

	/// <summary>
	/// Get ICell offset from the cell indicated with the x and y coordinates
	/// </summary>
	/// <param name="ws">Worksheet that cell is in</param>
	/// <param name="colIndex">0 based X coordinate of starting cell</param>
	/// <param name="rowIndex">0 based Y coordinate of starting cell</param>
	/// <param name="colOffset">X axis offset from the cell reference</param>
	/// <param name="rowOffset">Y axis offset from the cell reference</param>
	/// <returns>ICell object of the specified offset of the cell indicated with the x and y coordinates</returns>
	public static ICell? GetCellFromCoordinates(this ISheet ws, int colIndex, int rowIndex, int colOffset = 0, int rowOffset = 0)
	{
		try
		{
			IRow row = ws.GetRow(rowIndex + rowOffset) ?? ws.CreateRow(rowIndex + rowOffset);
			return row.GetCell(colIndex + colOffset, MissingCellPolicy.CREATE_NULL_AS_BLANK);
		}
		catch (Exception ex)
		{
			logger.Error(ex, "{msg}", $"{nameof(Common)}.{nameof(GetCellFromCoordinates)} Error");
			return null;
		}
	}

	/// <summary>
	/// Gets the 0 based index of the last row with a non-blank value
	/// </summary>
	/// <param name="ws">Worksheet that contains the column to get the last populated row from</param>
	/// <param name="colIndex">0 based index of the column to find the last populated row in</param>
	/// <returns>0 based index of the last row with a non-blank value</returns>
	public static int GetLastPopulatedRowInColumn(this ISheet ws, int colIndex)
	{
		//int i = 0;
		//ICell? currentCell = ws.GetCellFromCoordinates(colIndex, i);
		//while (currentCell?.IsCellEmpty() == false)
		//{
		//    i++;
		//    currentCell = ws.GetCellFromCoordinates(colIndex, i);
		//}
		//return i - 1;

		// Iterate backwards through the rows to find the last populated row (faster on large sheets than top down method)
		for (int i = ws.LastRowNum; i >= 0; i--)
		{
			IRow row = ws.GetRow(i);
			ICell? cell = row?.GetCell(colIndex);
			if (cell?.IsCellEmpty() == false)
			{
				return i;
			}
		}
		return -1;
	}

	/// <summary>
	/// Gets the 0 based index of the last row with a non-blank value
	/// </summary>
	/// <param name="ws">Worksheet that contains the column to get the last populated row from</param>
	/// <param name="colName">Column name of the column to find the last populated row in</param>
	/// <returns>0 based index of the last row with a non-blank value</returns>
	public static int GetLastPopulatedRowInColumn(this ISheet ws, string colName)
	{
		return ws.GetLastPopulatedRowInColumn(colName.ColumnNameToNumber());
	}

	/// <summary>
	/// Get ICell offset from the cell with named reference cellName
	/// </summary>
	/// <param name="wb">Workbook that cell is in</param>
	/// <param name="cellName">Name of cell being looked for</param>
	/// <param name="colOffset">X axis offset from the named cell reference<</param>
	/// <param name="rowOffset">Y axis offset from the named cell reference<</param>
	/// <returns>ICell object of the specified offset of the cell with named reference cellName</returns>
	public static ICell? GetCellFromName(this IWorkbook wb, string cellName, int colOffset = 0, int rowOffset = 0)
	{
		try
		{
			IName? name = wb.GetName(cellName);
			CellReference[] crs;
			if (name != null)
			{
				crs = new AreaReference(name.RefersToFormula, SpreadsheetVersion.EXCEL2007).GetAllReferencedCells();
			}
			else
			{
				logger.Warn("{msg}", $"Unable to locate cell with name {cellName}");
				return null;
			}

			ISheet? ws = null;
			int rowNum = -1;
			int colNum = -1;
			for (int i = 0; i < crs.Length; i++)
			{
				ws ??= wb.GetSheet(crs[i].SheetName);

				if ((rowNum == -1) || (rowNum > crs[i].Row))
				{
					rowNum = crs[i].Row;
				}

				if ((colNum == -1) || (colNum > crs[i].Col))
				{
					colNum = crs[i].Col;
				}
			}

			if ((ws != null) && (colNum > -1) && (rowNum > -1))
			{
				IRow row = ws.GetRow(rowNum + rowOffset);
				row ??= ws.CreateRow(rowNum + rowOffset);
				return row.GetCell(colNum + colOffset, MissingCellPolicy.CREATE_NULL_AS_BLANK);
			}
			else
			{
				return null;
			}
		}
		catch (Exception ex)
		{
			logger.Error(ex, "{msg}", $"{nameof(Common)}.{nameof(GetCellFromName)} Error");
			return null;
		}
	}

	/// <summary>
	/// Clear contents from cell with named reference cellName
	/// </summary>
	/// <param name="wb">Workbook that cell is in</param>
	/// <param name="cellName">Name of cell to clear contents from</param>
	public static void ClearAllFromName(this IWorkbook wb, string cellName)
	{
		try
		{
			IName name = wb.GetName(cellName);
			CellReference[] crs;
			try
			{
				crs = new AreaReference(name.RefersToFormula, SpreadsheetVersion.EXCEL2007).GetAllReferencedCells();
			}
			catch (Exception ex)
			{
				logger.Warn("{msg}", $"Unable to locate cell with name {cellName}");
				logger.Warn(ex);
				return;
			}
			ISheet ws = wb.GetSheet(crs[0].SheetName);

			if ((ws == null) || (crs.Length == 0) || (name == null))
			{
				return;
			}

			for (int i = 0; i < crs.Length; i++)
			{
				IRow row = ws.GetRow(crs[i].Row);
				if (row != null)
				{
					ICell cell = row.GetCell(crs[i].Col);
					if (cell != null)
					{
						row.RemoveCell(cell);
					}
				}
			}
		}
		catch (Exception ex)
		{
			logger.Error(ex, "{msg}", $"{nameof(Common)}.{nameof(ClearAllFromName)} Error");
		}
	}

	/// <summary>
	/// Initializes cell at indicated row and column
	/// </summary>
	/// <param name="row">Row to create cell in</param>
	/// <param name="columnIndex">0 based column index of the cell to create</param>
	/// <returns>ICell object of the cell that was created</returns>
	public static ICell CreateCell(this IRow row, int columnIndex)
	{
		return row.CreateCell(columnIndex);
	}

	/// <summary>
	/// Writes an excel file to the specified path
	/// </summary>
	/// <param name="wb">SXSSFWorkbook object to write to a file</param>
	/// <param name="path">Full file path (including file name) to write wb object to</param>
	/// <returns><see langword="true"/> if write was successful</returns>
	public static bool WriteExcelFile(this SXSSFWorkbook wb, string path)
	{
		try
		{
			using (FileStream fs = new(path, FileMode.Create, FileAccess.Write))
			{
				wb.Write(fs);
			}
			wb.Close();
			return true;
		}
		catch (Exception ex)
		{
			logger.Error(ex, "{msg}", $"{nameof(Common)}.{nameof(WriteExcelFile)} Error");
			return false;
		}
	}

	/// <summary>
	/// Writes an excel file to the specified path
	/// </summary>
	/// <param name="wb">HSSFWorkbook object to write to a file</param>
	/// <param name="path">Full file path (including file name) to write wb object to</param>
	/// <returns><see langword="true"/> if write was successful</returns>
	public static bool WriteExcelFile(this HSSFWorkbook wb, string path)
	{
		try
		{
			using (FileStream fs = new(path, FileMode.Create, FileAccess.Write))
			{
				wb.Write(fs);
			}
			wb.Close();
			return true;
		}
		catch (Exception ex)
		{
			logger.Error(ex, "{msg}", $"{nameof(Common)}.{nameof(WriteExcelFile)} Error");
			return false;
		}
	}

	/// <summary>
	/// Get cell style based on enum EStyle options
	/// </summary>
	/// <param name="wb">Workbook the style will be used in</param>
	/// <param name="cellLocked">True if the cell should be locked / disabled for user input</param>
	/// <param name="font">NPOI.SS.UserModel.IFont object defining the cell font to be used (only used for custom font)</param>
	/// <param name="alignment">NPOI.SS.UserModel.HorizontalAlignment enum indicating text alignment in the cell (only used for custom font)</param>
	/// <returns>ICellStyle object containing all of the styling associated with the input EStyles option</returns>
	private static ICellStyle GetCustomStyle(this IWorkbook wb, bool cellLocked = false, string? hexColor = null, short? hssfColor = null, IFont? font = null, HorizontalAlignment? alignment = null,
				FillPattern? fillPattern = null, NpoiBorderStyles? borderStyles = null, int cachedColorLimit = 100, bool wrapText = false)
	{
		//ICellStyle cellStyle;
		CellStyle cellStyle = new();
		if (wb.IsXlsx())
		{
			//ICellStyle xssfStyle = (XSSFCellStyle)wb.CreateCellStyle();
			//CellStyle cellStyle = new();

			//cellStyle = (CellStyle)xssfStyle;

			if (borderStyles != null)
			{
				if (borderStyles.BorderTop != null)
				{
					cellStyle.BorderTop = (BorderStyle)borderStyles.BorderTop;
					if (borderStyles.BorderTopColor != null)
					{
						cellStyle.TopBorderColor = (short)borderStyles.BorderTopColor;
					}
				}

				if (borderStyles.BorderLeft != null)
				{
					cellStyle.BorderLeft = (BorderStyle)borderStyles.BorderLeft;
					if (borderStyles.BorderLeftColor != null)
					{
						cellStyle.LeftBorderColor = (short)borderStyles.BorderLeftColor;
					}
				}

				if (borderStyles.BorderRight != null)
				{
					cellStyle.BorderRight = (BorderStyle)borderStyles.BorderRight;
					if (borderStyles.BorderRightColor != null)
					{
						cellStyle.RightBorderColor = (short)borderStyles.BorderRightColor;
					}
				}

				if (borderStyles.BorderBottom != null)
				{
					cellStyle.BorderBottom = (BorderStyle)borderStyles.BorderBottom;
					if (borderStyles.BorderBottomColor != null)
					{
						cellStyle.BottomBorderColor = (short)borderStyles.BorderBottomColor;
					}
				}
			}
		}
		else
		{
			//ICellStyle hssfStyle = (HSSFCellStyle)wb.CreateCellStyle();
			//if (alignment != null)
			//{
			//    cellStyle.Alignment = (HorizontalAlignment)alignment;
			//}

			//if (fillPattern != null)
			//{
			//    cellStyle.FillPattern = (FillPattern)fillPattern;
			//}
			//if (font != null)
			//{
			//    cellStyle.SetFont(font);
			//}

			//cellStyle = (CellStyle)hssfStyle;
		}

		if (alignment != null)
		{
			cellStyle.Alignment = (HorizontalAlignment)alignment;
		}

		if (fillPattern != null)
		{
			cellStyle.FillPattern = (FillPattern)fillPattern;
		}

		if (font != null)
		{
			cellStyle.SetFont(font);
		}

		if (hssfColor != null)
		{
			cellStyle.HssfColor = hssfColor;
		}

		if (hexColor != null)
		{
			cellStyle.HexColor = hexColor;
		}

		cellStyle.IsLocked = cellLocked;

		cellStyle.WrapText = wrapText;

		return wb.GetOrCreateStyle(cellStyle, cachedColorLimit);
	}

	/// <summary>
	/// Get cell style based on enum EStyle options
	/// </summary>
	/// <param name="wb">Workbook the style will be used in</param>
	/// <param name="cellLocked">True if the cell should be locked / disabled for user input</param>
	/// <param name="font">NPOI.SS.UserModel.IFont object defining the cell font to be used (only used for custom font)</param>
	/// <param name="alignment">NPOI.SS.UserModel.HorizontalAlignment enum indicating text alignment in the cell (only used for custom font)</param>
	/// <returns>ICellStyle object containing all of the styling associated with the input EStyles option</returns>
	public static ICellStyle GetCustomStyle(this IWorkbook wb, bool cellLocked = false, IFont? font = null, HorizontalAlignment? alignment = null,
				FillPattern? fillPattern = null, NpoiBorderStyles? borderStyles = null, bool wrapText = false)
	{
		return GetCustomStyle(wb, cellLocked, null, null, font, alignment, fillPattern, borderStyles, wrapText: wrapText);
	}

	/// <summary>
	/// Get cell style based on enum EStyle options
	/// </summary>
	/// <param name="wb">Workbook the style will be used in</param>
	/// <param name="hexColor">Cell background color to be used (only used for custom font)</param>
	/// <param name="cellLocked">True if the cell should be locked / disabled for user input</param>
	/// <param name="font">NPOI.SS.UserModel.IFont object defining the cell font to be used (only used for custom font)</param>
	/// <param name="alignment">NPOI.SS.UserModel.HorizontalAlignment enum indicating text alignment in the cell (only used for custom font)</param>
	/// <returns>IXLStyle object containing all of the styling associated with the input EStyles option</returns>
	public static ICellStyle GetCustomStyle(this IWorkbook wb, string hexColor, bool cellLocked = false, IFont? font = null, HorizontalAlignment? alignment = null,
				FillPattern? fillPattern = null, NpoiBorderStyles? borderStyles = null, int cachedColorLimit = 100, bool wrapText = false)
	{
		return wb.GetCustomStyle(cellLocked, hexColor, null, font, alignment, fillPattern, borderStyles, cachedColorLimit, wrapText);
	}

	/// <summary>
	/// Get cell style based on enum EStyle options
	/// </summary>
	/// <param name="wb">Workbook the style will be used in</param>
	/// <param name="hssfColor">Cell background color to be used (only used for custom font)</param>
	/// <param name="cellLocked">True if the cell should be locked / disabled for user input</param>
	/// <param name="font">NPOI.SS.UserModel.IFont object defining the cell font to be used (only used for custom font)</param>
	/// <param name="alignment">NPOI.SS.UserModel.HorizontalAlignment enum indicating text alignment in the cell (only used for custom font)</param>
	/// <returns>IXLStyle object containing all of the styling associated with the input EStyles option</returns>
	public static ICellStyle GetCustomStyle(this IWorkbook wb, short? hssfColor, bool cellLocked = false, IFont? font = null, HorizontalAlignment? alignment = null,
				FillPattern? fillPattern = null, NpoiBorderStyles? borderStyles = null, bool wrapText = false)
	{
		return wb.GetCustomStyle(cellLocked, null, hssfColor, font, alignment, fillPattern, borderStyles, wrapText: wrapText);
	}

	/// <summary>
	/// Gets the standard ICellStyle corresponding to the style enum passed in
	/// </summary>
	/// <param name="wb">Workbook to add the standard cell style to</param>
	/// <param name="style">Enum value indicating which style to create</param>
	/// <param name="cellLocked">Optional: Whether or not the cells with this style should be locked or not. Default = false</param>
	/// <param name="borderStyles">Optional: Border styling overrides</param>
	/// <returns>The ICellStyle that was created</returns>
	public static ICellStyle GetStandardCellStyle(this IWorkbook wb, EStyle style, bool cellLocked = false, bool wrapText = false, NpoiBorderStyles? borderStyles = null)
	{
		//ICellStyle cellStyle = wb.CreateCellStyle();
		CellStyle cellStyle = new();
		IFont cellFont;
		switch (style)
		{
			case EStyle.Header:
				cellStyle.Alignment = HorizontalAlignment.Center;
				cellStyle.BorderBottom = borderStyles?.BorderBottom ?? BorderStyle.Thin;
				cellStyle.BorderLeft = borderStyles?.BorderLeft ?? BorderStyle.Thin;
				cellStyle.BorderRight = borderStyles?.BorderRight ?? BorderStyle.Thin;
				cellStyle.BorderTop = borderStyles?.BorderTop ?? BorderStyle.Thin;
				cellStyle.FillForegroundColor = HSSFColor.Grey25Percent.Index;
				cellStyle.FillPattern = FillPattern.SolidForeground;
				cellStyle.SetFont(wb.GetFont(EFont.Header));
				break;

			case EStyle.HeaderThickTop:
				cellStyle.Alignment = HorizontalAlignment.Center;
				cellStyle.BorderBottom = borderStyles?.BorderBottom ?? BorderStyle.Thin;
				cellStyle.BorderLeft = borderStyles?.BorderLeft ?? BorderStyle.Thin;
				cellStyle.BorderRight = borderStyles?.BorderRight ?? BorderStyle.Thin;
				cellStyle.BorderTop = borderStyles?.BorderTop ?? BorderStyle.Medium;
				cellStyle.FillForegroundColor = HSSFColor.Grey25Percent.Index;
				cellStyle.FillPattern = FillPattern.SolidForeground;
				cellStyle.SetFont(wb.GetFont(EFont.Header));
				break;

			case EStyle.Body:
				cellStyle.Alignment = HorizontalAlignment.Center;
				cellStyle.BorderBottom = borderStyles?.BorderBottom ?? BorderStyle.Thin;
				cellStyle.BorderLeft = borderStyles?.BorderLeft ?? BorderStyle.Thin;
				cellStyle.BorderRight = borderStyles?.BorderRight ?? BorderStyle.Thin;

				if (borderStyles?.BorderTop != null)
				{
					cellStyle.BorderTop = (BorderStyle)borderStyles.BorderTop;
				}

				cellStyle.FillForegroundColor = HSSFColor.COLOR_NORMAL;
				cellStyle.SetFont(wb.GetFont(EFont.Default));
				break;

			case EStyle.Error:
				cellStyle.FillForegroundColor = HSSFColor.Red.Index;
				cellStyle.FillPattern = FillPattern.SolidForeground;

				if (borderStyles != null)
				{
					if (borderStyles.BorderBottom != null)
					{
						cellStyle.BorderBottom = (BorderStyle)borderStyles.BorderBottom;
					}

					if (borderStyles.BorderLeft != null)
					{
						cellStyle.BorderLeft = (BorderStyle)borderStyles.BorderLeft;
					}

					if (borderStyles.BorderRight != null)
					{
						cellStyle.BorderRight = (BorderStyle)borderStyles.BorderRight;
					}

					if (borderStyles.BorderTop != null)
					{
						cellStyle.BorderTop = (BorderStyle)borderStyles.BorderTop;
					}
				}
				break;

			case EStyle.Blackout:
				cellFont = wb.CreateFont();
				cellFont.Color = HSSFColor.Black.Index;
				cellStyle.SetFont(cellFont);
				cellStyle.FillForegroundColor = HSSFColor.Black.Index;
				cellStyle.FillPattern = FillPattern.SolidForeground;

				if (borderStyles != null)
				{
					if (borderStyles.BorderBottom != null)
					{
						cellStyle.BorderBottom = (BorderStyle)borderStyles.BorderBottom;
					}

					if (borderStyles.BorderLeft != null)
					{
						cellStyle.BorderLeft = (BorderStyle)borderStyles.BorderLeft;
					}

					if (borderStyles.BorderRight != null)
					{
						cellStyle.BorderRight = (BorderStyle)borderStyles.BorderRight;
					}

					if (borderStyles.BorderTop != null)
					{
						cellStyle.BorderTop = (BorderStyle)borderStyles.BorderTop;
					}
				}
				break;

			case EStyle.Whiteout:
				cellFont = wb.CreateFont();
				cellFont.Color = HSSFColor.White.Index;
				cellStyle.SetFont(cellFont);
				cellStyle.FillForegroundColor = HSSFColor.White.Index;
				cellStyle.FillPattern = FillPattern.SolidForeground;

				if (borderStyles != null)
				{
					if (borderStyles.BorderBottom != null)
					{
						cellStyle.BorderBottom = (BorderStyle)borderStyles.BorderBottom;
					}

					if (borderStyles.BorderLeft != null)
					{
						cellStyle.BorderLeft = (BorderStyle)borderStyles.BorderLeft;
					}

					if (borderStyles.BorderRight != null)
					{
						cellStyle.BorderRight = (BorderStyle)borderStyles.BorderRight;
					}

					if (borderStyles.BorderTop != null)
					{
						cellStyle.BorderTop = (BorderStyle)borderStyles.BorderTop;
					}
				}
				break;

			case EStyle.ImageBackground:
				cellStyle.SetFont(wb.GetFont(EFont.ImageBackground));
				cellStyle.FillForegroundColor = HSSFColor.COLOR_NORMAL;
				cellStyle.Alignment = HorizontalAlignment.Center;
				cellStyle.VerticalAlignment = VerticalAlignment.Center;

				if (borderStyles != null)
				{
					if (borderStyles.BorderBottom != null)
					{
						cellStyle.BorderBottom = (BorderStyle)borderStyles.BorderBottom;
					}

					if (borderStyles.BorderLeft != null)
					{
						cellStyle.BorderLeft = (BorderStyle)borderStyles.BorderLeft;
					}

					if (borderStyles.BorderRight != null)
					{
						cellStyle.BorderRight = (BorderStyle)borderStyles.BorderRight;
					}

					if (borderStyles.BorderTop != null)
					{
						cellStyle.BorderTop = (BorderStyle)borderStyles.BorderTop;
					}
				}
				break;
		}

		if (borderStyles != null)
		{
			if (borderStyles.BorderBottomColor != null)
			{
				cellStyle.BottomBorderColor = (short)borderStyles.BorderBottomColor;
			}

			if (borderStyles.BorderLeftColor != null)
			{
				cellStyle.LeftBorderColor = (short)borderStyles.BorderLeftColor;
			}

			if (borderStyles.BorderRightColor != null)
			{
				cellStyle.RightBorderColor = (short)borderStyles.BorderRightColor;
			}

			if (borderStyles.BorderTopColor != null)
			{
				cellStyle.TopBorderColor = (short)borderStyles.BorderTopColor;
			}
		}

		cellStyle.IsLocked = cellLocked;
		cellStyle.WrapText = wrapText;

		return wb.GetOrCreateStyle(cellStyle);
	}

	/// <summary>
	/// Get font styling based on EFonts option
	/// </summary>
	/// <param name="wb">Workbook the font will be used in</param>
	/// <param name="font">Enum for preset fonts</param>
	/// <returns>IXLFont object containing all of the styling associated with the input EFonts option</returns>
	public static IFont GetFont(this IWorkbook wb, EFont font)
	{
		//IFont cellFont = wb.CreateFont();
		CellFont cellFont = new();
		switch (font)
		{
			case EFont.Default:
				cellFont.IsBold = false;
				cellFont.FontHeightInPoints = 10;
				cellFont.FontName = nameof(EFontName.Calibri);
				break;

			case EFont.Header:
				cellFont.IsBold = true;
				cellFont.FontHeightInPoints = 10;
				cellFont.FontName = nameof(EFontName.Calibri);
				break;

			case EFont.Whiteout:
				cellFont.IsBold = false;
				cellFont.FontHeight = 10;
				cellFont.FontName = nameof(EFontName.Calibri);
				break;

			case EFont.ImageBackground:
				cellFont.FontName = nameof(EFontName.Calibri);
				cellFont.FontHeightInPoints = 11;
				break;
		}

		return wb.GetOrCreateFont(cellFont);
	}

	/// <summary>
	/// Create a table for the specified sheet in an XSSFWorkbook
	/// </summary>
	/// <param name="xssfWorkbook">Workbook to add table to</param>
	/// <param name="sheetName">Name of the sheet to add the table to</param>
	/// <param name="tableName">Name of the table to add</param>
	/// <param name="firstColIndex">Zero based index of the first column of the table.</param>
	/// <param name="lastColIndex">Zero based index of the last column of the table.</param>
	/// <param name="firstRowIndex">Zero based index of the first row of the table.</param>
	/// <param name="lastRowIndex">Zero based index of the last row of the table.</param>
	/// <param name="columnNames">
	/// Optional: Ordered list of names for each column in the table. Will use Column# if not provided or list has fewer
	/// elements than there are columns in the table
	/// </param>
	/// <param name="tableStyle">Optional: Style to use for table, defaults to TableStyleMedium1</param>
	/// <param name="showRowStripes">Optional: Styles the table to show row stripes or not</param>
	/// <param name="showColStripes">Optional: Styles the table to show column stripes or not</param>
	public static void CreateTable(this XSSFWorkbook xssfWorkbook, string sheetName, string tableName, int firstColIndex, int lastColIndex, int firstRowIndex, int lastRowIndex, List<string>? columnNames = null,
				ETableStyle tableStyle = ETableStyle.TableStyleMedium1, bool showRowStripes = true, bool showColStripes = false)
	{
		if (tableName.Length > 255)
		{
			throw new ArgumentOutOfRangeException(nameof(tableName), "Table name cannot be longer than 255 characters");
		}

		XSSFSheet xssfSheet = (XSSFSheet)xssfWorkbook.GetSheet(sheetName);
		XSSFTable table = xssfSheet.CreateTable();
		CT_Table ctTable = table.GetCTTable();
		AreaReference dataRange = new(new CellReference(firstRowIndex, firstColIndex), new CellReference(lastRowIndex, lastColIndex));

		ctTable.@ref = dataRange.FormatAsString();
		ctTable.id = (uint)xssfSheet.GetTables().Count;
		ctTable.name = tableName;
		ctTable.displayName = tableName;
		ctTable.autoFilter = new() { @ref = dataRange.FormatAsString() };
		ctTable.tableStyleInfo = new() { name = tableStyle.ToString(), showRowStripes = showRowStripes, showColumnStripes = showColStripes };
		ctTable.tableColumns = new() { tableColumn = [] };

		IRow headerRow = xssfSheet.GetRow(firstRowIndex) ?? xssfSheet.CreateRow(firstRowIndex);
		for (int i = 0; i < lastColIndex - firstColIndex + 1; i++)
		{
			string? cellValue = ((columnNames?.Count > 0) && (columnNames.Count - 1 >= i)) ? columnNames[i] : $"Column{i + 1}";
			ctTable.tableColumns.tableColumn.Add(new() { id = ((uint)i) + 1, name = cellValue });

			ICell cell = headerRow.GetCell(firstColIndex + i) ?? headerRow.CreateCell(firstColIndex + i);
			cell.SetCellValue(cellValue);
		}
	}

	/// <summary>
	/// Gets string value contained in cell
	/// </summary>
	/// <param name="cell">Cell to get the string value from</param>
	/// <returns>String representation of the value in cell</returns>
	[return: NotNullIfNotNull(nameof(cell))]
	public static string? GetStringValue(this ICell? cell)
	{
		if (cell == null)
		{
			return null;
		}

		return cell.CellType switch
		{
			CellType.Unknown => string.Empty,
			CellType.Numeric => cell.NumericCellValue.ToString(),
			CellType.String => cell.StringCellValue,
			CellType.Formula => cell.CachedFormulaResultType switch
			{
				CellType.Unknown => string.Empty,
				CellType.Numeric => cell.NumericCellValue.ToString(),
				CellType.String => cell.StringCellValue,
				CellType.Blank => string.Empty,
				CellType.Boolean => cell.BooleanCellValue.ToString(),
				CellType.Error => string.Empty, // cell.ErrorCellValue.ToString(), <-- Returns the NPOI error code
				_ => string.Empty,
			},
			CellType.Blank => string.Empty,
			CellType.Boolean => cell.BooleanCellValue.ToString(),
			CellType.Error => string.Empty, //cell.ErrorCellValue.ToString(), <-- Returns the NPOI error code
			_ => string.Empty,
		};
	}

	/// <summary>
	/// Writes excel file to a MemoryStream object
	/// </summary>
	/// <param name="memoryStream">MemoryStream object to write SXSSFWorkbook object to</param>
	/// <param name="wb">XSSFWorkbook object to write into a MemoryStream</param>
	public static async Task WriteFileToMemoryStreamAsync(this MemoryStream memoryStream, IWorkbook wb, CancellationToken cancellationToken = default)
	{
		await using MemoryStream tempStream = new();
		wb.Write(tempStream, true);
		await tempStream.FlushAsync(cancellationToken).ConfigureAwait(false);
		tempStream.Position = 0;
		await tempStream.CopyToAsync(memoryStream, cancellationToken).ConfigureAwait(false);
		await tempStream.DisposeAsync().ConfigureAwait(false);
		await memoryStream.FlushAsync(cancellationToken).ConfigureAwait(false);
		memoryStream.Position = 0;
	}

	/// <summary>
	/// Adds images into a workbook at the designated named ranges
	/// </summary>
	/// <param name="wb">Workbook to insert images into</param>
	/// <param name="imageData">Image byte array</param>
	/// <param name="cellName">Named range to insert image at</param>
	public static void AddImage(this IWorkbook wb, byte[] imageData, string cellName, AnchorType anchorType = AnchorType.MoveAndResize)
	{
		wb.AddImages([imageData], [cellName], anchorType);
	}

<<<<<<< HEAD
=======

>>>>>>> 244d4077
	/// <summary>
	/// Adds images into a workbook at the designated named ranges
	/// </summary>
	/// <param name="wb">Workbook to insert images into</param>
	/// <param name="imageData">Image byte array</param>
	/// <param name="range">Range to insert image at</param>
	public static void AddImage(this IWorkbook wb, ISheet ws, byte[] imageData, string range, AnchorType anchorType = AnchorType.MoveAndResize)
	{
<<<<<<< HEAD
		CellRangeAddress? cellRangeAddress = ws.GetCellFromReference(range).GetRangeOfMergedCells() ?? throw new ArgumentException($"Cell at {range} is not in a merged range");
		wb.AddImages(ws, [imageData], cellRangeAddress != null ? [cellRangeAddress] : [], anchorType);
=======
		CellRangeAddress? cellRange = ws.GetCellFromReference(range).GetRangeOfMergedCells() ?? throw new ArgumentException($"Unable to get range from reference {range}", nameof(range));
		wb.AddImages(ws, [imageData], [cellRange], anchorType);
>>>>>>> 244d4077
	}

	/// <summary>
	/// Adds images into a workbook at the designated named ranges
	/// </summary>
	/// <param name="wb">Workbook to insert images into</param>
	/// <param name="imageData">Image byte array</param>
	/// <param name="range">Range to insert image at</param>
	public static void AddImage(this IWorkbook wb, ISheet ws, byte[] imageData, CellRangeAddress range, AnchorType anchorType = AnchorType.MoveAndResize)
	{
		wb.AddImages(ws, [imageData], [range], anchorType);
	}

	/// <summary>
	/// Adds images into a workbook at the designated named ranges
	/// </summary>
	/// <param name="wb">Workbook to insert images into</param>
	/// <param name="imageData">Image byte array</param>
	/// <param name="cell">Cell in range to insert image at</param>
	public static void AddImage(this IWorkbook wb, ISheet ws, byte[] imageData, ICell cell, AnchorType anchorType = AnchorType.MoveAndResize)
	{
<<<<<<< HEAD
		CellRangeAddress? cellRangeAddress = cell.GetRangeOfMergedCells() ?? throw new ArgumentException($"Cell at {cell.Address.FormatAsString()} is not in a merged range");
		wb.AddImages(ws, [imageData], [cellRangeAddress], anchorType);
=======
		CellRangeAddress? cellRange = cell.GetRangeOfMergedCells() ?? throw new ArgumentException("Unable to get range from cell", nameof(cell));
		wb.AddImages(ws, [imageData], [cellRange], anchorType);
>>>>>>> 244d4077
	}

	/// <summary>
	/// Adds images into a workbook at the designated named ranges
	/// </summary>
	/// <param name="wb">Workbook to insert images into</param>
	/// <param name="imageData">List of image byte arrays. Must be equal in length to cellNames parameter</param>
	/// <param name="cellNames">List of named ranges to insert images at. Must be equal in length to imageData parameter</param>
	public static void AddImages(this IWorkbook wb, List<byte[]> imageData, List<string> cellNames, AnchorType anchorType = AnchorType.MoveAndResize)
	{
		if ((wb != null) && (imageData.Count > 0) && (cellNames.Count > 0) && (imageData.Count == cellNames.Count))
		{
			ISheet? ws;
			ICreationHelper helper = wb.GetCreationHelper();
			Dictionary<string, IDrawing<IShape>> worksheetDrawings = [];
			for (int i = 0; i < imageData.Count; i++)
			{
				if ((imageData[i].Length > 0) && (wb != null) && (cellNames[i] != null))
				{
					ICell? cell = wb.GetCellFromName(cellNames[i]);
					ICellStyle cellStyle = wb.GetStandardCellStyle(EStyle.ImageBackground, borderStyles: new(cell?.CellStyle)); // Need to do this to keep borders consistent
					CellRangeAddress? area = cell.GetRangeOfMergedCells();
					ws = cell?.Sheet;
					if ((ws != null) && (area != null))
					{
						if (!worksheetDrawings.TryGetValue(ws.SheetName, out IDrawing<IShape>? drawing))
						{
							drawing = ws.CreateDrawingPatriarch();
							worksheetDrawings.Add(ws.SheetName, drawing);
						}
						wb.AddPicture(ws, area, imageData[i], drawing, anchorType, helper, cellStyle);
					}
				}
			}
		}
	}

	/// <summary>
	/// Adds images into a workbook at the designated named ranges
	/// </summary>
	/// <param name="wb">Workbook to insert images into</param>
	/// <param name="imageData">List of image byte arrays. Must be equal in length to cellNames parameter</param>
	/// <param name="ranges">List of ranges to insert images at. Must be equal in length to imageData parameter</param>
	public static void AddImages(this IWorkbook wb, ISheet ws, List<byte[]> imageData, List<CellRangeAddress> ranges, AnchorType anchorType = AnchorType.MoveAndResize)
	{
		if ((wb != null) && (imageData.Count > 0) && (ranges.Count > 0) && (imageData.Count == ranges.Count))
		{
			ICreationHelper helper = wb.GetCreationHelper();
			IDrawing<IShape>? drawing = ws.CreateDrawingPatriarch();
			ICellStyle cellStyle = wb.GetStandardCellStyle(EStyle.ImageBackground);
			for (int i = 0; i < imageData.Count; i++)
			{
				if ((imageData[i].Length > 0) && (wb != null) && (ranges[i] != null))
				{
					CellRangeAddress area = ranges[i];
					wb.AddPicture(ws, area, imageData[i], drawing, anchorType, helper, cellStyle);
				}
			}
		}
	}

	/// <summary>
	/// Adds picture element to specified CellRangeAddress
	/// </summary>
	/// <param name="wb">Workbook to insert image into</param>
	/// <param name="ws">Worksheet to insert image into</param>
	/// <param name="area">CellRangeAddress where the image is to be inserted</param>
	/// <param name="imageData">Byte array containing the image to be inserted</param>
	/// <param name="drawing">Drawing patriarch to create the picture with</param>
	/// <param name="anchorType">Optional: Anchor type to define the behavior of the inserted image</param>
	/// <param name="helper">Optional: Creation helper to make anchor with</param>
	/// <param name="cellStyle">
	/// Optional: Cell style to use in cells where pasting image. Using the image background font is strongly
	/// recommended as it ensures proper measurements when sizing the picture
	/// </param>
	public static void AddPicture(this IWorkbook wb, ISheet ws, CellRangeAddress area, byte[] imageData, IDrawing<IShape> drawing, AnchorType anchorType = AnchorType.MoveAndResize, ICreationHelper? helper = null, ICellStyle? cellStyle = null)
	{
		ICell? cell = ws.GetCellFromCoordinates(area.FirstColumn, area.FirstRow);
		if (cell != null)
		{
			helper ??= wb.GetCreationHelper();

			cell.CellStyle = cellStyle ?? wb.GetCustomStyle(false, null, HSSFColor.COLOR_NORMAL, wb.GetFont(EFont.ImageBackground), null, null, new(cell.CellStyle));//Ensure consistent cell style to ensure images are sized correctly

			IClientAnchor anchor = helper.CreateClientAnchor();

			int imgWidth;
			int imgHeight;

			// Using old GDI+ System.Drawing
			// using (MemoryStream ms = new(imageData[i]))
			// {
			// using Image img = Image.FromStream(ms);
			// imgWidth = img?.Width ?? 0;
			// imgHeight = img?.Height ?? 0;
			// }

			using Image image = Image.Load(imageData);
			imgWidth = image.Width;
			imgHeight = image.Height;

			decimal imgAspect = ((decimal)imgWidth) / imgHeight;

			int rangeWidth = ws.GetRangeWidthInPx(area.FirstColumn, area.LastColumn);
			int rangeHeight = ws.GetRangeHeightInPx(area.FirstRow, area.LastRow);
			decimal rangeAspect = ((decimal)rangeWidth) / rangeHeight;

<<<<<<< HEAD
			decimal scale = (rangeAspect < imgAspect) ? ((rangeWidth - 3m) / imgWidth) : ((rangeHeight - 3m) / imgHeight);
=======
			decimal scale = (rangeAspect < imgAspect) ? ((rangeWidth - 3m) / imgWidth) : (rangeHeight - 3m) / imgHeight;
>>>>>>> 244d4077

			int resizeWidth = (int)Round(imgWidth * scale, 0, MidpointRounding.ToZero);
			int resizeHeight = (int)Round(imgHeight * scale, 0, MidpointRounding.ToZero);
			int xMargin = (int)Round((rangeWidth - resizeWidth) * Units.EMU_PER_PIXEL / 2.0, 0, MidpointRounding.ToZero);
			int yMargin = (int)Round((rangeHeight - resizeHeight) * Units.EMU_PER_PIXEL * 1.75 / 2.0, 0, MidpointRounding.ToZero);

			anchor.AnchorType = anchorType;
			anchor.Col1 = area.FirstColumn;
			anchor.Row1 = area.FirstRow;
			anchor.Col2 = area.LastColumn + 1;
			anchor.Row2 = area.LastRow + 1;
			anchor.Dx1 = xMargin;
			anchor.Dy1 = yMargin;
			anchor.Dx2 = -xMargin;
			anchor.Dy2 = -yMargin;

			int pictureIndex = wb.AddPicture(imageData, PictureType.PNG);
			drawing?.CreatePicture(anchor, pictureIndex);
		}
	}

	/// <summary>
	/// Gets CellRangeAddress of merged cells
	/// </summary>
	/// <param name="cell">Cell to get CellRangeAddress from</param>
	/// <returns>CellRangeAddress of merged cells</returns>
	public static CellRangeAddress? GetRangeOfMergedCells(this ICell? cell)
	{
		if (cell?.IsMergedCell == true)
		{
			ISheet sheet = cell.Sheet;
			for (int i = 0; i < sheet.NumMergedRegions; i++)
			{
				CellRangeAddress region = sheet.GetMergedRegion(i);
				if (region.ContainsRow(cell.RowIndex) && region.ContainsColumn(cell.ColumnIndex))
				{
					return region;
				}
			}
			return null;
		}
		else if (cell != null)
		{
			return CellRangeAddress.ValueOf($"{cell.Address}:{cell.Address}");
		}
		return null;
	}

	/// <summary>
	/// Get the width of a specified range in pixels
	/// </summary>
	/// <param name="ws">Worksheet containing range to get width of</param>
	/// <param name="startCol">0 based index of the first column in range being measured</param>
	/// <param name="endCol">0 based index of the last column in range being measured</param>
	/// <returns>Double representation of the width of the column range in pixels</returns>
	public static int GetRangeWidthInPx(this ISheet ws, int startCol, int endCol)
	{
		if (startCol > endCol)
		{
			(endCol, startCol) = (startCol, endCol);
		}

		double totalWidth = 0;
		for (int i = startCol; i < endCol + 1; i++)
		{
			double columnWidth = ws.GetColumnWidthInPixels(i);
<<<<<<< HEAD
			if (columnWidth.Equals(0))
=======
			if (columnWidth == 0.0)
>>>>>>> 244d4077
			{
				logger.Warn("{msg}", $"Width of Column {i} is 0! Check referenced excel sheet: {ws.SheetName}");
			}
			totalWidth += columnWidth;
		}
		return (int)Round(totalWidth, 0, MidpointRounding.ToZero);
	}

	/// <summary>
	/// Get the height of a specified range in pixels
	/// </summary>
	/// <param name="ws">Worksheet containing range to get height of</param>
	/// <param name="startRow">0 based index of the first row in range being measured</param>
	/// <param name="endRow">0 based index of the last row in range being measured</param>
	/// <returns>Double representation of the height of the rows range in pixels</returns>
	public static int GetRangeHeightInPx(this ISheet ws, int startRow, int endRow)
	{
		if (startRow > endRow)
		{
			(endRow, startRow) = (startRow, endRow); //Swap values with tuple assignment
		}

		float totaHeight = 0;
		for (int i = startRow; i < endRow + 1; i++)
		{
			totaHeight += ws.GetRow(i)?.HeightInPoints ?? 0;
		}

		return (int)Round(totaHeight * Units.EMU_PER_POINT / Units.EMU_PER_PIXEL, 0, MidpointRounding.ToZero); //Approximation of point to px
	}

	/// <summary>
	/// Get cells contained within a range
	/// </summary>
	/// <param name="sheet">Sheet to get range from</param>
	/// <param name="range">String cell / range reference in A1 notation</param>
	/// <returns>Array of cells contained within the range specified</returns>
	public static ICell[,] GetRange(this ISheet sheet, string range)
	{
		string[] cellStartStop = range.Split(':');

		CellReference cellRefStart = new(cellStartStop[0]);
		CellReference cellRefStop = new(cellStartStop[1]);

		ICell[,] cells = new ICell[cellRefStop.Row - cellRefStart.Row + 1, cellRefStop.Col - cellRefStart.Col + 1];

		for (int i = cellRefStart.Row; i < cellRefStop.Row + 1; i++)
		{
			IRow row = sheet.GetRow(i);
			for (int j = cellRefStart.Col; j < cellRefStop.Col + 1; j++)
			{
				cells[i - cellRefStart.Row, j - cellRefStart.Col] = row.GetCell(j);
			}
		}

		return cells;
	}

	/// <summary>
	/// Adds list validation to all cells specified by cellRangeAddressList
	/// </summary>
	/// <param name="ws">ISheet object to add data validation to</param>
	/// <param name="cellRangeAddressList">Cells to add data validation to</param>
	/// <param name="options">Options to be used as the valid choices in the drop down</param>
	public static void AddDataValidation(this ISheet ws, CellRangeAddressList cellRangeAddressList, List<string> options)
	{
		IDataValidationHelper validationHelper = ws.GetDataValidationHelper();
		IDataValidationConstraint constraint = validationHelper.CreateExplicitListConstraint(options.ToArray());
		IDataValidation dataValidation = validationHelper.CreateValidation(constraint, cellRangeAddressList);

		dataValidation.ShowErrorBox = true;
		dataValidation.ErrorStyle = 0;
		dataValidation.CreateErrorBox("InvalidValue", "Selected value must be in list");
		dataValidation.ShowErrorBox = true;
		dataValidation.ShowPromptBox = false;

		ws.AddValidationData(dataValidation);
	}

	/// <summary>
	/// Reads tabular data from an unformatted excel sheet to a DataTable object similar to Python Pandas
	/// </summary>
	/// <param name="fileStream">Stream of Excel file being read</param>
	/// <param name="hasHeaders">
	/// Does the data being read have headers. Will be used for data table column names instead of default 'Column0',
	/// 'Column1'... if true. If no headers specified, first row of data must have a value for all columns in order to
	/// read all columns correctly./>
	/// </param>
	/// <param name="sheetName">Name of sheet to read data from. Will use lowest index sheet if not specified.</param>
	/// <param name="startCellReference">Top left corner containing data to read in A1 notation. Will use A1 if not specified.</param>
	/// <param name="endCellReference">Bottom right cell containing data to read in A1 notation. Will read to first full empty row if not specified.</param>
	/// <returns><see cref="DataTable"/> representation of the data read from the excel file</returns>
	public static DataTable ReadExcelFileToDataTable(this Stream fileStream, bool hasHeaders = true, string? sheetName = null, string? startCellReference = null, string? endCellReference = null, CancellationToken cancellationToken = default)
	{
		DataTable dataTable = new();

		try
		{
			fileStream.Position = 0;
			IWorkbook? wb = null;
			if (fileStream.IsXlsx())
			{
				wb = new XSSFWorkbook(fileStream);
			}
			else
			{
				wb = new HSSFWorkbook(fileStream);
			}

			if (wb != null)
			{
				ISheet? ws = null;

				if (!string.IsNullOrWhiteSpace(sheetName))
				{
					ws = wb.GetSheet(sheetName);
				}
				else
				{
					ws = wb.GetSheetAt(0); //Get first sheet if not specified
				}

				if (ws != null)
				{
					int startColIndex = 0;
					int? endColIndex = null;
					int startRowIndex = 0;
					int? endRowIndex = null;
					ICell? startCell;
					ICell? endCell;

					if (string.IsNullOrWhiteSpace(startCellReference))
					{
						startCellReference = "A1";
					}

					startCell = ws.GetCellFromReference(startCellReference) ?? ws.GetCellFromReference("A1"); //Default to A1 if invalid cell referenced
					startColIndex = startCell!.ColumnIndex;
					startRowIndex = startCell!.RowIndex;

					if (!string.IsNullOrWhiteSpace(endCellReference))
					{
						endCell = ws.GetCellFromReference(endCellReference);
						if (endCell != null)
						{
							endColIndex = endCell.ColumnIndex;
							endRowIndex = endCell.RowIndex;
						}
					}

					// Add headers to table
					if (hasHeaders)
					{
						if ((endColIndex ?? 0) != 0)
						{
							for (int colIndex = startColIndex; colIndex < endColIndex + 1; colIndex++)
							{
								dataTable.Columns.Add(ws.GetCellFromCoordinates(colIndex, startRowIndex).GetStringValue());
							}
						}
						else
						{
<<<<<<< HEAD
							string? currentCellVal = startCell.GetStringValue();
#pragma warning disable S1994 // "for" loop increment clauses should modify the loops' counters
=======
#pragma warning disable S1994 // "for" loop increment clauses should modify the loops' counters
							string? currentCellVal = startCell.GetStringValue();
>>>>>>> 244d4077
							for (int colIndex = 1; !string.IsNullOrWhiteSpace(currentCellVal); colIndex++)
							{
								endColIndex = colIndex - 1;
								dataTable.Columns.Add(currentCellVal);
								currentCellVal = startCell.GetCellOffset(colIndex, 0).GetStringValue();
							}
<<<<<<< HEAD
#pragma warning restore S1994 // "for" loop increment clauses should modify the loops' counters
						}
=======
						}
#pragma warning restore S1994 // "for" loop increment clauses should modify the loops' counters
>>>>>>> 244d4077
					}
					else
					{
						if ((endColIndex ?? 0) != 0)
						{
							for (int colIndex = startColIndex; colIndex < endColIndex + 1; colIndex++)
							{
								dataTable.Columns.Add($"Column{colIndex - startColIndex}");
							}
						}
						else
						{
<<<<<<< HEAD
							string? currentCellVal = startCell.GetStringValue();
#pragma warning disable S1994 // "for" loop increment clauses should modify the loops' counters
=======
#pragma warning disable S1994 // "for" loop increment clauses should modify the loops' counters
							string? currentCellVal = startCell.GetStringValue();
>>>>>>> 244d4077
							for (int colIndex = 1; !string.IsNullOrWhiteSpace(currentCellVal); colIndex++)
							{
								endColIndex = colIndex - 1;
								dataTable.Columns.Add($"Column{colIndex - 1}");
								currentCellVal = startCell.GetCellOffset(colIndex, 0).GetStringValue();
							}
#pragma warning restore S1994 // "for" loop increment clauses should modify the loops' counters
						}
					}

					// Add rows to table
					if (dataTable.Columns.Count > 0)
					{
						if (endRowIndex != null)
						{
							for (int rowIndex = startRowIndex + (hasHeaders ? 1 : 0); rowIndex < endRowIndex + 1; rowIndex++)
							{
								IRow row = ws.GetRow(rowIndex) ?? ws.CreateRow(rowIndex);
								string?[] newRowData = new string?[((int)endColIndex!) + 1 - startColIndex];

								for (int colIndex = startColIndex; colIndex < endColIndex + 1; colIndex++)
								{
									//newRowData[colIndex - startColIndex] = ws.GetCellFromCoordinates(colIndex, rowIndex).GetStringValue();
									newRowData[colIndex - startColIndex] = row.GetCell(colIndex).GetStringValue();
								}
								dataTable.Rows.Add(newRowData);
							}
						}
						else
						{
							int rowIndex = startRowIndex + (hasHeaders ? 1 : 0);
							bool rowIsNotNull = true;

							while (rowIsNotNull)
							{
								cancellationToken.ThrowIfCancellationRequested();

								IRow? row = ws.GetRow(rowIndex);
								rowIsNotNull = row != null;

								if (rowIsNotNull)
								{
									string?[] newRowData = new string?[((int)endColIndex!) + 1 - startColIndex];

									for (int colIndex = startColIndex; colIndex < endColIndex + 1; colIndex++)
									{
										//string? cellValue = ws.GetCellFromCoordinates(colIndex, rowIndex).GetStringValue();
										string? cellValue = row!.GetCell(colIndex).GetStringValue();
										rowIsNotNull = rowIsNotNull ? rowIsNotNull : (!string.IsNullOrWhiteSpace(cellValue));
										newRowData[colIndex - startColIndex] = cellValue;
									}

									if (rowIsNotNull)
									{
										dataTable.Rows.Add(newRowData);
									}
								}
								rowIndex++;
							}
						}
					}
				}
			}

			wb?.Dispose();
		}
		catch (Exception ex)
		{
			logger.Error(ex, "{msg}", $"Unable to read excel data. Location: {nameof(Common)}.{nameof(ReadExcelFileToDataTable)}");
		}

		return dataTable;
	}

	/// <summary>
	/// Reads an Excel table into a DataTable object similar to Python Pandas
	/// </summary>
	/// <param name="fileStream">Stream of Excel file being read</param>
	/// <param name="tableName">Name of table to read. If not specified, this function will read the first table it finds in the workbook</param>
	/// <returns><see cref="DataTable"/> object containing the data read from Excel stream</returns>
	public static DataTable ReadExcelTableToDataTable(this Stream fileStream, string? tableName = null, CancellationToken cancellationToken = default)
	{
		DataTable dataTable = new();

		try
		{
			if (fileStream.IsXlsx()) //Only .xlsx files can have tables
			{
				fileStream.Position = 0;
				using XSSFWorkbook wb = new(fileStream);
				ISheet? ws = null;
				XSSFTable? table = null;
				if (!string.IsNullOrWhiteSpace(tableName))
				{
					table = wb.GetTable(tableName);
				}

				// Get first table name if not specified or not found
				if (string.IsNullOrWhiteSpace(tableName) || (table == null))
				{
					int numberOfSheets = wb.NumberOfSheets;
					for (int sheetIndex = 0; sheetIndex < numberOfSheets; sheetIndex++)
					{
						ws = wb.GetSheetAt(sheetIndex);
						foreach (XSSFTable sheetTable in ((XSSFSheet)ws).GetTables())
						{
							tableName = sheetTable.Name;
							if (!string.IsNullOrWhiteSpace(tableName))
							{
								table = wb.GetTable(tableName);
								break;
							}
						}

						if (table != null)
						{
							break;
						}
					}
				}

				if (table != null)
				{
					ws ??= wb.GetSheet(table.SheetName);

					// Get headers
					IRow currentRow = ws.GetRow(table.StartRowIndex) ?? ws.CreateRow(table.StartRowIndex);
					for (int i = table.StartColIndex; i < table.EndColIndex + 1; i++)
					{
						//dataTable.Columns.Add(ws.GetCellFromCoordinates(i, table.StartRowIndex).GetStringValue());
						dataTable.Columns.Add(currentRow.GetCell(i).GetStringValue());
					}

					// Get body data
					for (int i = table.StartRowIndex + 1; i < table.EndRowIndex + 1; i++)
					{
						cancellationToken.ThrowIfCancellationRequested();
						currentRow = ws.GetRow(i) ?? ws.CreateRow(i);
						string?[] newRowData = new string?[table.EndColIndex + 1 - table.StartColIndex];

						for (int n = table.StartColIndex; n < table.EndColIndex + 1; n++)
						{
							//newRowData[n - table.StartColIndex] = ws.GetCellFromCoordinates(n, i).GetStringValue();
							newRowData[n - table.StartColIndex] = currentRow.GetCell(n).GetStringValue();
						}

						dataTable.Rows.Add(newRowData);
					}
				}
			}
		}
		catch (Exception ex)
		{
			logger.Error(ex, "{msg}", $"Unable to read excel table data. Location {nameof(Common)}.{nameof(ReadExcelTableToDataTable)}");
		}

		return dataTable;
	}

	/// <summary>
	/// Gets whether or not the stream passed in represents an XLSX type file or not
	/// </summary>
	/// <param name="fileStream">Stream representation of a file</param>
	/// <returns><see langword="true"/> if stream is an XLSX file</returns>
	public static bool IsXlsx(this Stream fileStream)
	{
		fileStream.Position = 0;
		return FileMagicContainer.ValueOf(fileStream) == FileMagic.OOXML;
		//return DocumentFactoryHelper.HasOOXMLHeader(fileStream); // Deprecated method
	}

	/// <summary>
	/// Gets whether or not the stream passed in represents an XLSX type file or not
	/// </summary>
	/// <param name="workbook">NPOI Workbook Object</param>
	/// <returns><see langword="true"/> if stream is an XLSX file</returns>
	public static bool IsXlsx(this IWorkbook workbook)
	{
		return !string.Equals(workbook.GetType().Name, typeof(HSSFWorkbook).Name, StringComparison.InvariantCultureIgnoreCase);
	}

	private static readonly Dictionary<string, HSSFColor> HssfColorCache = [];

	private static readonly Lazy<IEnumerable<HSSFColor>> HssfColors = new(() => HSSFColor.GetIndexHash().Select(x => x.Value));

	/// <summary>
	/// Converts a hex color to the closest available HSSFColor
	/// </summary>
	/// <param name="hexColor">Hex color to convert</param>
	/// <param name="cachedColorLimit">
	/// Maximum number of colors to cache. Once cache reaches this limit, oldest cached value will be removed when a new
	/// value is added
	/// </param>
	/// <returns>The closest HSSFColor to the provided hex color</returns>
	public static HSSFColor GetClosestHssfColor(string hexColor, int cachedColorLimit = 100)
	{
		if (HssfColorCache.TryGetValue(hexColor, out HSSFColor? hSSFColor))
		{
			return hSSFColor!;
		}

		HSSFColor outputColor;
		Regex regex = HexColorRegex();
		if ((hexColor.Length == 7) && regex.IsMatch(hexColor))
		{
			byte[] rgb = [ToByte(hexColor.Substring(1, 2), 16), ToByte(hexColor.Substring(3, 2), 16), ToByte(hexColor.Substring(5, 2), 16)];
			outputColor = HssfColors.Value.MinBy(hssfColor => ColorDistance(rgb, hssfColor.RGB)) ?? new HSSFColor();

			// Old way to do this
			// Span<byte> rgb =
			// [
			// ToByte(hexColor.Substring(1, 2), 16),
			// ToByte(hexColor.Substring(3, 2), 16),
			// ToByte(hexColor.Substring(5, 2), 16),
			// ];

			// int deviation = int.MaxValue;
			// foreach (HSSFColor hssfColor in HSSFColor.GetIndexHash().Select(x => x.Value))
			// {
			// byte[] hssfRgb = hssfColor.RGB;
			// int totalDeviation = (int)Pow((double)rgb[0] - hssfRgb[0], 2) + (int)Pow((double)rgb[1] - hssfRgb[1], 2) + (int)Pow((double)rgb[2] - hssfRgb[2], 2);
			// if (totalDeviation < deviation)
			// {
			// outputColor = hssfColor;
			// deviation = totalDeviation;
			// if (deviation == 0)
			// {
			// break;
			// }
			// }
			// }
		}
		else
		{
			throw new ArgumentException("Invalid hex color format. Expected format: #RRGGBB", nameof(hexColor));
		}

		if (HssfColorCache.Count >= cachedColorLimit)
		{
			while (HssfColorCache.Count > cachedColorLimit)
			{
				HssfColorCache.Remove(HssfColorCache.First().Key);
			}
		}
		HssfColorCache[hexColor] = outputColor;
		return outputColor;
	}

	private static double ColorDistance(ReadOnlySpan<byte> rgb1, ReadOnlySpan<byte> rgb2)
	{
		double rmean = (rgb1[0] + rgb2[0]) / 2.0;
		double r = rgb1[0] - rgb2[0];
		double g = rgb1[1] - rgb2[1];
		double b = rgb1[2] - rgb2[2];
		return Sqrt(((2 + (rmean / 256)) * r * r) + (4 * g * g) + ((2 + ((255 - rmean) / 256)) * b * b));
	}

	/// <summary>
	/// Get the 0 based column number for the column name provided (0 = A)
	/// </summary>
	/// <param name="columnName">The column name to get the 0 based (0 = A) column index of</param>
	/// <returns>The 0 based column index (0 = A) corresponding to the value of columnName</returns>
	public static int ColumnNameToNumber(this string? columnName)
	{
		if (string.IsNullOrEmpty(columnName))
		{
			throw new ArgumentException("Column name cannot be null or empty.");
		}

		columnName = columnName.ToUpperInvariant();
		int index = 0;

		for (int i = 0; i < columnName.Length; i++)
		{
			index *= 26;
			index += columnName[i] - 'A' + 1;
		}

		return index - 1; // Subtract 1 to make it 0-based
	}

	/// <summary>
	/// Get the column name corresponding to the provided 0 based column number (A = 0)
	/// </summary>
	/// <param name="columnNumber">0 based column number (A = 0) to get name of</param>
	/// <returns>Column name corresponding to the value of columnNumber</returns>
	public static string ColumnIndexToName(this int? columnNumber)
	{
		if (columnNumber is null or < 0)
		{
			throw new ArgumentException("Index cannot be null or negative.");
		}

		return ((int)columnNumber).ColumnIndexToName();
	}

	/// <summary>
	/// Get the column name corresponding to the provided 0 based column number (A = 0)
	/// </summary>
	/// <param name="columnNumber">0 based column number (A = 0) to get name of</param>
	/// <returns>Column name corresponding to the value of columnNumber</returns>
	public static string ColumnIndexToName(this int columnNumber)
	{
		if (columnNumber < 0)
		{
			throw new ArgumentException("Index cannot be negative.");
		}

		columnNumber++; // Convert to 1-based index because we're working backwards
		StringBuilder columnName = new();
		while (columnNumber > 0)
		{
			columnNumber--;
			columnName.Insert(0, (char)('A' + (columnNumber % 26)));
			columnNumber /= 26;
		}

		return columnName.ToString();
	}
}<|MERGE_RESOLUTION|>--- conflicted
+++ resolved
@@ -193,11 +193,7 @@
 	public void CopyProperties(IFont dest)
 	{
 		dest.FontName = FontName;
-<<<<<<< HEAD
 		if (FontHeight.NotEquals(default))
-=======
-		if (FontHeight != default)
->>>>>>> 244d4077
 		{
 			dest.FontHeight = FontHeight;
 		}
@@ -1187,10 +1183,6 @@
 		wb.AddImages([imageData], [cellName], anchorType);
 	}
 
-<<<<<<< HEAD
-=======
-
->>>>>>> 244d4077
 	/// <summary>
 	/// Adds images into a workbook at the designated named ranges
 	/// </summary>
@@ -1199,13 +1191,8 @@
 	/// <param name="range">Range to insert image at</param>
 	public static void AddImage(this IWorkbook wb, ISheet ws, byte[] imageData, string range, AnchorType anchorType = AnchorType.MoveAndResize)
 	{
-<<<<<<< HEAD
-		CellRangeAddress? cellRangeAddress = ws.GetCellFromReference(range).GetRangeOfMergedCells() ?? throw new ArgumentException($"Cell at {range} is not in a merged range");
+		CellRangeAddress? cellRangeAddress = ws.GetCellFromReference(range).GetRangeOfMergedCells() ?? throw new ArgumentException($"Unable to get range from reference {range}", nameof(range));
 		wb.AddImages(ws, [imageData], cellRangeAddress != null ? [cellRangeAddress] : [], anchorType);
-=======
-		CellRangeAddress? cellRange = ws.GetCellFromReference(range).GetRangeOfMergedCells() ?? throw new ArgumentException($"Unable to get range from reference {range}", nameof(range));
-		wb.AddImages(ws, [imageData], [cellRange], anchorType);
->>>>>>> 244d4077
 	}
 
 	/// <summary>
@@ -1227,13 +1214,8 @@
 	/// <param name="cell">Cell in range to insert image at</param>
 	public static void AddImage(this IWorkbook wb, ISheet ws, byte[] imageData, ICell cell, AnchorType anchorType = AnchorType.MoveAndResize)
 	{
-<<<<<<< HEAD
-		CellRangeAddress? cellRangeAddress = cell.GetRangeOfMergedCells() ?? throw new ArgumentException($"Cell at {cell.Address.FormatAsString()} is not in a merged range");
+		CellRangeAddress? cellRangeAddress = cell.GetRangeOfMergedCells() ?? throw new ArgumentException($"Unable to get range from cell at {cell.Address.FormatAsString()}", nameof(cell));
 		wb.AddImages(ws, [imageData], [cellRangeAddress], anchorType);
-=======
-		CellRangeAddress? cellRange = cell.GetRangeOfMergedCells() ?? throw new ArgumentException("Unable to get range from cell", nameof(cell));
-		wb.AddImages(ws, [imageData], [cellRange], anchorType);
->>>>>>> 244d4077
 	}
 
 	/// <summary>
@@ -1341,11 +1323,7 @@
 			int rangeHeight = ws.GetRangeHeightInPx(area.FirstRow, area.LastRow);
 			decimal rangeAspect = ((decimal)rangeWidth) / rangeHeight;
 
-<<<<<<< HEAD
-			decimal scale = (rangeAspect < imgAspect) ? ((rangeWidth - 3m) / imgWidth) : ((rangeHeight - 3m) / imgHeight);
-=======
 			decimal scale = (rangeAspect < imgAspect) ? ((rangeWidth - 3m) / imgWidth) : (rangeHeight - 3m) / imgHeight;
->>>>>>> 244d4077
 
 			int resizeWidth = (int)Round(imgWidth * scale, 0, MidpointRounding.ToZero);
 			int resizeHeight = (int)Round(imgHeight * scale, 0, MidpointRounding.ToZero);
@@ -1412,11 +1390,7 @@
 		for (int i = startCol; i < endCol + 1; i++)
 		{
 			double columnWidth = ws.GetColumnWidthInPixels(i);
-<<<<<<< HEAD
 			if (columnWidth.Equals(0))
-=======
-			if (columnWidth == 0.0)
->>>>>>> 244d4077
 			{
 				logger.Warn("{msg}", $"Width of Column {i} is 0! Check referenced excel sheet: {ws.SheetName}");
 			}
@@ -1579,26 +1553,16 @@
 						}
 						else
 						{
-<<<<<<< HEAD
 							string? currentCellVal = startCell.GetStringValue();
 #pragma warning disable S1994 // "for" loop increment clauses should modify the loops' counters
-=======
-#pragma warning disable S1994 // "for" loop increment clauses should modify the loops' counters
-							string? currentCellVal = startCell.GetStringValue();
->>>>>>> 244d4077
 							for (int colIndex = 1; !string.IsNullOrWhiteSpace(currentCellVal); colIndex++)
 							{
 								endColIndex = colIndex - 1;
 								dataTable.Columns.Add(currentCellVal);
 								currentCellVal = startCell.GetCellOffset(colIndex, 0).GetStringValue();
 							}
-<<<<<<< HEAD
 #pragma warning restore S1994 // "for" loop increment clauses should modify the loops' counters
 						}
-=======
-						}
-#pragma warning restore S1994 // "for" loop increment clauses should modify the loops' counters
->>>>>>> 244d4077
 					}
 					else
 					{
@@ -1611,13 +1575,8 @@
 						}
 						else
 						{
-<<<<<<< HEAD
 							string? currentCellVal = startCell.GetStringValue();
 #pragma warning disable S1994 // "for" loop increment clauses should modify the loops' counters
-=======
-#pragma warning disable S1994 // "for" loop increment clauses should modify the loops' counters
-							string? currentCellVal = startCell.GetStringValue();
->>>>>>> 244d4077
 							for (int colIndex = 1; !string.IsNullOrWhiteSpace(currentCellVal); colIndex++)
 							{
 								endColIndex = colIndex - 1;
