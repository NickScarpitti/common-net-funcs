﻿<Project Sdk="Microsoft.NET.Sdk">

  <PropertyGroup>
    <TargetFramework>net9.0</TargetFramework>
    <Platforms>AnyCPU;x86;x64</Platforms>
    <PlatformTarget>AnyCPU</PlatformTarget>
    <LangVersion>latest</LangVersion>
    <ImplicitUsings>enable</ImplicitUsings>
    <Nullable>enable</Nullable>
    <Title>$(AssemblyName)</Title>
    <AssemblyVersion>$(Version)</AssemblyVersion>
    <FileVersion>$(Version)</FileVersion>
    <PackageLicenseExpression>MIT</PackageLicenseExpression>
    <Authors>NickScarpitti</Authors>
    <PackageIcon>TTLogo.png</PackageIcon>
    <RepositoryType>git</RepositoryType>
    <RepositoryUrl>https://github.com/NickScarpitti/common-net-funcs.git</RepositoryUrl>
    <PackageProjectUrl>https://github.com/NickScarpitti/common-net-funcs/tree/main/$(AssemblyName)</PackageProjectUrl>
    <!--<GeneratePackageOnBuild>True</GeneratePackageOnBuild>-->
    <IncludeSymbols>True</IncludeSymbols>
    <SymbolPackageFormat>snupkg</SymbolPackageFormat>
    <DebugType>embedded</DebugType>
    <Description>
      Helper methods that deal with reading and writing excel files using NPOI.
    </Description>
    <PackageTags>dotnet;helpers;excel;npoi;office;msoffice;</PackageTags>
    <PackageReadmeFile>README.md</PackageReadmeFile>
  </PropertyGroup>

  <PropertyGroup>
<<<<<<< HEAD
    <Version>3.3.8</Version>
=======
    <Version>3.3.10</Version>
>>>>>>> 910655d5
    <MinVerTagPrefix>excel.npoi-</MinVerTagPrefix>
    <MinVerIgnoreHeight>true</MinVerIgnoreHeight>
    <MinVerSkip Condition="'$(Configuration)' == 'Debug'">true</MinVerSkip>
    <!-- Optional: Detect breaking changes from a previous stable version -->
    <PackageValidationBaselineVersion>3.2.22</PackageValidationBaselineVersion>
    <EnablePackageValidation>true</EnablePackageValidation>
  </PropertyGroup>

  <ItemGroup>
    <PackageReference Include="MinVer" Version="6.0.0">
      <PrivateAssets>all</PrivateAssets>
      <IncludeAssets>runtime; build; native; contentfiles; analyzers; buildtransitive</IncludeAssets>
    </PackageReference>
    <PackageReference Include="NLog.Extensions.Logging" Version="5.4.0" PrivateAssets="all" />
    <PackageReference Include="NPOI" Version="2.7.3" />
    <PackageReference Include="SixLabors.ImageSharp" Version="3.1.8" PrivateAssets="all" />
    <PackageReference Include="System.Formats.Asn1" Version="9.0.5" PrivateAssets="all" />
  </ItemGroup>

  <ItemGroup>
    <ProjectReference Include="..\CommonNetFuncs.Core\CommonNetFuncs.Core.csproj" />
    <ProjectReference Include="..\CommonNetFuncs.Excel.Common\CommonNetFuncs.Excel.Common.csproj" />
  </ItemGroup>

  <ItemGroup>
    <None Update="TTLogo.png">
      <PackagePath>\</PackagePath>
      <Pack>True</Pack>
    </None>
    <None Include="README.md">
      <PackagePath>\</PackagePath>
      <Pack>True</Pack>
    </None>
  </ItemGroup>

  <ItemGroup>
    <None Remove=".editorconfig" />
  </ItemGroup>

</Project><|MERGE_RESOLUTION|>--- conflicted
+++ resolved
@@ -28,11 +28,7 @@
   </PropertyGroup>
 
   <PropertyGroup>
-<<<<<<< HEAD
-    <Version>3.3.8</Version>
-=======
     <Version>3.3.10</Version>
->>>>>>> 910655d5
     <MinVerTagPrefix>excel.npoi-</MinVerTagPrefix>
     <MinVerIgnoreHeight>true</MinVerIgnoreHeight>
     <MinVerSkip Condition="'$(Configuration)' == 'Debug'">true</MinVerSkip>
