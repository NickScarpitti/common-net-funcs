--- conflicted
+++ resolved
@@ -44,10 +44,6 @@
 
 		// Add a blank WorksheetPart
 		WorksheetPart worksheetPart = workbookPart.AddNewPart<WorksheetPart>();
-<<<<<<< HEAD
-
-=======
->>>>>>> 244d4077
 		worksheetPart.Worksheet = new Worksheet(new SheetData());
 
 		Sheets sheets = workbookPart.Workbook.GetFirstChild<Sheets>() ?? workbookPart.Workbook.AppendChild(new Sheets());
@@ -558,13 +554,9 @@
 			borders = stylesheet.Elements<Borders>().First();
 			Border defaultBorder = new(new LeftBorder(), new RightBorder(), new TopBorder(), new BottomBorder());
 			borders.Append(defaultBorder);
-<<<<<<< HEAD
 #pragma warning disable S2971 // LINQ expressions should be simplified
 			borders.Count = (uint)borders.Count();
 #pragma warning restore S2971 // LINQ expressions should be simplified
-=======
-			borders.Count = (uint)borders.Count!;
->>>>>>> 244d4077
 		}
 		return borders;
 	}
@@ -600,13 +592,9 @@
 			fills.Append(defaultFill2);
 
 			// fills.Append(defaultFill3);
-<<<<<<< HEAD
 #pragma warning disable S2971 // LINQ expressions should be simplified
 			fills.Count = (uint)fills.Count();
 #pragma warning restore S2971 // LINQ expressions should be simplified
-=======
-			fills.Count = (uint)fills.Count!;
->>>>>>> 244d4077
 		}
 		return fills;
 	}
@@ -633,13 +621,9 @@
 				FontScheme = new() { Val = FontSchemeValues.Minor }
 			};
 			fonts.Append(defaultFont);
-<<<<<<< HEAD
 #pragma warning disable S2971 // LINQ expressions should be simplified
 			fonts.Count = (uint)fonts.Count();
 #pragma warning restore S2971 // LINQ expressions should be simplified
-=======
-			fonts.Count = (uint)fonts.Count!;
->>>>>>> 244d4077
 		}
 		return fonts;
 	}
@@ -665,13 +649,9 @@
 				BorderId = 0
 			};
 			cellFormats.Append(defaultCellFormat);
-<<<<<<< HEAD
 #pragma warning disable S2971 // LINQ expressions should be simplified
 			cellFormats.Count = (uint)cellFormats.Count();
 #pragma warning restore S2971 // LINQ expressions should be simplified
-=======
-			cellFormats.Count = (uint)cellFormats.Count!;
->>>>>>> 244d4077
 		}
 		return cellFormats;
 	}
@@ -711,13 +691,9 @@
 				border = new(new LeftBorder(new Color() { Auto = true }) { Style = BorderStyleValues.Thin }, new RightBorder(new Color() { Auto = true }) { Style = BorderStyleValues.Thin },
 										new TopBorder(new Color() { Auto = true }) { Style = BorderStyleValues.Thin }, new BottomBorder(new Color() { Auto = true }) { Style = BorderStyleValues.Thin });
 				borders.Append(border);
-<<<<<<< HEAD
 #pragma warning disable S2971 // LINQ expressions should be simplified
 				cellFormat.BorderId = ((uint)borders.Count()) - 1;
 #pragma warning restore S2971 // LINQ expressions should be simplified
-=======
-				cellFormat.BorderId = ((uint)borders.Count!) - 1;
->>>>>>> 244d4077
 				cellFormat.ApplyBorder = true;
 
 				fill = new()
@@ -733,13 +709,9 @@
 				};
 
 				fills.Append(fill);
-<<<<<<< HEAD
 #pragma warning disable S2971 // LINQ expressions should be simplified
 				cellFormat.FillId = ((uint)fills.Count()) - 1;
 #pragma warning restore S2971 // LINQ expressions should be simplified
-=======
-				cellFormat.FillId = ((uint)fills.Count!) - 1;
->>>>>>> 244d4077
 				cellFormat.ApplyFill = true;
 
 				cellFormat.FontId = GetFontId(EFont.Header, fonts);
@@ -753,13 +725,9 @@
 				border = new(new LeftBorder(new Color() { Auto = true }) { Style = BorderStyleValues.Thin }, new RightBorder(new Color() { Auto = true }) { Style = BorderStyleValues.Thin },
 										new TopBorder(new Color() { Auto = true }) { Style = BorderStyleValues.Medium }, new BottomBorder(new Color() { Auto = true }) { Style = BorderStyleValues.Thin });
 				borders.Append(border);
-<<<<<<< HEAD
 #pragma warning disable S2971 // LINQ expressions should be simplified
 				cellFormat.BorderId = ((uint)borders.Count()) - 1;
 #pragma warning restore S2971 // LINQ expressions should be simplified
-=======
-				cellFormat.BorderId = ((uint)borders.Count!) - 1;
->>>>>>> 244d4077
 				cellFormat.ApplyBorder = true;
 
 				fill = new()
@@ -774,13 +742,9 @@
 					},
 				};
 				fills.Append(fill);
-<<<<<<< HEAD
 #pragma warning disable S2971 // LINQ expressions should be simplified
 				cellFormat.FillId = ((uint)fills.Count()) - 1;
 #pragma warning restore S2971 // LINQ expressions should be simplified
-=======
-				cellFormat.FillId = ((uint)fills.Count!) - 1;
->>>>>>> 244d4077
 				cellFormat.ApplyFill = true;
 
 				cellFormat.FontId = GetFontId(EFont.Header, fonts);
@@ -794,13 +758,9 @@
 				border = new(new LeftBorder(new Color() { Auto = true }) { Style = BorderStyleValues.Thin }, new RightBorder(new Color() { Auto = true }) { Style = BorderStyleValues.Thin },
 										new BottomBorder(new Color() { Auto = true }) { Style = BorderStyleValues.Thin });
 				borders.Append(border);
-<<<<<<< HEAD
 #pragma warning disable S2971 // LINQ expressions should be simplified
 				cellFormat.BorderId = ((uint)borders.Count()) - 1;
 #pragma warning restore S2971 // LINQ expressions should be simplified
-=======
-				cellFormat.BorderId = ((uint)borders.Count!) - 1;
->>>>>>> 244d4077
 				cellFormat.ApplyBorder = true;
 
 				cellFormat.FontId = GetFontId(EFont.Default, fonts);
@@ -822,13 +782,9 @@
 				};
 
 				fills.Append(fill);
-<<<<<<< HEAD
 #pragma warning disable S2971 // LINQ expressions should be simplified
 				cellFormat.FillId = ((uint)fills.Count()) - 1;
 #pragma warning restore S2971 // LINQ expressions should be simplified
-=======
-				cellFormat.FillId = ((uint)fills.Count!) - 1;
->>>>>>> 244d4077
 				cellFormat.ApplyFill = true;
 				break;
 
@@ -846,13 +802,9 @@
 				};
 
 				fills.Append(fill);
-<<<<<<< HEAD
 #pragma warning disable S2971 // LINQ expressions should be simplified
 				cellFormat.FillId = ((uint)fills.Count()) - 1;
 #pragma warning restore S2971 // LINQ expressions should be simplified
-=======
-				cellFormat.FillId = ((uint)fills.Count!) - 1;
->>>>>>> 244d4077
 				cellFormat.ApplyFill = true;
 
 				cellFormat.FontId = GetFontId(EFont.Default, fonts); //Default font is black
@@ -872,13 +824,9 @@
 					},
 				};
 				fills.Append(fill);
-<<<<<<< HEAD
 #pragma warning disable S2971 // LINQ expressions should be simplified
 				cellFormat.FillId = ((uint)fills.Count()) - 1;
 #pragma warning restore S2971 // LINQ expressions should be simplified
-=======
-				cellFormat.FillId = ((uint)fills.Count!) - 1;
->>>>>>> 244d4077
 				cellFormat.ApplyFill = true;
 
 				cellFormat.FontId = GetFontId(EFont.Whiteout, fonts); // White font
@@ -906,12 +854,8 @@
 
 		// Check if an identical CellFormat already exists
 		CellFormats cellFormats = stylesheet.GetCellFormats()!;
-<<<<<<< HEAD
 #pragma warning disable S2971 // LINQ expressions should be simplified
 		for (uint i = 0; i < (uint)cellFormats.Count(); i++)
-=======
-		for (uint i = 0; i < (uint)cellFormats.Count!; i++)
->>>>>>> 244d4077
 		{
 			if (CellFormatsAreEqual(cellFormat, cellFormats.Elements<CellFormat>().ElementAt((int)i)))
 			{
@@ -919,40 +863,26 @@
 				return i;
 			}
 		}
-<<<<<<< HEAD
 #pragma warning restore S2971 // LINQ expressions should be simplified
-=======
->>>>>>> 244d4077
 
 		// If no matching format found, add the new one
 		// cellFormat.FormatId = (uint)cellFormats.Count() - 1;
 		cellFormats.Append(cellFormat);
-<<<<<<< HEAD
 #pragma warning disable S2971 // LINQ expressions should be simplified
 		uint newFormatId = ((uint)cellFormats.Count()) - 1;
 #pragma warning restore S2971 // LINQ expressions should be simplified
-=======
-		uint newFormatId = ((uint)cellFormats.Count!) - 1;
->>>>>>> 244d4077
 
 		lock (formatCacheLock)
 		{
 			formatCache[formatKey] = newFormatId;
 		}
 
-<<<<<<< HEAD
 #pragma warning disable S2971 // LINQ expressions should be simplified
 		fonts.Count = (uint)fonts.Count();
 		fills.Count = (uint)fills.Count();
 		borders.Count = (uint)borders.Count();
 		cellFormats.Count = (uint)cellFormats.Count();
 #pragma warning restore S2971 // LINQ expressions should be simplified
-=======
-		fonts.Count = (uint)fonts.Count!;
-		fills.Count = (uint)fills.Count!;
-		borders.Count = (uint)borders.Count!;
-		cellFormats.Count = (uint)cellFormats.Count!;
->>>>>>> 244d4077
 
 		return newFormatId;
 	}
@@ -986,15 +916,10 @@
 				break;
 		}
 		fonts.Append(font);
-<<<<<<< HEAD
 #pragma warning disable S2971 // LINQ expressions should be simplified
 		fonts.Count = (uint)fonts.Count();
 		return ((uint)fonts.Count()) - 1;
 #pragma warning restore S2971 // LINQ expressions should be simplified
-=======
-		fonts.Count = (uint)fonts.Count!;
-		return ((uint)fonts.Count!) - 1;
->>>>>>> 244d4077
 	}
 
 	/// <summary>
@@ -1143,15 +1068,10 @@
 			cellFormats = stylesheet.Elements<CellFormats>().First();
 		}
 		cellFormats.Append(cellFormat);
-<<<<<<< HEAD
 #pragma warning disable S2971 // LINQ expressions should be simplified
 		cellFormats.Count = (uint)cellFormats.Count();
 		uint newFormatId = ((uint)cellFormats.Count()) - 1;
 #pragma warning restore S2971 // LINQ expressions should be simplified
-=======
-		cellFormats.Count = (uint)cellFormats.Count!;
-		uint newFormatId = ((uint)cellFormats.Count!) - 1;
->>>>>>> 244d4077
 		cache.CellFormatCache[cellFormatKey] = newFormatId;
 
 		return newFormatId;
@@ -1183,15 +1103,10 @@
 			fonts = stylesheet.Elements<Fonts>().First();
 		}
 		fonts.Append(font);
-<<<<<<< HEAD
 #pragma warning disable S2971 // LINQ expressions should be simplified
 		fonts.Count = (uint)fonts.Count();
 		uint newFontId = ((uint)fonts.Count()) - 1;
 #pragma warning restore S2971 // LINQ expressions should be simplified
-=======
-		fonts.Count = (uint)fonts.Count!;
-		uint newFontId = ((uint)fonts.Count!) - 1;
->>>>>>> 244d4077
 		cache.FontCache[fontHash] = newFontId;
 		return newFontId;
 	}
@@ -1223,15 +1138,10 @@
 			fills = stylesheet.Elements<Fills>().First();
 		}
 		fills.Append(fill);
-<<<<<<< HEAD
 #pragma warning disable S2971 // LINQ expressions should be simplified
 		fills.Count = (uint)fills.Count();
 		uint newFillId = ((uint)fills.Count()) - 1;
 #pragma warning restore S2971 // LINQ expressions should be simplified
-=======
-		fills.Count = (uint)fills.Count!;
-		uint newFillId = ((uint)fills.Count!) - 1;
->>>>>>> 244d4077
 		cache.FillCache[fillHash] = newFillId;
 		return newFillId;
 	}
@@ -1263,15 +1173,10 @@
 			borders = stylesheet.Elements<Borders>().First();
 		}
 		borders.Append(border);
-<<<<<<< HEAD
 #pragma warning disable S2971 // LINQ expressions should be simplified
 		borders.Count = (uint)borders.Count();
 		uint newBorderId = ((uint)borders.Count()) - 1;
 #pragma warning restore S2971 // LINQ expressions should be simplified
-=======
-		borders.Count = (uint)borders.Count!;
-		uint newBorderId = ((uint)borders.Count!) - 1;
->>>>>>> 244d4077
 		cache.BorderCache[borderHash] = newBorderId;
 		return newBorderId;
 	}
@@ -1518,13 +1423,9 @@
 
 		TablePart tablePart = new() { Id = rId };
 		tableParts.Append(tablePart);
-<<<<<<< HEAD
 #pragma warning disable S2971 // LINQ expressions should be simplified
 		tableParts.Count = (uint)tableParts.Count();
 #pragma warning restore S2971 // LINQ expressions should be simplified
-=======
-		tableParts.Count = (uint)tableParts.Count!;
->>>>>>> 244d4077
 
 		TableColumns tableColumns = new() { Count = endColumn - startCol + 1 };
 		for (uint i = 0; i < endColumn - startCol + 1; i++)
@@ -1743,15 +1644,9 @@
 		MergeCells? mergedCells = worksheetPart.Worksheet.Elements<MergeCells>().FirstOrDefault();
 		if (mergedCells != null)
 		{
-<<<<<<< HEAD
 			foreach (MergeCell? mergedCell in mergedCells.Elements<MergeCell>().Where(mergedCell => mergedCell.Reference?.Value != null))
 			{
 				string[] range = mergedCell.Reference?.Value?.Split(':') ?? [];
-=======
-			foreach (MergeCell mergedCell in mergedCells.Elements<MergeCell>().Where(mergedCell => mergedCell.Reference?.Value != null))
-			{
-				string[] range = mergedCell.Reference!.Value!.Split(':');
->>>>>>> 244d4077
 				CellReference start = new(range[0]);
 				CellReference end = new(range[1]);
 				if ((cellReference.RowIndex >= start.RowIndex) && (cellReference.RowIndex <= end.RowIndex) && (cellReference.ColumnIndex >= start.ColumnIndex) && (cellReference.ColumnIndex <= end.ColumnIndex))
@@ -2528,10 +2423,6 @@
 			return columnName;
 		}
 	}
-<<<<<<< HEAD
 }
 
-#pragma warning restore S3220 // Method calls should not resolve ambiguously to overloads with "params"
-=======
-}
->>>>>>> 244d4077
+#pragma warning restore S3220 // Method calls should not resolve ambiguously to overloads with "params"