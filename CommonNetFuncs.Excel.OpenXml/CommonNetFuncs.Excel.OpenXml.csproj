﻿<Project Sdk="Microsoft.NET.Sdk">

  <PropertyGroup>
    <TargetFramework>net9.0</TargetFramework>
	  <Platforms>AnyCPU;x86;x64</Platforms>
    <PlatformTarget>AnyCPU</PlatformTarget>
    <LangVersion>latest</LangVersion>
    <ImplicitUsings>enable</ImplicitUsings>
    <Nullable>enable</Nullable>
    <Title>$(AssemblyName)</Title>
    <AssemblyVersion>$(Version)</AssemblyVersion>
    <FileVersion>$(Version)</FileVersion>
    <PackageLicenseExpression>MIT</PackageLicenseExpression>
    <Authors>Nick_Scarpitti</Authors>
    <PackageIcon>TTLogo.png</PackageIcon>
    <RepositoryType>git</RepositoryType>
    <RepositoryUrl>https://github.com/NickScarpitti/common-net-funcs.git</RepositoryUrl>
    <PackageProjectUrl>https://github.com/NickScarpitti/common-net-funcs/tree/main/$(AssemblyName)</PackageProjectUrl>
    <!--<GeneratePackageOnBuild>True</GeneratePackageOnBuild>-->
    <IncludeSymbols>True</IncludeSymbols>
    <SymbolPackageFormat>snupkg</SymbolPackageFormat>
    <DebugType>embedded</DebugType>
    <Description>
		Helper methods that deal with reading and writing excel files using NPOI.
    </Description>
    <PackageTags>dotnet;helpers;excel;npoi;openxml;office;msoffice;</PackageTags>
    <PackageReadmeFile>README.md</PackageReadmeFile>
  </PropertyGroup>

  <PropertyGroup>
    <Version>3.2.13</Version>
    <MinVerTagPrefix>excel.openxml-</MinVerTagPrefix>
    <MinVerIgnoreHeight>true</MinVerIgnoreHeight>
    <MinVerSkip Condition="'$(Configuration)' == 'Debug'">true</MinVerSkip>
    <!-- Optional: Detect breaking changes from a previous stable version -->
<<<<<<< HEAD
    <PackageValidationBaselineVersion>3.1.0</PackageValidationBaselineVersion>
=======
    <PackageValidationBaselineVersion>3.2.13</PackageValidationBaselineVersion>
>>>>>>> 0f85ebc0
    <EnablePackageValidation>true</EnablePackageValidation>
  </PropertyGroup>

  <ItemGroup>
    <PackageReference Include="DocumentFormat.OpenXml" Version="3.2.0" />
    <PackageReference Include="MinVer" Version="6.0.0">
      <PrivateAssets>all</PrivateAssets>
      <IncludeAssets>runtime; build; native; contentfiles; analyzers; buildtransitive</IncludeAssets>
    </PackageReference>
    <PackageReference Include="NLog.Extensions.Logging" Version="5.4.0" PrivateAssets="all" />
    <PackageReference Include="SixLabors.ImageSharp" Version="3.1.6" />
  </ItemGroup>

  <ItemGroup>
    <ProjectReference Include="..\CommonNetFuncs.Core\CommonNetFuncs.Core.csproj" />
    <ProjectReference Include="..\CommonNetFuncs.Excel.Common\CommonNetFuncs.Excel.Common.csproj" />
  </ItemGroup>

  <ItemGroup>
    <None Update="TTLogo.png">
      <PackagePath>\</PackagePath>
      <Pack>True</Pack>
    </None>
    <None Include="README.md">
      <PackagePath>\</PackagePath>
      <Pack>True</Pack>
    </None>
  </ItemGroup>
</Project><|MERGE_RESOLUTION|>--- conflicted
+++ resolved
@@ -33,11 +33,7 @@
     <MinVerIgnoreHeight>true</MinVerIgnoreHeight>
     <MinVerSkip Condition="'$(Configuration)' == 'Debug'">true</MinVerSkip>
     <!-- Optional: Detect breaking changes from a previous stable version -->
-<<<<<<< HEAD
-    <PackageValidationBaselineVersion>3.1.0</PackageValidationBaselineVersion>
-=======
     <PackageValidationBaselineVersion>3.2.13</PackageValidationBaselineVersion>
->>>>>>> 0f85ebc0
     <EnablePackageValidation>true</EnablePackageValidation>
   </PropertyGroup>
 
