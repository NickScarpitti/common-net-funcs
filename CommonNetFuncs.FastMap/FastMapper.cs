--- conflicted
+++ resolved
@@ -84,25 +84,14 @@
 	/// <param name="source">Object to map data from</param>
 	/// <returns>New instance of type UT with values populated from source object</returns>
 	[return: NotNullIfNotNull(nameof(source))]
-<<<<<<< HEAD
 	public static UT? FastMap<T, UT>(this T source, bool useCache = true) where T : class? where UT : class?
 	{
 		if (source == null)
-=======
-	public static UT? FastMap<T, UT>(this T source, bool useCache = true)
-	{
-		if (EqualityComparer<T?>.Default.Equals(source, default))
->>>>>>> 5e922b4e
 		{
 			return default;
 		}
 
-<<<<<<< HEAD
 		Func<T, UT> mapper = useCache ? (Func<T, UT>)GetOrAddPropertiesFromMapperCache<T, UT>(new(typeof(T), typeof(UT))) : CreateMapper<T, UT>(useCache);
-=======
-		Func<T, UT> mapper = useCache ? (Func<T, UT>)GetOrAddPropertiesFromMapperCache<T, UT>(new(typeof(T), typeof(UT))) :
-						CreateMapper<T, UT>(useCache);
->>>>>>> 5e922b4e
 		return mapper(source)!;
 	}
 
@@ -202,7 +191,6 @@
 					if (sourceProp.PropertyType == destProp.PropertyType)
 					{
 						// Add null check for reference types
-<<<<<<< HEAD
 						if (!sourceProp.PropertyType.IsValueType || Nullable.GetUnderlyingType(sourceProp.PropertyType) != null)
 						{
 							assignExpression = Expression.Assign(destAccess,
@@ -213,13 +201,6 @@
 						{
 							assignExpression = Expression.Assign(destAccess, sourceAccess);
 						}
-=======
-						assignExpression = !sourceProp.PropertyType.IsValueType || Nullable.GetUnderlyingType(sourceProp.PropertyType) != null
-							? Expression.Assign(destAccess,
-																Expression.Condition(Expression.Equal(sourceAccess, Expression.Constant(null, sourceProp.PropertyType)),
-																Expression.Default(destProp.PropertyType), sourceAccess))
-							: Expression.Assign(destAccess, sourceAccess);
->>>>>>> 5e922b4e
 					}
 					else if (typeof(IEnumerable).IsAssignableFrom(sourceProp.PropertyType) && typeof(IEnumerable).IsAssignableFrom(destProp.PropertyType))
 					{
@@ -474,36 +455,6 @@
 
 	private static Type GetElementType(Type collectionType)
 	{
-<<<<<<< HEAD
-		if (collectionType.IsGenericType && collectionType.GetGenericTypeDefinition() == typeof(List<>))
-		{
-			return collectionType.GetGenericArguments()[0];
-		}
-		else if (collectionType.IsArray)
-		{
-			return collectionType.GetElementType()!;
-		}
-		else
-		{
-			return collectionType.GetInterfaces()
-								.Where(i => i.IsGenericType && i.GetGenericTypeDefinition() == typeof(IEnumerable<>))
-								.Select(i => i.GetGenericArguments()[0])
-								.FirstOrDefault() ?? typeof(object);
-		}
-	}
-}
-
-internal static class MethodInfoCache
-{
-	public static readonly MethodInfo ToList = typeof(Enumerable).GetMethod(nameof(Enumerable.ToList))!;
-	public static readonly MethodInfo ToArray = typeof(Enumerable).GetMethod(nameof(Enumerable.ToArray))!;
-	public static readonly MethodInfo ToHashSet = typeof(Enumerable).GetMethods().First(m => string.Equals(m.Name, nameof(Enumerable.ToHashSet)) && m.GetParameters().Length == 1);
-	public static readonly MethodInfo FastMap = typeof(FastMapper).GetMethod(nameof(FastMap), BindingFlags.Public | BindingFlags.Static)!;
-	// public static readonly MethodInfo Reverse = typeof(Enumerable).GetMethod(nameof(Enumerable.Reverse))!;
-	public static readonly MethodInfo Reverse = typeof(Enumerable).GetMethod(nameof(Enumerable.Reverse), BindingFlags.Static | BindingFlags.Public, null, [typeof(IEnumerable<>).MakeGenericType(typeof(object))], null)!;
-	public static readonly MethodInfo Select = typeof(Enumerable).GetMethods().First(x => string.Equals(x.Name, nameof(Enumerable.Select)) && x.GetParameters().Length == 2)!;
-	public static readonly MethodInfo ToDictionary = typeof(Enumerable).GetMethods().First(m => string.Equals(m.Name, nameof(Enumerable.ToDictionary)) && m.GetGenericArguments().Length == 3 && m.GetParameters().Length == 3 && m.GetGenericArguments().Select(x => x.Name).Intersect(["TSource", "TKey", "TElement"]).Count() == 3)!;
-=======
 		return collectionType.IsGenericType && collectionType.GetGenericTypeDefinition() == typeof(List<>)
 			? collectionType.GetGenericArguments()[0]
 			: collectionType.IsArray
@@ -527,49 +478,59 @@
 
 	internal static class MethodInfoCache
 	{
-		public static readonly MethodInfo ToList =
-			typeof(Enumerable).GetMethods()
-				.First(m => m.Name == nameof(Enumerable.ToList)
-					&& m.IsGenericMethodDefinition
-					&& m.GetParameters().Length == 1
-					&& m.GetParameters()[0].ParameterType.GetGenericTypeDefinition() == typeof(IEnumerable<>));
-
-		public static readonly MethodInfo ToArray =
-			typeof(Enumerable).GetMethods()
-				.First(m => m.Name == nameof(Enumerable.ToArray)
-					&& m.IsGenericMethodDefinition
-					&& m.GetParameters().Length == 1
-					&& m.GetParameters()[0].ParameterType.GetGenericTypeDefinition() == typeof(IEnumerable<>));
-
-		public static readonly MethodInfo ToHashSet =
-			typeof(Enumerable).GetMethods()
-				.First(m => m.Name == nameof(Enumerable.ToHashSet)
-					&& m.IsGenericMethodDefinition
-					&& m.GetParameters().Length == 1
-					&& m.GetParameters()[0].ParameterType.GetGenericTypeDefinition() == typeof(IEnumerable<>));
-
-		public static readonly MethodInfo FastMap =
-			typeof(FastMapper).GetMethod(nameof(FastMap), BindingFlags.Public | BindingFlags.Static)!;
-
-		public static readonly MethodInfo Reverse =
-			typeof(Enumerable).GetMethods()
-				.First(m => m.Name == nameof(Enumerable.Reverse)
-					&& m.IsGenericMethodDefinition
-					&& m.GetParameters().Length == 1
-					&& m.GetParameters()[0].ParameterType.GetGenericTypeDefinition() == typeof(IEnumerable<>));
-
-		public static readonly MethodInfo Select =
-			typeof(Enumerable).GetMethods()
-				.First(m => m.Name == nameof(Enumerable.Select)
-					&& m.IsGenericMethodDefinition
-					&& m.GetParameters().Length == 2);
-
-		public static readonly MethodInfo ToDictionary =
-			typeof(Enumerable).GetMethods()
-				.First(m => m.Name == nameof(Enumerable.ToDictionary)
-					&& m.IsGenericMethodDefinition
-					&& m.GetGenericArguments().Length == 3
-					&& m.GetParameters().Length == 3);
-	}
->>>>>>> 5e922b4e
-}+		public static readonly MethodInfo ToList = typeof(Enumerable).GetMethod(nameof(Enumerable.ToList))!;
+		public static readonly MethodInfo ToArray = typeof(Enumerable).GetMethod(nameof(Enumerable.ToArray))!;
+		public static readonly MethodInfo ToHashSet = typeof(Enumerable).GetMethods().First(m => string.Equals(m.Name, nameof(Enumerable.ToHashSet)) && m.GetParameters().Length == 1);
+		public static readonly MethodInfo FastMap = typeof(FastMapper).GetMethod(nameof(FastMap), BindingFlags.Public | BindingFlags.Static)!;
+		public static readonly MethodInfo Reverse = typeof(Enumerable).GetMethod(nameof(Enumerable.Reverse))!;
+		public static readonly MethodInfo Select = typeof(Enumerable).GetMethods().First(x => string.Equals(x.Name, nameof(Enumerable.Select)) && x.GetParameters().Length == 2)!;
+		public static readonly MethodInfo ToDictionary = typeof(Enumerable).GetMethods().First(m => string.Equals(m.Name, nameof(Enumerable.ToDictionary)) && m.GetGenericArguments().Length == 3 && m.GetParameters().Length == 3 && m.GetGenericArguments().Select(x => x.Name).Intersect(["TSource", "TKey", "TElement"]).Count() == 3)!;
+	}
+
+// 	internal static class MethodInfoCache
+// 	{
+// 		public static readonly MethodInfo ToList =
+// 			typeof(Enumerable).GetMethods()
+// 				.First(m => m.Name == nameof(Enumerable.ToList)
+// 					&& m.IsGenericMethodDefinition
+// 					&& m.GetParameters().Length == 1
+// 					&& m.GetParameters()[0].ParameterType.GetGenericTypeDefinition() == typeof(IEnumerable<>));
+
+// 		public static readonly MethodInfo ToArray =
+// 			typeof(Enumerable).GetMethods()
+// 				.First(m => m.Name == nameof(Enumerable.ToArray)
+// 					&& m.IsGenericMethodDefinition
+// 					&& m.GetParameters().Length == 1
+// 					&& m.GetParameters()[0].ParameterType.GetGenericTypeDefinition() == typeof(IEnumerable<>));
+
+// 		public static readonly MethodInfo ToHashSet =
+// 			typeof(Enumerable).GetMethods()
+// 				.First(m => m.Name == nameof(Enumerable.ToHashSet)
+// 					&& m.IsGenericMethodDefinition
+// 					&& m.GetParameters().Length == 1
+// 					&& m.GetParameters()[0].ParameterType.GetGenericTypeDefinition() == typeof(IEnumerable<>));
+
+// 		public static readonly MethodInfo FastMap =
+// 			typeof(FastMapper).GetMethod(nameof(FastMap), BindingFlags.Public | BindingFlags.Static)!;
+
+// 		public static readonly MethodInfo Reverse =
+// 			typeof(Enumerable).GetMethods()
+// 				.First(m => m.Name == nameof(Enumerable.Reverse)
+// 					&& m.IsGenericMethodDefinition
+// 					&& m.GetParameters().Length == 1
+// 					&& m.GetParameters()[0].ParameterType.GetGenericTypeDefinition() == typeof(IEnumerable<>));
+
+// 		public static readonly MethodInfo Select =
+// 			typeof(Enumerable).GetMethods()
+// 				.First(m => m.Name == nameof(Enumerable.Select)
+// 					&& m.IsGenericMethodDefinition
+// 					&& m.GetParameters().Length == 2);
+
+// 		public static readonly MethodInfo ToDictionary =
+// 			typeof(Enumerable).GetMethods()
+// 				.First(m => m.Name == nameof(Enumerable.ToDictionary)
+// 					&& m.IsGenericMethodDefinition
+// 					&& m.GetGenericArguments().Length == 3
+// 					&& m.GetParameters().Length == 3);
+// 	}
+// }