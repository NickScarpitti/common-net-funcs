--- conflicted
+++ resolved
@@ -1,18 +1,20 @@
-<<<<<<< HEAD
-﻿using System.Collections;
-using System.Collections.Concurrent;
+﻿﻿using System.Collections;
 using System.Collections.ObjectModel;
 using System.Diagnostics.CodeAnalysis;
 using System.Linq.Expressions;
 using System.Reflection;
 using System.Runtime.CompilerServices;
+using CommonNetFuncs.Core;
 using FastExpressionCompiler;
+using static CommonNetFuncs.Core.ReflectionCaches;
 
 namespace CommonNetFuncs.FastMap;
 
 public static class FastMapper
 {
-    private readonly struct MapperCacheKey(Type sourceType, Type destType) : IEquatable<MapperCacheKey>
+    #region Caching
+
+    public readonly struct MapperCacheKey(Type sourceType, Type destType) : IEquatable<MapperCacheKey>
     {
         public readonly Type SourceType = sourceType;
         public readonly Type DestType = destType;
@@ -31,10 +33,47 @@
         {
             return SourceType.GetHashCode() + DestType.GetHashCode();
         }
-    }
-
-    private static readonly ConcurrentDictionary<MapperCacheKey, Delegate> mapperCache = [];
-    private static readonly ConcurrentDictionary<Type, PropertyInfo[]> propertyCache = new();
+
+        public static bool operator ==(MapperCacheKey left, MapperCacheKey right)
+        {
+            return left.Equals(right);
+        }
+
+        public static bool operator !=(MapperCacheKey left, MapperCacheKey right)
+        {
+            return !(left == right);
+        }
+    }
+
+    private static readonly CacheManager<MapperCacheKey, Delegate> MapperCache = new();
+
+    public static ICacheManagerApi<MapperCacheKey, Delegate> CacheManager => MapperCache;
+
+    /// <summary>
+    /// Clears LimitedMapperCache cache and sets the size to the specified value.
+    /// </summary>
+    private static Delegate GetOrAddPropertiesFromMapperCache<T, UT>(MapperCacheKey key)
+    {
+        bool isLimitedCache = CacheManager.IsUsingLimitedCache();
+        if (isLimitedCache ? CacheManager.GetLimitedCache().TryGetValue(key, out Delegate? function) :
+            CacheManager.GetCache().TryGetValue(key, out function))
+        {
+            return function!;
+        }
+
+        function = CreateMapper<T, UT>(true);
+        if (isLimitedCache)
+        {
+            CacheManager.TryAddLimitedCache(key, function);
+        }
+        else
+        {
+            CacheManager.TryAddCache(key, function!);
+        }
+        return function;
+    }
+
+    #endregion
 
     /// <summary>
     /// Method that maps one object onto another by property name using expression trees
@@ -44,18 +83,19 @@
     /// <param name="source">Object to map data from</param>
     /// <returns>New instance of type UT with values populated from source object</returns>
     [return: NotNullIfNotNull(nameof(source))]
-    public static UT? FastMap<T, UT>(this T source)
+    public static UT? FastMap<T, UT>(this T source, bool useCache = true)
     {
         if (source == null)
         {
             return default;
         }
 
-        Func<T, UT> mapper = (Func<T, UT>)mapperCache.GetOrAdd(new(typeof(T), typeof(UT)), _ => CreateMapper<T, UT>());
+        Func<T, UT> mapper = useCache ? (Func<T, UT>)GetOrAddPropertiesFromMapperCache<T, UT>(new(typeof(T), typeof(UT))) :
+            CreateMapper<T, UT>(useCache);
         return mapper(source)!;
     }
 
-    private static Func<T, UT> CreateMapper<T, UT>()
+    private static Func<T, UT> CreateMapper<T, UT>(bool useCache)
     {
         ParameterExpression sourceParameter = Expression.Parameter(typeof(T), "source");
         ParameterExpression destinationVariable = Expression.Variable(typeof(UT), "destination");
@@ -71,7 +111,7 @@
         {
             // Always initialize the destination
             bindings.Add(Expression.Assign(destinationVariable, Expression.New(typeof(UT))));
-            bindings.Add(CreateCollectionMapping(sourceParameter, destinationVariable, sourceType, destType));
+            bindings.Add(CreateCollectionMapping(sourceParameter, destinationVariable, sourceType, destType, useCache));
         }
         else if (typeof(IEnumerable).IsAssignableFrom(sourceType) && typeof(IEnumerable).IsAssignableFrom(destType) && sourceType != typeof(string) && destType != typeof(string))
         {
@@ -90,7 +130,7 @@
                 variables.Add(tempList);
                 bindings.Add(Expression.Assign(tempList, Expression.New(listType)));
 
-                if (destType.IsInterface || destType.IsGenericType && destType.GetGenericTypeDefinition() == typeof(ReadOnlyCollection<>))
+                if (destType.IsInterface || (destType.IsGenericType && destType.GetGenericTypeDefinition() == typeof(ReadOnlyCollection<>)))
                 {
                     Type concreteType = typeof(ReadOnlyCollection<>).MakeGenericType(elementType);
                     bindings.Add(Expression.Assign(destinationVariable, Expression.New(concreteType.GetConstructor([typeof(IList<>).MakeGenericType(elementType)])!, tempList)));
@@ -129,17 +169,19 @@
                 bindings.Add(Expression.Assign(destinationVariable, Expression.New(listType)));
             }
 
-            bindings.Add(CreateCollectionMapping(sourceParameter, destinationVariable, sourceType, destType)); // Add collection mapping
+            bindings.Add(CreateCollectionMapping(sourceParameter, destinationVariable, sourceType, destType, useCache)); // Add collection mapping
         }
         else
         {
             bindings.Add(Expression.Assign(destinationVariable, Expression.New(typeof(UT)))); // Initialize destination object if not a collection
-            PropertyInfo[] sourceProperties = propertyCache.GetOrAdd(typeof(T), t => t.GetProperties());
-            PropertyInfo[] destinationProperties = propertyCache.GetOrAdd(typeof(UT), t => t.GetProperties());
+            //PropertyInfo[] sourceProperties = propertyCache.GetOrAdd(typeof(T), t => t.GetProperties());
+            //PropertyInfo[] destinationProperties = propertyCache.GetOrAdd(typeof(UT), t => t.GetProperties());
+            PropertyInfo[] sourceProperties = GetOrAddPropertiesFromReflectionCache(typeof(T));
+            PropertyInfo[] destinationProperties = GetOrAddPropertiesFromReflectionCache(typeof(UT));
             HashSet<string> assignedProperties = [];
             foreach (PropertyInfo destProp in destinationProperties.Where(x => x.CanWrite))
             {
-                PropertyInfo? sourceProp = sourceProperties.FirstOrDefault(p => p.CanRead && string.Equals(p.Name, destProp.Name));
+                PropertyInfo? sourceProp = sourceProperties.FirstOrDefault(x => x.CanRead && string.Equals(x.Name, destProp.Name));
                 if (sourceProp != null)
                 {
                     Expression sourceAccess = Expression.Property(sourceParameter, sourceProp);
@@ -167,7 +209,7 @@
                             Expression.Condition(
                                 Expression.Equal(sourceAccess, Expression.Constant(null, sourceProp.PropertyType)),
                                 Expression.Default(destProp.PropertyType),
-                                CreateCollectionMapping(sourceAccess, destAccess, sourceProp.PropertyType, destProp.PropertyType).Right));
+                                CreateCollectionMapping(sourceAccess, destAccess, sourceProp.PropertyType, destProp.PropertyType, useCache).Right));
                     }
                     else if (!sourceProp.PropertyType.IsValueType && !destProp.PropertyType.IsValueType)
                     {
@@ -177,7 +219,7 @@
                             Expression.Condition(
                                 Expression.Equal(sourceAccess, Expression.Constant(null, sourceProp.PropertyType)),
                                 Expression.Default(destProp.PropertyType),
-                                Expression.Call(null, nestedMapMethod, sourceAccess)));
+                                Expression.Call(null, nestedMapMethod, sourceAccess, Expression.Constant(useCache, typeof(bool)))));
                     }
                     else
                     {
@@ -213,7 +255,7 @@
         return lambda.CompileFast();
     }
 
-    private static BinaryExpression CreateCollectionMapping(Expression sourceAccess, Expression destAccess, Type sourceType, Type destType)
+    private static BinaryExpression CreateCollectionMapping(Expression sourceAccess, Expression destAccess, Type sourceType, Type destType, bool useCache)
     {
         Type sourceElementType = GetElementType(sourceType);
         Type destElementType = GetElementType(destType);
@@ -338,7 +380,7 @@
             Expression valueAccess = Expression.Property(kvpParam, valueProp);
 
             MethodInfo mapMethod = MethodInfoCache.FastMap.MakeGenericMethod(sourceValueType, destValueType);
-            Expression mappedValue = Expression.Call(null, mapMethod, valueAccess);
+            Expression mappedValue = Expression.Call(null, mapMethod, valueAccess, Expression.Constant(useCache, typeof(bool)));
 
             NewExpression newKvp = Expression.New(destKvpType.GetConstructor([destKeyType, destValueType])!, keyAccess, mappedValue);
             LambdaExpression selectLambda = Expression.Lambda(newKvp, kvpParam);
@@ -362,7 +404,7 @@
             MethodInfo selectMethod = MethodInfoCache.Select.MakeGenericMethod(sourceElementType, destElementType);
 
             ParameterExpression itemParam = Expression.Parameter(sourceElementType, "item");
-            MethodCallExpression mapCall = Expression.Call(null, mapMethod, itemParam);
+            MethodCallExpression mapCall = Expression.Call(null, mapMethod, itemParam, Expression.Constant(useCache, typeof(bool)));
             LambdaExpression selectLambda = Expression.Lambda(mapCall, itemParam);
 
             MethodCallExpression selectCall = Expression.Call(null, selectMethod, sourceAccess, selectLambda);
@@ -428,32 +470,6 @@
                 .Select(i => i.GetGenericArguments()[0])
                 .FirstOrDefault() ?? typeof(object);
         }
-    }
-
-    // Duplicated in CommonNetFuncs.Core.TypeChecks, recreated here to remove dependency
-    private static bool IsReadOnlyCollectionType(this Type type)
-    {
-        if (!type.IsGenericType)
-        {
-            return false;
-        }
-
-        Type genericType = type.GetGenericTypeDefinition();
-
-        if (type.IsInterface)
-        {
-            return genericType == typeof(IReadOnlyCollection<>) || genericType == typeof(IReadOnlyList<>);
-        }
-
-        return genericType == typeof(ReadOnlyCollection<>) || type.GetInterfaces().Any(interfaceType =>
-        {
-            if (!interfaceType.IsGenericType)
-            {
-                return false;
-            }
-            Type genericInterfaceType = interfaceType.GetGenericTypeDefinition();
-            return interfaceType.IsGenericType && (genericInterfaceType == typeof(IReadOnlyCollection<>) || genericInterfaceType == typeof(IReadOnlyList<>));
-        });
     }
 }
 
@@ -466,491 +482,4 @@
     public static readonly MethodInfo Reverse = typeof(Enumerable).GetMethod(nameof(Enumerable.Reverse))!;
     public static readonly MethodInfo Select = typeof(Enumerable).GetMethods().First(x => string.Equals(x.Name, nameof(Enumerable.Select)) && x.GetParameters().Length == 2)!;
     public static readonly MethodInfo ToDictionary = typeof(Enumerable).GetMethods().First(m => string.Equals(m.Name, nameof(Enumerable.ToDictionary)) && m.GetGenericArguments().Length == 3 && m.GetParameters().Length == 3 && m.GetGenericArguments().Select(x => x.Name).Intersect(["TSource", "TKey", "TElement"]).Count() == 3)!;
-}
-=======
-﻿using System.Collections;
-using System.Collections.ObjectModel;
-using System.Diagnostics.CodeAnalysis;
-using System.Linq.Expressions;
-using System.Reflection;
-using System.Runtime.CompilerServices;
-using CommonNetFuncs.Core;
-using FastExpressionCompiler;
-using static CommonNetFuncs.Core.ReflectionCaches;
-
-namespace CommonNetFuncs.FastMap;
-
-public static class FastMapper
-{
-    #region Caching
-
-    public readonly struct MapperCacheKey(Type sourceType, Type destType) : IEquatable<MapperCacheKey>
-    {
-        public readonly Type SourceType = sourceType;
-        public readonly Type DestType = destType;
-
-        public bool Equals(MapperCacheKey other)
-        {
-            return other.SourceType == SourceType && other.DestType == DestType;
-        }
-
-        public override bool Equals(object? obj)
-        {
-            return obj is MapperCacheKey mapperCacheKey && Equals(mapperCacheKey);
-        }
-
-        public override int GetHashCode()
-        {
-            return SourceType.GetHashCode() + DestType.GetHashCode();
-        }
-
-        public static bool operator ==(MapperCacheKey left, MapperCacheKey right)
-        {
-            return left.Equals(right);
-        }
-
-        public static bool operator !=(MapperCacheKey left, MapperCacheKey right)
-        {
-            return !(left == right);
-        }
-    }
-
-    private static readonly CacheManager<MapperCacheKey, Delegate> MapperCache = new();
-
-    public static ICacheManagerApi<MapperCacheKey, Delegate> CacheManager => MapperCache;
-
-    /// <summary>
-    /// Clears LimitedMapperCache cache and sets the size to the specified value.
-    /// </summary>
-    private static Delegate GetOrAddPropertiesFromMapperCache<T, UT>(MapperCacheKey key)
-    {
-        bool isLimitedCache = CacheManager.IsUsingLimitedCache();
-        if (isLimitedCache ? CacheManager.GetLimitedCache().TryGetValue(key, out Delegate? function) :
-            CacheManager.GetCache().TryGetValue(key, out function))
-        {
-            return function!;
-        }
-
-        function = CreateMapper<T, UT>(true);
-        if (isLimitedCache)
-        {
-            CacheManager.TryAddLimitedCache(key, function);
-        }
-        else
-        {
-            CacheManager.TryAddCache(key, function!);
-        }
-        return function;
-    }
-
-    #endregion
-
-    /// <summary>
-    /// Method that maps one object onto another by property name using expression trees
-    /// </summary>
-    /// <typeparam name="T">Type to map data from</typeparam>
-    /// <typeparam name="UT">Type to map data to</typeparam>
-    /// <param name="source">Object to map data from</param>
-    /// <returns>New instance of type UT with values populated from source object</returns>
-    [return: NotNullIfNotNull(nameof(source))]
-    public static UT? FastMap<T, UT>(this T source, bool useCache = true)
-    {
-        if (source == null)
-        {
-            return default;
-        }
-
-        Func<T, UT> mapper = useCache ? (Func<T, UT>)GetOrAddPropertiesFromMapperCache<T, UT>(new(typeof(T), typeof(UT))) :
-            CreateMapper<T, UT>(useCache);
-        return mapper(source)!;
-    }
-
-    private static Func<T, UT> CreateMapper<T, UT>(bool useCache)
-    {
-        ParameterExpression sourceParameter = Expression.Parameter(typeof(T), "source");
-        ParameterExpression destinationVariable = Expression.Variable(typeof(UT), "destination");
-
-        Type destType = typeof(UT);
-        Type sourceType = typeof(T);
-
-        // Create variable declaration and initial assignment
-        List<ParameterExpression> variables = [destinationVariable];
-        List<Expression> bindings = [];
-
-        if (typeof(IDictionary).IsAssignableFrom(sourceType) || typeof(IDictionary).IsAssignableFrom(destType))
-        {
-            // Always initialize the destination
-            bindings.Add(Expression.Assign(destinationVariable, Expression.New(typeof(UT))));
-            bindings.Add(CreateCollectionMapping(sourceParameter, destinationVariable, sourceType, destType, useCache));
-        }
-        else if (typeof(IEnumerable).IsAssignableFrom(sourceType) && typeof(IEnumerable).IsAssignableFrom(destType) && sourceType != typeof(string) && destType != typeof(string))
-        {
-            Type elementType = GetElementType(destType);
-
-            if (destType.IsArray)
-            {
-                // Create empty array initially
-                bindings.Add(Expression.Assign(destinationVariable, Expression.NewArrayBounds(destType.GetElementType()!, Expression.Constant(0))));
-            }
-            else if (destType.IsReadOnlyCollectionType())
-            {
-                // Create temporary list for ReadOnlyCollection
-                Type listType = typeof(List<>).MakeGenericType(elementType);
-                ParameterExpression tempList = Expression.Variable(listType, "tempList");
-                variables.Add(tempList);
-                bindings.Add(Expression.Assign(tempList, Expression.New(listType)));
-
-                if (destType.IsInterface || (destType.IsGenericType && destType.GetGenericTypeDefinition() == typeof(ReadOnlyCollection<>)))
-                {
-                    Type concreteType = typeof(ReadOnlyCollection<>).MakeGenericType(elementType);
-                    bindings.Add(Expression.Assign(destinationVariable, Expression.New(concreteType.GetConstructor([typeof(IList<>).MakeGenericType(elementType)])!, tempList)));
-                }
-                else if (destType.IsGenericType)
-                {
-                    Type genericTypeDef = destType.GetGenericTypeDefinition();
-                    if (genericTypeDef == typeof(HashSet<>))
-                    {
-                        // For HashSet, convert the temporary list to a HashSet
-                        bindings.Add(Expression.Assign(destinationVariable, Expression.Call(null, MethodInfoCache.ToHashSet.MakeGenericMethod(elementType), tempList)));
-                    }
-                    else if (genericTypeDef == typeof(Stack<>) || genericTypeDef == typeof(Queue<>))
-                    {
-                        bindings.Add(Expression.Assign(destinationVariable,
-                            Expression.New(destType.GetConstructor([typeof(IEnumerable<>).MakeGenericType(elementType)])!, tempList)));
-                    }
-                    else
-                    {
-                        bindings.Add(Expression.Assign(destinationVariable, tempList)); // For other collection types, try to create from list
-                    }
-                }
-                else
-                {
-                    bindings.Add(Expression.Assign(destinationVariable, tempList)); // If destination is not ReadOnlyCollection (e.g. List<T>), assign the list directly
-                }
-            }
-            else if (destType.IsGenericType && destType.GetGenericTypeDefinition() == typeof(List<>))
-            {
-                bindings.Add(Expression.Assign(destinationVariable, Expression.New(destType)));
-            }
-            else
-            {
-                // For interfaces or other types, try to assign a List<T>
-                Type listType = typeof(List<>).MakeGenericType(elementType);
-                bindings.Add(Expression.Assign(destinationVariable, Expression.New(listType)));
-            }
-
-            bindings.Add(CreateCollectionMapping(sourceParameter, destinationVariable, sourceType, destType, useCache)); // Add collection mapping
-        }
-        else
-        {
-            bindings.Add(Expression.Assign(destinationVariable, Expression.New(typeof(UT)))); // Initialize destination object if not a collection
-            //PropertyInfo[] sourceProperties = propertyCache.GetOrAdd(typeof(T), t => t.GetProperties());
-            //PropertyInfo[] destinationProperties = propertyCache.GetOrAdd(typeof(UT), t => t.GetProperties());
-            PropertyInfo[] sourceProperties = GetOrAddPropertiesFromReflectionCache(typeof(T));
-            PropertyInfo[] destinationProperties = GetOrAddPropertiesFromReflectionCache(typeof(UT));
-            HashSet<string> assignedProperties = [];
-            foreach (PropertyInfo destProp in destinationProperties.Where(x => x.CanWrite))
-            {
-                PropertyInfo? sourceProp = sourceProperties.FirstOrDefault(x => x.CanRead && string.Equals(x.Name, destProp.Name));
-                if (sourceProp != null)
-                {
-                    Expression sourceAccess = Expression.Property(sourceParameter, sourceProp);
-                    Expression destAccess = Expression.Property(destinationVariable, destProp);
-
-                    Expression assignExpression;
-                    if (sourceProp.PropertyType == destProp.PropertyType)
-                    {
-                        // Add null check for reference types
-                        if (!sourceProp.PropertyType.IsValueType || Nullable.GetUnderlyingType(sourceProp.PropertyType) != null)
-                        {
-                            assignExpression = Expression.Assign(destAccess,
-                                Expression.Condition(Expression.Equal(sourceAccess, Expression.Constant(null, sourceProp.PropertyType)),
-                                Expression.Default(destProp.PropertyType), sourceAccess));
-                        }
-                        else
-                        {
-                            assignExpression = Expression.Assign(destAccess, sourceAccess);
-                        }
-                    }
-                    else if (typeof(IEnumerable).IsAssignableFrom(sourceProp.PropertyType) && typeof(IEnumerable).IsAssignableFrom(destProp.PropertyType))
-                    {
-                        // Add null check for collections
-                        assignExpression = Expression.Assign(destAccess,
-                            Expression.Condition(
-                                Expression.Equal(sourceAccess, Expression.Constant(null, sourceProp.PropertyType)),
-                                Expression.Default(destProp.PropertyType),
-                                CreateCollectionMapping(sourceAccess, destAccess, sourceProp.PropertyType, destProp.PropertyType, useCache).Right));
-                    }
-                    else if (!sourceProp.PropertyType.IsValueType && !destProp.PropertyType.IsValueType)
-                    {
-                        MethodInfo nestedMapMethod = MethodInfoCache.FastMap.MakeGenericMethod(sourceProp.PropertyType, destProp.PropertyType);
-
-                        assignExpression = Expression.Assign(destAccess,
-                            Expression.Condition(
-                                Expression.Equal(sourceAccess, Expression.Constant(null, sourceProp.PropertyType)),
-                                Expression.Default(destProp.PropertyType),
-                                Expression.Call(null, nestedMapMethod, sourceAccess, Expression.Constant(useCache, typeof(bool)))));
-                    }
-                    else
-                    {
-                        continue;
-                    }
-
-                    assignedProperties.Add(destProp.Name);
-                    bindings.Add(assignExpression);
-                }
-            }
-
-            foreach (PropertyInfo destProp in destinationProperties.Where(x => x.CanWrite && !assignedProperties.Contains(x.Name)))
-            {
-                Expression destAccess = Expression.Property(destinationVariable, destProp);
-                if (!destProp.PropertyType.IsValueType && (destProp.PropertyType.IsValueType ? RuntimeHelpers.GetUninitializedObject(destProp.PropertyType) : null) != null)
-                {
-                    ConstructorInfo? constructorInfo = destProp.PropertyType.GetConstructor(Type.EmptyTypes);
-                    if (constructorInfo != null)
-                    {
-                        ConditionalExpression assignIfNull = Expression.IfThen(
-                            Expression.Equal(destAccess, Expression.Constant(null, destProp.PropertyType)),
-                            Expression.Assign(destAccess, Expression.New(constructorInfo)));
-                        bindings.Add(assignIfNull);
-                    }
-                }
-            }
-        }
-
-        bindings.Add(destinationVariable);
-
-        BlockExpression body = Expression.Block(variables, bindings);
-        Expression<Func<T, UT>> lambda = Expression.Lambda<Func<T, UT>>(body, sourceParameter);
-        return lambda.CompileFast();
-    }
-
-    private static BinaryExpression CreateCollectionMapping(Expression sourceAccess, Expression destAccess, Type sourceType, Type destType, bool useCache)
-    {
-        Type sourceElementType = GetElementType(sourceType);
-        Type destElementType = GetElementType(destType);
-
-        if (sourceElementType == destElementType) //Lists are the same type, so directly assign one to the other
-        {
-            Expression sourceCollection;
-            if (sourceType.IsGenericType && sourceType.GetGenericTypeDefinition() == typeof(ReadOnlyCollection<>))
-            {
-                _ = MethodInfoCache.ToList.MakeGenericMethod(sourceElementType);
-                sourceCollection = Expression.Call(null, MethodInfoCache.ToList!.MakeGenericMethod(sourceElementType), sourceAccess);
-            }
-            else
-            {
-                sourceCollection = sourceAccess;
-            }
-
-            if (destType.IsArray)
-            {
-                MethodInfo toArrayMethod = MethodInfoCache.ToArray.MakeGenericMethod(sourceElementType);
-                return Expression.Assign(destAccess, Expression.Call(null, toArrayMethod, sourceCollection));
-            }
-            else if (destType.IsReadOnlyCollectionType())
-            {
-                Type elementType = GetElementType(destType);
-                MethodInfo toListMethod = MethodInfoCache.ToList.MakeGenericMethod(elementType);
-                Expression intermediateList = Expression.Call(null, toListMethod, sourceCollection);
-
-                if (destType.IsInterface || destType.IsGenericType && destType.GetGenericTypeDefinition() == typeof(ReadOnlyCollection<>))
-                {
-                    Type concreteType = typeof(ReadOnlyCollection<>).MakeGenericType(elementType);
-                    ConstructorInfo ctor = concreteType.GetConstructor([typeof(IList<>).MakeGenericType(elementType)])!;
-                    return Expression.Assign(destAccess, Expression.New(ctor, intermediateList));
-                }
-                else if (destType.IsGenericType)
-                {
-                    Type genericTypeDef = destType.GetGenericTypeDefinition();
-                    if (genericTypeDef == typeof(HashSet<>))
-                    {
-                        MethodInfo toHashSetMethod = MethodInfoCache.ToHashSet.MakeGenericMethod(elementType);
-                        return Expression.Assign(destAccess, Expression.Call(null, toHashSetMethod, sourceCollection));
-                    }
-                    else if (genericTypeDef == typeof(Stack<>) || genericTypeDef == typeof(Queue<>))
-                    {
-                        return Expression.Assign(destAccess, Expression.New(destType.GetConstructor([typeof(IEnumerable<>).MakeGenericType(elementType)])!, intermediateList));
-                    }
-                    else if (genericTypeDef == typeof(List<>))
-                    {
-                        return Expression.Assign(destAccess, intermediateList);
-                    }
-                }
-
-                // For any other type, convert to appropriate collection type
-                MethodInfo toCollectionMethod = MethodInfoCache.ToList.MakeGenericMethod(elementType);
-                return Expression.Assign(destAccess, Expression.Call(null, toCollectionMethod, sourceCollection));
-            }
-            else if (destType.IsGenericType)
-            {
-                Type genericTypeDef = destType.GetGenericTypeDefinition();
-                if (genericTypeDef == typeof(List<>))
-                {
-                    MethodInfo toListMethod = MethodInfoCache.ToList.MakeGenericMethod(destElementType);
-                    return Expression.Assign(destAccess, Expression.Call(null, toListMethod, sourceCollection));
-                }
-                else if (genericTypeDef == typeof(HashSet<>))
-                {
-                    MethodInfo toHashSetMethod = MethodInfoCache.ToHashSet.MakeGenericMethod(destElementType);
-                    return Expression.Assign(destAccess, Expression.Call(null, toHashSetMethod, sourceCollection));
-                }
-                else if (genericTypeDef == typeof(Stack<>))
-                {
-                    //Must reverse order before inserting values into Stack to preserve original order
-                    MethodInfo reverseMethod = MethodInfoCache.Reverse.MakeGenericMethod(destElementType);
-                    MethodCallExpression reverseCall = Expression.Call(null, reverseMethod, sourceAccess);
-                    MethodInfo toArrayMethod = MethodInfoCache.ToArray.MakeGenericMethod(destElementType);
-                    MethodCallExpression toArrayCall = Expression.Call(null, toArrayMethod, reverseCall);
-                    return Expression.Assign(destAccess, Expression.New(destType.GetConstructor([typeof(IEnumerable<>).MakeGenericType(destElementType)])!, toArrayCall));
-                }
-                else if (genericTypeDef == typeof(Queue<>))
-                {
-                    MethodInfo toArrayMethod = MethodInfoCache.ToArray.MakeGenericMethod(destElementType);
-                    MethodCallExpression toArrayCall = Expression.Call(null, toArrayMethod, sourceAccess);
-                    return Expression.Assign(destAccess, Expression.New(destType.GetConstructor([typeof(IEnumerable<>).MakeGenericType(destElementType)])!, toArrayCall));
-                }
-                else // List<> or other IEnumerable<> types
-                {
-                    MethodInfo toListMethod = MethodInfoCache.ToList.MakeGenericMethod(destElementType);
-                    return Expression.Assign(destAccess, Expression.Call(null, toListMethod, sourceAccess));
-                }
-            }
-            else
-            {
-                MethodInfo toListMethod = MethodInfoCache.ToList.MakeGenericMethod(sourceElementType);
-                return Expression.Assign(destAccess, Expression.Call(null, toListMethod, sourceAccess));
-            }
-        }
-        else if (typeof(IDictionary).IsAssignableFrom(sourceType) || typeof(IDictionary).IsAssignableFrom(destType))
-        {
-            if (!(typeof(IDictionary).IsAssignableFrom(sourceType) && typeof(IDictionary).IsAssignableFrom(destType)))
-            {
-                throw new InvalidOperationException("Both source and destination must be a dictionary in order to be mapped");
-            }
-
-            Type sourceKeyType = sourceType.GetGenericArguments()[0];
-            Type sourceValueType = sourceType.GetGenericArguments()[1];
-            Type destKeyType = destType.GetGenericArguments()[0];
-            Type destValueType = destType.GetGenericArguments()[1];
-
-            if (sourceKeyType != destKeyType)
-            {
-                throw new InvalidOperationException("Source and destination dictionary key types must match.");
-            }
-
-            Type kvpType = typeof(KeyValuePair<,>).MakeGenericType(sourceKeyType, sourceValueType);
-            Type destKvpType = typeof(KeyValuePair<,>).MakeGenericType(destKeyType, destValueType);
-
-            ParameterExpression kvpParam = Expression.Parameter(kvpType, "kvp");
-            PropertyInfo keyProp = kvpType.GetProperty("Key")!;
-            PropertyInfo valueProp = kvpType.GetProperty("Value")!;
-
-            Expression keyAccess = Expression.Property(kvpParam, keyProp);
-            Expression valueAccess = Expression.Property(kvpParam, valueProp);
-
-            MethodInfo mapMethod = MethodInfoCache.FastMap.MakeGenericMethod(sourceValueType, destValueType);
-            Expression mappedValue = Expression.Call(null, mapMethod, valueAccess, Expression.Constant(useCache, typeof(bool)));
-
-            NewExpression newKvp = Expression.New(destKvpType.GetConstructor([destKeyType, destValueType])!, keyAccess, mappedValue);
-            LambdaExpression selectLambda = Expression.Lambda(newKvp, kvpParam);
-
-            MethodInfo selectMethod = MethodInfoCache.Select.MakeGenericMethod(kvpType, destKvpType);
-
-            MethodInfo toDictionaryMethod = MethodInfoCache.ToDictionary.MakeGenericMethod(destKvpType, destKeyType, destValueType);
-
-            ParameterExpression destKvpParam = Expression.Parameter(destKvpType, "destKvp");
-            LambdaExpression keySelector = Expression.Lambda(Expression.Property(destKvpParam, "Key"), destKvpParam);
-            LambdaExpression valueSelector = Expression.Lambda(Expression.Property(destKvpParam, "Value"), destKvpParam);
-
-            MethodCallExpression selectCall = Expression.Call(null, selectMethod, sourceAccess, selectLambda);
-            MethodCallExpression toDictionaryCall = Expression.Call(null, toDictionaryMethod, selectCall, keySelector, valueSelector);
-
-            return Expression.Assign(destAccess, toDictionaryCall);
-        }
-        else
-        {
-            MethodInfo mapMethod = MethodInfoCache.FastMap.MakeGenericMethod(sourceElementType, destElementType);
-            MethodInfo selectMethod = MethodInfoCache.Select.MakeGenericMethod(sourceElementType, destElementType);
-
-            ParameterExpression itemParam = Expression.Parameter(sourceElementType, "item");
-            MethodCallExpression mapCall = Expression.Call(null, mapMethod, itemParam, Expression.Constant(useCache, typeof(bool)));
-            LambdaExpression selectLambda = Expression.Lambda(mapCall, itemParam);
-
-            MethodCallExpression selectCall = Expression.Call(null, selectMethod, sourceAccess, selectLambda);
-
-            Expression finalExpression;
-            if (destType.IsGenericType)
-            {
-                Type genericTypeDef = destType.GetGenericTypeDefinition();
-                if (genericTypeDef == typeof(HashSet<>))
-                {
-                    MethodInfo toHashSetMethod = MethodInfoCache.ToHashSet.MakeGenericMethod(destElementType);
-                    finalExpression = Expression.Call(null, toHashSetMethod, selectCall);
-                }
-                else if (genericTypeDef == typeof(Stack<>))
-                {
-                    //Must reverse order before inserting values into Stack to preserve original order
-                    MethodInfo reverseMethod = MethodInfoCache.Reverse.MakeGenericMethod(destElementType);
-                    MethodCallExpression reverseCall = Expression.Call(null, reverseMethod, selectCall);
-                    MethodInfo toArrayMethod = MethodInfoCache.ToArray.MakeGenericMethod(destElementType);
-                    MethodCallExpression toArrayCall = Expression.Call(null, toArrayMethod, reverseCall);
-                    finalExpression = Expression.New(destType.GetConstructor([typeof(IEnumerable<>).MakeGenericType(destElementType)])!, toArrayCall);
-                }
-                else if (genericTypeDef == typeof(Queue<>))
-                {
-                    MethodInfo toArrayMethod = MethodInfoCache.ToArray.MakeGenericMethod(destElementType);
-                    MethodCallExpression toArrayCall = Expression.Call(null, toArrayMethod, selectCall);
-                    finalExpression = Expression.New(destType.GetConstructor([typeof(IEnumerable<>).MakeGenericType(destElementType)])!, toArrayCall);
-                }
-                else // Assume List<> or other IEnumerable<> types
-                {
-                    MethodInfo toListMethod = MethodInfoCache.ToList.MakeGenericMethod(destElementType);
-                    finalExpression = Expression.Call(null, toListMethod, selectCall);
-                }
-            }
-            else if (destType.IsArray)
-            {
-                MethodInfo toArrayMethod = MethodInfoCache.ToArray.MakeGenericMethod(destElementType);
-                finalExpression = Expression.Call(null, toArrayMethod, selectCall);
-            }
-            else
-            {
-                throw new InvalidOperationException($"Unsupported collection type: {destType.FullName}");
-            }
-
-            return Expression.Assign(destAccess, finalExpression);
-        }
-    }
-
-    private static Type GetElementType(Type collectionType)
-    {
-        if (collectionType.IsGenericType && collectionType.GetGenericTypeDefinition() == typeof(List<>))
-        {
-            return collectionType.GetGenericArguments()[0];
-        }
-        else if (collectionType.IsArray)
-        {
-            return collectionType.GetElementType()!;
-        }
-        else
-        {
-            return collectionType.GetInterfaces()
-                .Where(i => i.IsGenericType && i.GetGenericTypeDefinition() == typeof(IEnumerable<>))
-                .Select(i => i.GetGenericArguments()[0])
-                .FirstOrDefault() ?? typeof(object);
-        }
-    }
-}
-
-internal static class MethodInfoCache
-{
-    public static readonly MethodInfo ToList = typeof(Enumerable).GetMethod(nameof(Enumerable.ToList))!;
-    public static readonly MethodInfo ToArray = typeof(Enumerable).GetMethod(nameof(Enumerable.ToArray))!;
-    public static readonly MethodInfo ToHashSet = typeof(Enumerable).GetMethods().First(m => string.Equals(m.Name, nameof(Enumerable.ToHashSet)) && m.GetParameters().Length == 1);
-    public static readonly MethodInfo FastMap = typeof(FastMapper).GetMethod(nameof(FastMap), BindingFlags.Public | BindingFlags.Static)!;
-    public static readonly MethodInfo Reverse = typeof(Enumerable).GetMethod(nameof(Enumerable.Reverse))!;
-    public static readonly MethodInfo Select = typeof(Enumerable).GetMethods().First(x => string.Equals(x.Name, nameof(Enumerable.Select)) && x.GetParameters().Length == 2)!;
-    public static readonly MethodInfo ToDictionary = typeof(Enumerable).GetMethods().First(m => string.Equals(m.Name, nameof(Enumerable.ToDictionary)) && m.GetGenericArguments().Length == 3 && m.GetParameters().Length == 3 && m.GetGenericArguments().Select(x => x.Name).Intersect(["TSource", "TKey", "TElement"]).Count() == 3)!;
-}
->>>>>>> 270705e4f794428a4927e32ef23496c0001e47e7+}