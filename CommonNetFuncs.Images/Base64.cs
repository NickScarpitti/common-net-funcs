--- conflicted
+++ resolved
@@ -1,144 +1,4 @@
-<<<<<<< HEAD
-﻿using SixLabors.ImageSharp;
-using static System.Convert;
-
-namespace CommonNetFuncs.Images;
-
-/// <summary>
-/// Helper methods for converting images
-/// </summary>
-public static class Base64
-{
-    private static readonly NLog.Logger logger = NLog.LogManager.GetCurrentClassLogger();
-
-    /// <summary>
-    /// Read local image file and convert it to a base 64 string
-    /// </summary>
-    /// <param name="filePath">Path to image file to convert into a base 64 string</param>
-    /// <returns>Base 64 string representation of image</returns>
-    public static string? ConvertImageFileToBase64(this string filePath)
-    {
-        if (File.Exists(filePath))
-        {
-            using MemoryStream ms = new(File.ReadAllBytes(filePath));
-            return ms.ConvertImageFileToBase64();
-        }
-        else
-        {
-            throw new FileNotFoundException($"The file was not found", filePath);
-        }
-    }
-
-    /// <summary>
-    /// Convert memory stream of an image to a base 64 string
-    /// </summary>
-    /// <param name="ms">Memory stream containing image data to convert into a base 64 string</param>
-    /// <returns>Base 64 string representation of image</returns>
-    public static string? ConvertImageFileToBase64(this MemoryStream ms)
-    {
-        try
-        {
-            if (ms.Length > 0)
-            {
-                using Image image = Image.Load(ms);
-                if (image?.Height > 0 && image.Width > 0)
-                {
-                    ReadOnlySpan<byte> imageBytes = ms.ToArray();
-                    return ToBase64String(imageBytes);
-                }
-            }
-        }
-        catch (Exception ex)
-        {
-            logger.Error(ex, "{msg}", $"{nameof(Base64)}.{nameof(ConvertImageFileToBase64)} Error");
-        }
-
-        return null;
-    }
-
-    private const string B64 = "base64";
-
-    /// <summary>
-    /// Clean up a base 64 image value by removing any prefix or unwanted characters
-    /// </summary>
-    /// <param name="imgValue">Base 64 string from web element to clean up</param>
-    /// <returns>CLean base 64 image string, or null if invalid</returns>
-    public static string? CleanImageValue(this string? imgValue)
-    {
-        if (!string.IsNullOrWhiteSpace(imgValue))
-        {
-            if (imgValue?.Contains(',') == true)
-            {
-                int numChars = imgValue.Length - imgValue.IndexOf(',') - 1;
-                imgValue = imgValue.Substring(imgValue.Length - numChars, numChars);
-            }
-            else if (imgValue?.Contains(B64) == true && imgValue.Length > B64.Length)
-            {
-                int numChars = imgValue.Length - imgValue.IndexOf(B64) - B64.Length;
-                imgValue = imgValue.Substring(imgValue.Length - numChars, numChars);
-            }
-            return imgValue.IsValidBase64Image() ? imgValue : null;
-        }
-        else
-        {
-            return null;
-        }
-    }
-
-    /// <summary>
-    /// Save a base 64 image string to a file
-    /// </summary>
-    /// <param name="imageBase64">Base 64 string representation of an image</param>
-    /// <param name="savePath">Path (including file name) to save image to</param>
-    /// <returns>True if the image was saved successfully, otherwise false</returns>
-    public static bool ImageSaveToFile(this string imageBase64, string savePath)
-    {
-        try
-        {
-            ReadOnlySpan<byte> bytes = FromBase64String(imageBase64);
-
-            using Image image = Image.Load(bytes);
-            if (image?.Width > 0 && image.Height > 0)
-            {
-                image.Save(savePath);
-            }
-
-            return true;
-        }
-        catch (Exception ex)
-        {
-            logger.Error(ex, "{msg}", $"{nameof(Base64)}.{nameof(ImageSaveToFile)} Error\nSave Path: {savePath}");
-            return false;
-        }
-    }
-
-    /// <summary>
-    /// Check if a base 64 string is a valid image
-    /// </summary>
-    /// <param name="imageBase64">String to confirm if is valid Base64 image</param>
-    /// <returns>True if string is a valid base 64 image, otherwise, false</returns>
-    public static bool IsValidBase64Image(this string? imageBase64)
-    {
-        if (string.IsNullOrWhiteSpace(imageBase64))
-        {
-            return false;
-        }
-
-        try
-        {
-            ReadOnlySpan<byte> bytes = FromBase64String(imageBase64);
-            using Image image = Image.Load(bytes);
-            return image?.Width > 0 && image.Height > 0;
-        }
-        catch (Exception ex)
-        {
-            logger.Error(ex, "{msg}", $"{nameof(Base64)}.{nameof(IsValidBase64Image)} Error");
-            return false;
-        }
-    }
-}
-=======
-﻿using System.Diagnostics.CodeAnalysis;
+﻿﻿using System.Diagnostics.CodeAnalysis;
 using System.Text.RegularExpressions;
 using SixLabors.ImageSharp;
 using static System.Convert;
@@ -339,5 +199,4 @@
             return false;
         }
     }
-}
->>>>>>> 270705e4f794428a4927e32ef23496c0001e47e7+}