<<<<<<< HEAD
﻿using System.Collections.Concurrent;
using System.Diagnostics;
using System.Globalization;
using Xabe.FFmpeg;
using Xabe.FFmpeg.Exceptions;
using static CommonNetFuncs.Core.Collections;
using static CommonNetFuncs.Core.Strings;
using static CommonNetFuncs.Media.Ffmpeg.Helpers;

namespace CommonNetFuncs.Media.Ffmpeg;

public sealed class HardwareAccelerationValues()
{
    public HardwareAccelerator hardwareAccelerator { get; set; }

    public VideoCodec decoder { get; set; }

    public VideoCodec encoder { get; set; }

    public int device { get; set; }
}

public static class ConversionTask
{
    private static readonly NLog.Logger logger = NLog.LogManager.GetCurrentClassLogger();

    /// <summary>
    /// Run basic ffmpeg conversion via Xabe.FFmpeg settings. Requires Xabe to have the executables path set.
    /// </summary>
    /// <param name="fileToConvert">Full file path and file name of the file to be converted</param>
    /// <param name="outputFileName">Name of the output file</param>
    /// <param name="workingPath">Directory for conversion to put temporary files</param>
    /// <param name="codec">Codec to convert to</param>
    /// <param name="outputFormat">Format to convert to</param>
    /// <param name="conversionPreset">Ffmpeg encoding preset to use</param>
    /// <param name="conversionIndex">Optional: Index of this task. Used to distinguish between multiple tasks. Defaults to 0 if null</param>
    /// <param name="fpsDict">Optional: Dictionary used to display total conversion FPS. Can be used to sum total FPS between multiple simultaneous conversion tasks. If null, will only show FPS for current conversion</param>
    /// <param name="mediaInfo">Optional: MediaInfo object for the file being converted. Used when MediaInfo has already been retrieved to prevent extra processing. Will be populated if left null.</param>
    /// <param name="numberOfThreads">Optional: Number of threads to use in conversion task</param>
    /// <param name="cancelIfLarger">Optional: Cancel the conversion task if the output becomes larger than the original file</param>
    /// <param name="taskDescription">Optional: Description to use in logging</param>
    /// <param name="strict">Optional: Use strict flag for conversion</param>
    /// <param name="overwriteOutput">Optional: Allows for overwriting a file with the same name as the conversion output</param>
    /// <param name="processPriority">Optional: Priority level to run the conversion process at</param>
    /// <param name="hardwareAccelerationValues">Optional: Parameters for hardware acceleration</param>
    /// <param name="conversionOutputs">Optional: Recorded results from CommonNetFuncs.Media.Ffmpeg.Helpers.RecordResults method. Used to display the total difference between original and converted files</param>
    /// <param name="additionalLogText">Optional: Additional text to include in the conversion output logs</param>
    /// <param name="cancellationTokenSource">Optional: Cancellation source for the conversion task</param>
    /// <returns>True if conversion successfully completed</returns>
    public static Task<bool> FfmpegConversionTask(FileInfo fileToConvert, string outputFileName, VideoCodec codec, Format outputFormat = Format.mp4, ConversionPreset conversionPreset = ConversionPreset.Slower,
        string? workingPath = null, int conversionIndex = 0, ConcurrentDictionary<int, decimal>? fpsDict = null, IMediaInfo? mediaInfo = null, int numberOfThreads = 1, bool cancelIfLarger = true,
        string? taskDescription = null, bool strict = true, bool overwriteOutput = true, ProcessPriorityClass processPriority = ProcessPriorityClass.BelowNormal,
        HardwareAccelerationValues? hardwareAccelerationValues = null, ConcurrentBag<string>? conversionOutputs = null, string? additionalLogText = null,
        CancellationTokenSource? cancellationTokenSource = null)
    {
        return FfmpegConversionTask(fileToConvert, outputFileName, workingPath, codec, outputFormat, conversionPreset, conversionIndex, fpsDict, mediaInfo, null, numberOfThreads, cancelIfLarger,
            taskDescription, strict, overwriteOutput, processPriority, hardwareAccelerationValues, conversionOutputs, additionalLogText, cancellationTokenSource);
    }

    /// <summary>
    /// Run ffmpeg conversion via ffmpeg command. Requires Xabe to have the executables path set.
    /// </summary>
    /// <param name="fileToConvert">Full file path and file name of the file to be converted</param>
    /// <param name="outputFileName">Name of the output file</param>
    /// <param name="workingPath">Directory for conversion to put temporary files</param>
    /// <param name="ffmpegCommand">Command to execute in ffmpeg. Input parameter should not be included in this command.</param>
    /// <param name="conversionIndex">Optional: Index of this task. Used to distinguish between multiple tasks. Defaults to 0 if null</param>
    /// <param name="fpsDict">Optional: Dictionary used to display total conversion FPS. Can be used to sum total FPS between multiple simultaneous conversion tasks. If null, will only show FPS for current conversion</param>
    /// <param name="mediaInfo">Optional: MediaInfo object for the file being converted. Used when MediaInfo has already been retrieved to prevent extra processing. Will be populated if left null.</param>
    /// <param name="numberOfThreads">Optional: Number of threads to use in conversion task</param>
    /// <param name="cancelIfLarger">Optional: Cancel the conversion task if the output becomes larger than the original file</param>
    /// <param name="taskDescription">Optional: Description to use in logging</param>
    /// <param name="strict">Optional: Use strict flag for conversion</param>
    /// <param name="overwriteOutput">Optional: Allows for overwriting a file with the same name as the conversion output</param>
    /// <param name="processPriority">Optional: Priority level to run the conversion process at</param>
    /// <param name="hardwareAccelerationValues">Optional: Parameters for hardware acceleration</param>
    /// <param name="conversionOutputs">Optional: Recorded results from CommonNetFuncs.Media.Ffmpeg.Helpers.RecordResults method. Used to display the total difference between original and converted files</param>
    /// <param name="additionalLogText">Optional: Additional text to include in the conversion output logs</param>
    /// <param name="cancellationTokenSource">Optional: Cancellation source for the conversion task</param>
    /// <returns>True if conversion successfully completed</returns>
    public static Task<bool> FfmpegConversionTask(FileInfo fileToConvert, string outputFileName, string? ffmpegCommand, string? workingPath = null, int conversionIndex = 0,
        ConcurrentDictionary<int, decimal>? fpsDict = null, IMediaInfo? mediaInfo = null, int numberOfThreads = 1, bool cancelIfLarger = true, string? taskDescription = null, bool strict = true,
        bool overwriteOutput = true, ProcessPriorityClass processPriority = ProcessPriorityClass.BelowNormal, HardwareAccelerationValues? hardwareAccelerationValues = null,
        ConcurrentBag<string>? conversionOutputs = null, string? additionalLogText = null, CancellationTokenSource? cancellationTokenSource = null)
    {
        return FfmpegConversionTask(fileToConvert, outputFileName, workingPath, null, null, null, conversionIndex, fpsDict, mediaInfo, ffmpegCommand, numberOfThreads, cancelIfLarger,
            taskDescription, strict, overwriteOutput, processPriority, hardwareAccelerationValues, conversionOutputs, additionalLogText, cancellationTokenSource);
    }

    private static async Task<bool> FfmpegConversionTask(FileInfo fileToConvert, string outputFileName, string? workingPath = null, VideoCodec? codec = null, Format? outputFormat = null,
        ConversionPreset? conversionPreset = null, int conversionIndex = 0, ConcurrentDictionary<int, decimal>? fpsDict = null, IMediaInfo? mediaInfo = null, string? ffmpegCommand = null,
        int numberOfThreads = 1, bool cancelIfLarger = true, string? taskDescription = null, bool strict = true, bool overwriteOutput = true, ProcessPriorityClass processPriority = ProcessPriorityClass.BelowNormal,
        HardwareAccelerationValues? hardwareAccelerationValues = null, ConcurrentBag<string>? conversionOutputs = null, string? additionalLogText = null, CancellationTokenSource? cancellationTokenSource = null)
    {
        bool conversionFailed = false;
        bool sizeFailure = false;
        fpsDict ??= new();
        cancellationTokenSource ??= new();
        try
        {
            DateTime lastOutput1 = DateTime.Now.AddSeconds(-6);
            DateTime lastOutput2 = DateTime.Now.AddSeconds(-6);
            DateTime lastOutput3 = DateTime.Now.AddSeconds(-6);

            Conversion conversion = new();
            mediaInfo ??= await FFmpeg.GetMediaInfo($"{fileToConvert.@FullName}").ConfigureAwait(false);
            IVideoStream? videoStream = mediaInfo.VideoStreams.FirstOrDefault();
            IAudioStream? audioStream = mediaInfo.AudioStreams.FirstOrDefault();

            TimeSpan videoTimespan = videoStream?.Duration ?? TimeSpan.FromSeconds(0);

            conversion
                .AddStream(audioStream)
                .SetOutput(Path.GetFullPath(Path.Combine(workingPath ?? Path.GetTempPath(), outputFileName)))
                .SetOverwriteOutput(overwriteOutput)
                .UseMultiThread(numberOfThreads)
                .SetPriority(processPriority);

            if (string.IsNullOrWhiteSpace(ffmpegCommand))
            {
                conversion.AddStream(videoStream?.SetCodec((VideoCodec)codec!)).SetOutputFormat((Format)outputFormat!).SetPreset((ConversionPreset)conversionPreset!);
            }
            else
            {
                conversion.AddStream(videoStream).AddParameter(ffmpegCommand);
            }

            if (hardwareAccelerationValues != null)
            {
                conversion.UseHardwareAcceleration(hardwareAccelerationValues.hardwareAccelerator, hardwareAccelerationValues.decoder, hardwareAccelerationValues.encoder);
                //.UseHardwareAcceleration(HardwareAccelerator.auto, VideoCodec.h264, VideoCodec.av1) //This works
                //.UseHardwareAcceleration(HardwareAccelerator.auto, VideoCodec.h264_cuvid, VideoCodec.av1)
                //.UseHardwareAcceleration(HardwareAccelerator.auto, VideoCodec.h264_nvenc, VideoCodec.av1)
            }

            if (hardwareAccelerationValues != null)
            {
                conversion.UseHardwareAcceleration(hardwareAccelerationValues.hardwareAccelerator, hardwareAccelerationValues.decoder, hardwareAccelerationValues.encoder);
            }

            //Add log to OnProgress
            conversion.OnProgress += (sender, args) =>
            {
                if (DateTime.Now > lastOutput1.AddSeconds(5))
                {
                    //Show all output from FFmpeg to console
                    logger.Info($"#{conversionIndex} Progress:[{args.Duration}/{args.TotalLength}][{args.Percent}%]-[{fileToConvert.Name}]{(!string.IsNullOrWhiteSpace(taskDescription) ? $"[{taskDescription}]" : string.Empty)}{(!additionalLogText.IsNullOrWhiteSpace() ? $"[{additionalLogText}]" : string.Empty)}{(conversionOutputs.AnyFast() ? $"[Total Diff: {GetTotalFileDif(conversionOutputs)}]" : string.Empty)}[Total FPS: {GetTotalFps(fpsDict)}]");
                    lastOutput1 = DateTime.Now;
                }
            };

            conversion.OnDataReceived += (sender, args) =>
            {
                if (DateTime.Now > lastOutput2.AddSeconds(5))
                {
                    //Example output:
                    //frame=   48 fps=5.8 q=0.0 size=       1kB time=00:00:01.77 bitrate=   4.5kbits/s dup=0 drop=45 speed=0.215x
                    string unbrokenData = args.Data?.Replace(" ", string.Empty) ?? string.Empty;
                    int outputSize = 0;

                    if (unbrokenData.Contains("kBtime=") && unbrokenData.Contains("size="))
                    {
                        //Extract size from data
                        string sizeInkiB = unbrokenData[(unbrokenData.IndexOf("size=") + 5)..unbrokenData.IndexOf("kBtime=")];
                        if (int.TryParse(sizeInkiB, out int kiBSize))
                        {
                            outputSize = kiBSize * 1024; //Uses kibibytes
                        }
                    }

                    if (!fpsDict.Any(x => x.Key == conversionIndex))
                    {
                        if (args.Data?.Contains(" fps=") ?? false)
                        {
                            decimal fps = args.Data.ParseFfmpegLogFps();
                            if (fps >= 0)
                            {
                                fpsDict.TryAdd(conversionIndex, fps);
                            }
                        }
                    }
                    else
                    {
                        decimal? value = fpsDict.FirstOrDefault(x => x.Key == conversionIndex).Value;
                        if (value != null && (args.Data?.Contains(" fps=") ?? false))
                        {
                            decimal fps = args.Data.ParseFfmpegLogFps();
                            if (fps >= 0)
                            {
                                fpsDict.TryUpdate(conversionIndex, fps, (decimal)value);
                            }
                        }
                    }

                    if (cancelIfLarger && fileToConvert.Length < outputSize) //Cancel if new file is larger if that option is enabled
                    {
                        logger.Warn($"Canceling conversion due to converted size being greater than the source for #{conversionIndex} [{fileToConvert.Name}]");
                        conversionFailed = true;
                        sizeFailure = true;
                        cancellationTokenSource.Cancel();
                    }
                    else
                    {
                        string normalizedData = args.Data.NormalizeWhiteSpace().Replace("00:", string.Empty);

                        //round((totalTime - time) / speed)
                        decimal speed = 1m;
                        if (decimal.TryParse(unbrokenData[(unbrokenData.IndexOf("speed=") + 6)..(unbrokenData.Length - 2)], out decimal speedDecimal))
                        {
                            speed = speedDecimal;
                        }

                        //frame=   48 fps=5.8 q=0.0 size=       1kB time=00:00:01.77 bitrate=   4.5kbits/s dup=0 drop=45 speed=0.215x
                        string timeLeftString = "Unknown";
                        if (unbrokenData.Contains("time=") && unbrokenData.Contains("bitrate=") && speed != 0)
                        {
                            if (TimeSpan.TryParseExact(unbrokenData[(unbrokenData.IndexOf("time=") + 5)..unbrokenData.IndexOf("bitrate=")], @"hh\:mm\:ss\.ff", CultureInfo.InvariantCulture, out TimeSpan currentTime))
                            {
                                decimal offset = decimal.Parse(videoTimespan.Subtract(currentTime).TotalSeconds.ToString());
                                TimeSpan timeLeft = TimeSpan.FromSeconds((int)Math.Ceiling(offset / speed));
                                timeLeftString = timeLeft.ToString(@"hh\:mm\:ss");
                            }
                            else
                            {
                                timeLeftString = unbrokenData[(unbrokenData.IndexOf("time=") + 5)..unbrokenData.IndexOf("bitrate=")];
                                if (!timeLeftString.StrEq("N/A"))
                                {
                                    logger.Warn($"Unable to parse timeLeftString. Using raw value [{timeLeftString}] instead.\nFull unbroken output from ffmpeg = {unbrokenData}");
                                }
                            }
                        }

                        logger.Debug($"#{conversionIndex} ETA={timeLeftString} {normalizedData[..(normalizedData.Contains("bitrate=") ? normalizedData.IndexOf("bitrate=") : normalizedData.Length)]} - [{fileToConvert.Name}]{(!string.IsNullOrWhiteSpace(taskDescription) ? $"[{taskDescription}]" : string.Empty)}{(!additionalLogText.IsNullOrWhiteSpace() ? $"[{additionalLogText}]" : string.Empty)}{(conversionOutputs.AnyFast() ? $"[Total Diff: {GetTotalFileDif(conversionOutputs)}]" : string.Empty)}[Total FPS: {GetTotalFps(fpsDict)}]");

                        if (DateTime.Now > lastOutput3.AddSeconds(30))
                        {
                            logger.Info($"#{conversionIndex} ETA={timeLeftString} {normalizedData[..(normalizedData.Contains("bitrate=") ? normalizedData.IndexOf("bitrate=") : normalizedData.Length)]} - [{fileToConvert.Name}]{(!string.IsNullOrWhiteSpace(taskDescription) ? $"[{taskDescription}]" : string.Empty)}{(!additionalLogText.IsNullOrWhiteSpace() ? $"[{additionalLogText}]" : string.Empty)}{(conversionOutputs.AnyFast() ? $"[Total Diff: {GetTotalFileDif(conversionOutputs)}]" : string.Empty)}[Total FPS: {GetTotalFps(fpsDict)}]");
                            lastOutput3 = DateTime.Now;
                        }
                    }
                    lastOutput2 = DateTime.Now;
                }
            };

            //Start conversion
            logger.Info($"Starting ffmpeg conversion with command: {ffmpegCommand}");

            try
            {
                if (strict)
                {
                    conversion.AddParameter("-strict -2");
                    await conversion.Start(cancellationTokenSource.Token).ConfigureAwait(false);
                }
                else
                {
                    await conversion.Start(cancellationTokenSource.Token).ConfigureAwait(false);
                }
            }
            catch (OperationCanceledException ex)
            {
                //Xabe seems to throw OperationCanceledException so this is explicitly handled here
                logger.Warn(ex, $"Conversion of file [{fileToConvert.Name}] successfully canceled in ffmpeg task for reason: {(sizeFailure ? "[Result Too Large]." : "[Unknown Failure]")}.");
                conversionFailed = true;
            }

            //await Console.Out.WriteLineAsync($"Finished conversion file [{fileToConvert.Name}]");
            logger.Info($"Finished conversion for #{conversionIndex} [{fileToConvert.Name}] with {(conversionFailed ? "[FAILED]" : "[SUCCESS]")} Status");
        }
        catch (ConversionException cex)
        {
            logger.Error(cex, "Conversion task failed!");
        }
        finally
        {
            fpsDict.Remove(conversionIndex, out _); //Remove FPS item for completed conversions
        }

        return !conversionFailed; //Returns as success status by inverting this value
    }
}
=======
﻿using System.Collections.Concurrent;
using System.Diagnostics;
using System.Globalization;
using Xabe.FFmpeg;
using Xabe.FFmpeg.Exceptions;
using static CommonNetFuncs.Core.Collections;
using static CommonNetFuncs.Core.Strings;
using static CommonNetFuncs.Media.Ffmpeg.Helpers;

namespace CommonNetFuncs.Media.Ffmpeg;

public sealed class HardwareAccelerationValues()
{
    public HardwareAccelerator hardwareAccelerator { get; set; }

    public VideoCodec decoder { get; set; }

    public VideoCodec encoder { get; set; }

    public int device { get; set; }
}

public static class ConversionTask
{
    private static readonly NLog.Logger logger = NLog.LogManager.GetCurrentClassLogger();

    /// <summary>
    /// Run basic ffmpeg conversion via Xabe.FFmpeg settings. Requires Xabe to have the executables path set.
    /// </summary>
    /// <param name="fileToConvert">Full file path and file name of the file to be converted</param>
    /// <param name="outputFileName">Name of the output file</param>
    /// <param name="codec">Codec to convert to</param>
    /// <param name="outputFormat">Format to convert to</param>
    /// <param name="conversionPreset">Ffmpeg encoding preset to use</param>
    /// <param name="workingPath">Directory for conversion to put temporary files</param>
    /// <param name="conversionIndex">Optional: Index of this task. Used to distinguish between multiple tasks. Defaults to 0 if null</param>
    /// <param name="fpsDict">Optional: Dictionary used to display total conversion FPS. Can be used to sum total FPS between multiple simultaneous conversion tasks. If null, will only show FPS for current conversion</param>
    /// <param name="mediaInfo">Optional: MediaInfo object for the file being converted. Used when MediaInfo has already been retrieved to prevent extra processing. Will be populated if left null.</param>
    /// <param name="numberOfThreads">Optional: Number of threads to use in conversion task</param>
    /// <param name="cancelIfLarger">Optional: Cancel the conversion task if the output becomes larger than the original file</param>
    /// <param name="taskDescription">Optional: Description to use in logging</param>
    /// <param name="strict">Optional: Use strict flag for conversion</param>
    /// <param name="overwriteOutput">Optional: Allows for overwriting a file with the same name as the conversion output</param>
    /// <param name="processPriority">Optional: Priority level to run the conversion process at</param>
    /// <param name="hardwareAccelerationValues">Optional: Parameters for hardware acceleration</param>
    /// <param name="conversionOutputs">Optional: Recorded results from CommonNetFuncs.Media.Ffmpeg.Helpers.RecordResults method. Used to display the total difference between original and converted files</param>
    /// <param name="additionalLogText">Optional: Additional text to include in the conversion output logs</param>
    /// <param name="cancellationTokenSource">Optional: Cancellation source for the conversion task</param>
    /// <returns><see langword="true"/> if conversion successfully completed</returns>
    public static Task<bool> FfmpegConversionTask(FileInfo fileToConvert, string outputFileName, VideoCodec codec, Format outputFormat = Format.mp4, ConversionPreset conversionPreset = ConversionPreset.Slower,
        string? workingPath = null, int conversionIndex = 0, ConcurrentDictionary<int, decimal>? fpsDict = null, IMediaInfo? mediaInfo = null, int numberOfThreads = 1, bool cancelIfLarger = true,
        string? taskDescription = null, bool strict = true, bool overwriteOutput = true, ProcessPriorityClass processPriority = ProcessPriorityClass.BelowNormal,
        HardwareAccelerationValues? hardwareAccelerationValues = null, ConcurrentBag<string>? conversionOutputs = null, string? additionalLogText = null,
        CancellationTokenSource? cancellationTokenSource = null)
    {
        return FfmpegConversionTask(fileToConvert, outputFileName, workingPath, codec, outputFormat, conversionPreset, conversionIndex, fpsDict, mediaInfo, null, numberOfThreads, cancelIfLarger,
            taskDescription, strict, overwriteOutput, processPriority, hardwareAccelerationValues, conversionOutputs, additionalLogText, cancellationTokenSource);
    }

    /// <summary>
    /// Run ffmpeg conversion via ffmpeg command. Requires Xabe to have the executables path set.
    /// </summary>
    /// <param name="fileToConvert">Full file path and file name of the file to be converted</param>
    /// <param name="outputFileName">Name of the output file</param>
    /// <param name="ffmpegCommand">Command to execute in ffmpeg. Input parameter should not be included in this command.</param>
    /// <param name="workingPath">Directory for conversion to put temporary files</param>
    /// <param name="conversionIndex">Optional: Index of this task. Used to distinguish between multiple tasks. Defaults to 0 if null</param>
    /// <param name="fpsDict">Optional: Dictionary used to display total conversion FPS. Can be used to sum total FPS between multiple simultaneous conversion tasks. If null, will only show FPS for current conversion</param>
    /// <param name="mediaInfo">Optional: MediaInfo object for the file being converted. Used when MediaInfo has already been retrieved to prevent extra processing. Will be populated if left null.</param>
    /// <param name="numberOfThreads">Optional: Number of threads to use in conversion task</param>
    /// <param name="cancelIfLarger">Optional: Cancel the conversion task if the output becomes larger than the original file</param>
    /// <param name="taskDescription">Optional: Description to use in logging</param>
    /// <param name="strict">Optional: Use strict flag for conversion</param>
    /// <param name="overwriteOutput">Optional: Allows for overwriting a file with the same name as the conversion output</param>
    /// <param name="processPriority">Optional: Priority level to run the conversion process at</param>
    /// <param name="hardwareAccelerationValues">Optional: Parameters for hardware acceleration</param>
    /// <param name="conversionOutputs">Optional: Recorded results from CommonNetFuncs.Media.Ffmpeg.Helpers.RecordResults method. Used to display the total difference between original and converted files</param>
    /// <param name="additionalLogText">Optional: Additional text to include in the conversion output logs</param>
    /// <param name="cancellationTokenSource">Optional: Cancellation source for the conversion task</param>
    /// <returns><see langword="true"/> if conversion successfully completed</returns>
    public static Task<bool> FfmpegConversionTask(FileInfo fileToConvert, string outputFileName, string? ffmpegCommand, string? workingPath = null, int conversionIndex = 0,
        ConcurrentDictionary<int, decimal>? fpsDict = null, IMediaInfo? mediaInfo = null, int numberOfThreads = 1, bool cancelIfLarger = true, string? taskDescription = null, bool strict = true,
        bool overwriteOutput = true, ProcessPriorityClass processPriority = ProcessPriorityClass.BelowNormal, HardwareAccelerationValues? hardwareAccelerationValues = null,
        ConcurrentBag<string>? conversionOutputs = null, string? additionalLogText = null, CancellationTokenSource? cancellationTokenSource = null)
    {
        return FfmpegConversionTask(fileToConvert, outputFileName, workingPath, null, null, null, conversionIndex, fpsDict, mediaInfo, ffmpegCommand, numberOfThreads, cancelIfLarger,
            taskDescription, strict, overwriteOutput, processPriority, hardwareAccelerationValues, conversionOutputs, additionalLogText, cancellationTokenSource);
    }

    private static async Task<bool> FfmpegConversionTask(FileInfo fileToConvert, string outputFileName, string? workingPath = null, VideoCodec? codec = null, Format? outputFormat = null,
        ConversionPreset? conversionPreset = null, int conversionIndex = 0, ConcurrentDictionary<int, decimal>? fpsDict = null, IMediaInfo? mediaInfo = null, string? ffmpegCommand = null,
        int numberOfThreads = 1, bool cancelIfLarger = true, string? taskDescription = null, bool strict = true, bool overwriteOutput = true, ProcessPriorityClass processPriority = ProcessPriorityClass.BelowNormal,
        HardwareAccelerationValues? hardwareAccelerationValues = null, ConcurrentBag<string>? conversionOutputs = null, string? additionalLogText = null, CancellationTokenSource? cancellationTokenSource = null)
    {
        bool conversionFailed = false;
        bool sizeFailure = false;
        fpsDict ??= new();
        cancellationTokenSource ??= new();
        try
        {
            DateTime lastOutput1 = DateTime.UtcNow.AddSeconds(-6);
            DateTime lastOutput2 = DateTime.UtcNow.AddSeconds(-6);
            DateTime lastOutput3 = DateTime.UtcNow.AddSeconds(-6);

            Conversion conversion = new();
            mediaInfo ??= await FFmpeg.GetMediaInfo($"{fileToConvert.@FullName}").ConfigureAwait(false);
            IVideoStream? videoStream = mediaInfo.VideoStreams.FirstOrDefault();
            IAudioStream? audioStream = mediaInfo.AudioStreams.FirstOrDefault();

            TimeSpan videoTimespan = videoStream?.Duration ?? TimeSpan.FromSeconds(0);

            conversion
                .AddStream(audioStream)
                .SetOutput(Path.GetFullPath(Path.Combine(workingPath ?? Path.GetTempPath(), outputFileName)))
                .SetOverwriteOutput(overwriteOutput)
                .UseMultiThread(numberOfThreads)
                .SetPriority(processPriority);

            if (string.IsNullOrWhiteSpace(ffmpegCommand))
            {
                conversion.AddStream(videoStream?.SetCodec((VideoCodec)codec!)).SetOutputFormat((Format)outputFormat!).SetPreset((ConversionPreset)conversionPreset!);
            }
            else
            {
                conversion.AddStream(videoStream).AddParameter(ffmpegCommand);
            }

            if (hardwareAccelerationValues != null)
            {
                conversion.UseHardwareAcceleration(hardwareAccelerationValues.hardwareAccelerator, hardwareAccelerationValues.decoder, hardwareAccelerationValues.encoder);
                //.UseHardwareAcceleration(HardwareAccelerator.auto, VideoCodec.h264, VideoCodec.av1) //This works
                //.UseHardwareAcceleration(HardwareAccelerator.auto, VideoCodec.h264_cuvid, VideoCodec.av1)
                //.UseHardwareAcceleration(HardwareAccelerator.auto, VideoCodec.h264_nvenc, VideoCodec.av1)
            }

            if (hardwareAccelerationValues != null)
            {
                conversion.UseHardwareAcceleration(hardwareAccelerationValues.hardwareAccelerator, hardwareAccelerationValues.decoder, hardwareAccelerationValues.encoder);
            }

            //Add log to OnProgress
            conversion.OnProgress += (sender, args) =>
            {
                if (DateTime.UtcNow > lastOutput1.AddSeconds(5))
                {
                    //Show all output from FFmpeg to console
                    logger.Info($"#{conversionIndex} Progress:[{args.Duration}/{args.TotalLength}][{args.Percent}%]-[{fileToConvert.Name}]{(!string.IsNullOrWhiteSpace(taskDescription) ? $"[{taskDescription}]" : string.Empty)}{(!additionalLogText.IsNullOrWhiteSpace() ? $"[{additionalLogText}]" : string.Empty)}{(conversionOutputs.AnyFast() ? $"[Total Diff: {GetTotalFileDif(conversionOutputs)}]" : string.Empty)}[Total FPS: {GetTotalFps(fpsDict)}]");
                    lastOutput1 = DateTime.UtcNow;
                }
            };

            conversion.OnDataReceived += (sender, args) =>
            {
                if (DateTime.UtcNow > lastOutput2.AddSeconds(5))
                {
                    //Example output:
                    //frame=   48 fps=5.8 q=0.0 size=       1kB time=00:00:01.77 bitrate=   4.5kbits/s dup=0 drop=45 speed=0.215x
                    string unbrokenData = args.Data?.Replace(" ", string.Empty) ?? string.Empty;
                    int outputSize = 0;

                    if (unbrokenData.Contains("kBtime=") && unbrokenData.Contains("size="))
                    {
                        //Extract size from data
                        string sizeInkiB = unbrokenData[(unbrokenData.IndexOf("size=") + 5)..unbrokenData.IndexOf("kBtime=")];
                        if (int.TryParse(sizeInkiB, out int kiBSize))
                        {
                            outputSize = kiBSize * 1024; //Uses kibibytes
                        }
                    }

                    if (!fpsDict.Any(x => x.Key == conversionIndex))
                    {
                        if (args.Data?.Contains(" fps=") ?? false)
                        {
                            decimal fps = args.Data.ParseFfmpegLogFps();
                            if (fps >= 0)
                            {
                                fpsDict.TryAdd(conversionIndex, fps);
                            }
                        }
                    }
                    else
                    {
                        decimal? value = fpsDict.FirstOrDefault(x => x.Key == conversionIndex).Value;
                        if (value != null && (args.Data?.Contains(" fps=") ?? false))
                        {
                            decimal fps = args.Data.ParseFfmpegLogFps();
                            if (fps >= 0)
                            {
                                fpsDict.TryUpdate(conversionIndex, fps, (decimal)value);
                            }
                        }
                    }

                    if (cancelIfLarger && fileToConvert.Length < outputSize) //Cancel if new file is larger if that option is enabled
                    {
                        logger.Warn($"Canceling conversion due to converted size being greater than the source for #{conversionIndex} [{fileToConvert.Name}]");
                        conversionFailed = true;
                        sizeFailure = true;
                        cancellationTokenSource.Cancel();
                    }
                    else
                    {
                        string normalizedData = args.Data.NormalizeWhiteSpace().Replace("00:", string.Empty);

                        //round((totalTime - time) / speed)
                        decimal speed = 1m;
                        if (decimal.TryParse(unbrokenData[(unbrokenData.IndexOf("speed=") + 6)..(unbrokenData.Length - 2)], out decimal speedDecimal))
                        {
                            speed = speedDecimal;
                        }

                        //frame=   48 fps=5.8 q=0.0 size=       1kB time=00:00:01.77 bitrate=   4.5kbits/s dup=0 drop=45 speed=0.215x
                        string timeLeftString = "Unknown";
                        if (unbrokenData.Contains("time=") && unbrokenData.Contains("bitrate=") && speed != 0)
                        {
                            if (TimeSpan.TryParseExact(unbrokenData[(unbrokenData.IndexOf("time=") + 5)..unbrokenData.IndexOf("bitrate=")], @"hh\:mm\:ss\.ff", CultureInfo.InvariantCulture, out TimeSpan currentTime))
                            {
                                decimal offset = decimal.Parse(videoTimespan.Subtract(currentTime).TotalSeconds.ToString());
                                TimeSpan timeLeft = TimeSpan.FromSeconds((int)Math.Ceiling(offset / speed));
                                timeLeftString = timeLeft.ToString(@"hh\:mm\:ss");
                            }
                            else
                            {
                                timeLeftString = unbrokenData[(unbrokenData.IndexOf("time=") + 5)..unbrokenData.IndexOf("bitrate=")];
                                if (!timeLeftString.StrEq("N/A"))
                                {
                                    logger.Warn($"Unable to parse timeLeftString. Using raw value [{timeLeftString}] instead.\nFull unbroken output from ffmpeg = {unbrokenData}");
                                }
                            }
                        }

                        logger.Debug($"#{conversionIndex} ETA={timeLeftString} {normalizedData[..(normalizedData.Contains("bitrate=") ? normalizedData.IndexOf("bitrate=") : normalizedData.Length)]} - [{fileToConvert.Name}]{(!string.IsNullOrWhiteSpace(taskDescription) ? $"[{taskDescription}]" : string.Empty)}{(!additionalLogText.IsNullOrWhiteSpace() ? $"[{additionalLogText}]" : string.Empty)}{(conversionOutputs.AnyFast() ? $"[Total Diff: {GetTotalFileDif(conversionOutputs)}]" : string.Empty)}[Total FPS: {GetTotalFps(fpsDict)}]");

                        if (DateTime.UtcNow > lastOutput3.AddSeconds(30))
                        {
                            logger.Info($"#{conversionIndex} ETA={timeLeftString} {normalizedData[..(normalizedData.Contains("bitrate=") ? normalizedData.IndexOf("bitrate=") : normalizedData.Length)]} - [{fileToConvert.Name}]{(!string.IsNullOrWhiteSpace(taskDescription) ? $"[{taskDescription}]" : string.Empty)}{(!additionalLogText.IsNullOrWhiteSpace() ? $"[{additionalLogText}]" : string.Empty)}{(conversionOutputs.AnyFast() ? $"[Total Diff: {GetTotalFileDif(conversionOutputs)}]" : string.Empty)}[Total FPS: {GetTotalFps(fpsDict)}]");
                            lastOutput3 = DateTime.UtcNow;
                        }
                    }
                    lastOutput2 = DateTime.UtcNow;
                }
            };

            //Start conversion
            logger.Info($"Starting ffmpeg conversion with command: {ffmpegCommand}");

            try
            {
                if (strict)
                {
                    conversion.AddParameter("-strict -2");
                    await conversion.Start(cancellationTokenSource.Token).ConfigureAwait(false);
                }
                else
                {
                    await conversion.Start(cancellationTokenSource.Token).ConfigureAwait(false);
                }
            }
            catch (OperationCanceledException ex)
            {
                //Xabe seems to throw OperationCanceledException so this is explicitly handled here
                logger.Warn(ex, $"Conversion of file [{fileToConvert.Name}] successfully canceled in ffmpeg task for reason: {(sizeFailure ? "[Result Too Large]." : "[Unknown Failure]")}.");
                conversionFailed = true;
            }

            //await Console.Out.WriteLineAsync($"Finished conversion file [{fileToConvert.Name}]");
            logger.Info($"Finished conversion for #{conversionIndex} [{fileToConvert.Name}] with {(conversionFailed ? "[FAILED]" : "[SUCCESS]")} Status");
        }
        catch (ConversionException cex)
        {
            logger.Error(cex, "Conversion task failed!");
        }
        finally
        {
            fpsDict.Remove(conversionIndex, out _); //Remove FPS item for completed conversions
        }

        return !conversionFailed; //Returns as success status by inverting this value
    }
}
>>>>>>> 270705e4f794428a4927e32ef23496c0001e47e7<|MERGE_RESOLUTION|>--- conflicted
+++ resolved
@@ -1,287 +1,4 @@
-<<<<<<< HEAD
-﻿using System.Collections.Concurrent;
-using System.Diagnostics;
-using System.Globalization;
-using Xabe.FFmpeg;
-using Xabe.FFmpeg.Exceptions;
-using static CommonNetFuncs.Core.Collections;
-using static CommonNetFuncs.Core.Strings;
-using static CommonNetFuncs.Media.Ffmpeg.Helpers;
-
-namespace CommonNetFuncs.Media.Ffmpeg;
-
-public sealed class HardwareAccelerationValues()
-{
-    public HardwareAccelerator hardwareAccelerator { get; set; }
-
-    public VideoCodec decoder { get; set; }
-
-    public VideoCodec encoder { get; set; }
-
-    public int device { get; set; }
-}
-
-public static class ConversionTask
-{
-    private static readonly NLog.Logger logger = NLog.LogManager.GetCurrentClassLogger();
-
-    /// <summary>
-    /// Run basic ffmpeg conversion via Xabe.FFmpeg settings. Requires Xabe to have the executables path set.
-    /// </summary>
-    /// <param name="fileToConvert">Full file path and file name of the file to be converted</param>
-    /// <param name="outputFileName">Name of the output file</param>
-    /// <param name="workingPath">Directory for conversion to put temporary files</param>
-    /// <param name="codec">Codec to convert to</param>
-    /// <param name="outputFormat">Format to convert to</param>
-    /// <param name="conversionPreset">Ffmpeg encoding preset to use</param>
-    /// <param name="conversionIndex">Optional: Index of this task. Used to distinguish between multiple tasks. Defaults to 0 if null</param>
-    /// <param name="fpsDict">Optional: Dictionary used to display total conversion FPS. Can be used to sum total FPS between multiple simultaneous conversion tasks. If null, will only show FPS for current conversion</param>
-    /// <param name="mediaInfo">Optional: MediaInfo object for the file being converted. Used when MediaInfo has already been retrieved to prevent extra processing. Will be populated if left null.</param>
-    /// <param name="numberOfThreads">Optional: Number of threads to use in conversion task</param>
-    /// <param name="cancelIfLarger">Optional: Cancel the conversion task if the output becomes larger than the original file</param>
-    /// <param name="taskDescription">Optional: Description to use in logging</param>
-    /// <param name="strict">Optional: Use strict flag for conversion</param>
-    /// <param name="overwriteOutput">Optional: Allows for overwriting a file with the same name as the conversion output</param>
-    /// <param name="processPriority">Optional: Priority level to run the conversion process at</param>
-    /// <param name="hardwareAccelerationValues">Optional: Parameters for hardware acceleration</param>
-    /// <param name="conversionOutputs">Optional: Recorded results from CommonNetFuncs.Media.Ffmpeg.Helpers.RecordResults method. Used to display the total difference between original and converted files</param>
-    /// <param name="additionalLogText">Optional: Additional text to include in the conversion output logs</param>
-    /// <param name="cancellationTokenSource">Optional: Cancellation source for the conversion task</param>
-    /// <returns>True if conversion successfully completed</returns>
-    public static Task<bool> FfmpegConversionTask(FileInfo fileToConvert, string outputFileName, VideoCodec codec, Format outputFormat = Format.mp4, ConversionPreset conversionPreset = ConversionPreset.Slower,
-        string? workingPath = null, int conversionIndex = 0, ConcurrentDictionary<int, decimal>? fpsDict = null, IMediaInfo? mediaInfo = null, int numberOfThreads = 1, bool cancelIfLarger = true,
-        string? taskDescription = null, bool strict = true, bool overwriteOutput = true, ProcessPriorityClass processPriority = ProcessPriorityClass.BelowNormal,
-        HardwareAccelerationValues? hardwareAccelerationValues = null, ConcurrentBag<string>? conversionOutputs = null, string? additionalLogText = null,
-        CancellationTokenSource? cancellationTokenSource = null)
-    {
-        return FfmpegConversionTask(fileToConvert, outputFileName, workingPath, codec, outputFormat, conversionPreset, conversionIndex, fpsDict, mediaInfo, null, numberOfThreads, cancelIfLarger,
-            taskDescription, strict, overwriteOutput, processPriority, hardwareAccelerationValues, conversionOutputs, additionalLogText, cancellationTokenSource);
-    }
-
-    /// <summary>
-    /// Run ffmpeg conversion via ffmpeg command. Requires Xabe to have the executables path set.
-    /// </summary>
-    /// <param name="fileToConvert">Full file path and file name of the file to be converted</param>
-    /// <param name="outputFileName">Name of the output file</param>
-    /// <param name="workingPath">Directory for conversion to put temporary files</param>
-    /// <param name="ffmpegCommand">Command to execute in ffmpeg. Input parameter should not be included in this command.</param>
-    /// <param name="conversionIndex">Optional: Index of this task. Used to distinguish between multiple tasks. Defaults to 0 if null</param>
-    /// <param name="fpsDict">Optional: Dictionary used to display total conversion FPS. Can be used to sum total FPS between multiple simultaneous conversion tasks. If null, will only show FPS for current conversion</param>
-    /// <param name="mediaInfo">Optional: MediaInfo object for the file being converted. Used when MediaInfo has already been retrieved to prevent extra processing. Will be populated if left null.</param>
-    /// <param name="numberOfThreads">Optional: Number of threads to use in conversion task</param>
-    /// <param name="cancelIfLarger">Optional: Cancel the conversion task if the output becomes larger than the original file</param>
-    /// <param name="taskDescription">Optional: Description to use in logging</param>
-    /// <param name="strict">Optional: Use strict flag for conversion</param>
-    /// <param name="overwriteOutput">Optional: Allows for overwriting a file with the same name as the conversion output</param>
-    /// <param name="processPriority">Optional: Priority level to run the conversion process at</param>
-    /// <param name="hardwareAccelerationValues">Optional: Parameters for hardware acceleration</param>
-    /// <param name="conversionOutputs">Optional: Recorded results from CommonNetFuncs.Media.Ffmpeg.Helpers.RecordResults method. Used to display the total difference between original and converted files</param>
-    /// <param name="additionalLogText">Optional: Additional text to include in the conversion output logs</param>
-    /// <param name="cancellationTokenSource">Optional: Cancellation source for the conversion task</param>
-    /// <returns>True if conversion successfully completed</returns>
-    public static Task<bool> FfmpegConversionTask(FileInfo fileToConvert, string outputFileName, string? ffmpegCommand, string? workingPath = null, int conversionIndex = 0,
-        ConcurrentDictionary<int, decimal>? fpsDict = null, IMediaInfo? mediaInfo = null, int numberOfThreads = 1, bool cancelIfLarger = true, string? taskDescription = null, bool strict = true,
-        bool overwriteOutput = true, ProcessPriorityClass processPriority = ProcessPriorityClass.BelowNormal, HardwareAccelerationValues? hardwareAccelerationValues = null,
-        ConcurrentBag<string>? conversionOutputs = null, string? additionalLogText = null, CancellationTokenSource? cancellationTokenSource = null)
-    {
-        return FfmpegConversionTask(fileToConvert, outputFileName, workingPath, null, null, null, conversionIndex, fpsDict, mediaInfo, ffmpegCommand, numberOfThreads, cancelIfLarger,
-            taskDescription, strict, overwriteOutput, processPriority, hardwareAccelerationValues, conversionOutputs, additionalLogText, cancellationTokenSource);
-    }
-
-    private static async Task<bool> FfmpegConversionTask(FileInfo fileToConvert, string outputFileName, string? workingPath = null, VideoCodec? codec = null, Format? outputFormat = null,
-        ConversionPreset? conversionPreset = null, int conversionIndex = 0, ConcurrentDictionary<int, decimal>? fpsDict = null, IMediaInfo? mediaInfo = null, string? ffmpegCommand = null,
-        int numberOfThreads = 1, bool cancelIfLarger = true, string? taskDescription = null, bool strict = true, bool overwriteOutput = true, ProcessPriorityClass processPriority = ProcessPriorityClass.BelowNormal,
-        HardwareAccelerationValues? hardwareAccelerationValues = null, ConcurrentBag<string>? conversionOutputs = null, string? additionalLogText = null, CancellationTokenSource? cancellationTokenSource = null)
-    {
-        bool conversionFailed = false;
-        bool sizeFailure = false;
-        fpsDict ??= new();
-        cancellationTokenSource ??= new();
-        try
-        {
-            DateTime lastOutput1 = DateTime.Now.AddSeconds(-6);
-            DateTime lastOutput2 = DateTime.Now.AddSeconds(-6);
-            DateTime lastOutput3 = DateTime.Now.AddSeconds(-6);
-
-            Conversion conversion = new();
-            mediaInfo ??= await FFmpeg.GetMediaInfo($"{fileToConvert.@FullName}").ConfigureAwait(false);
-            IVideoStream? videoStream = mediaInfo.VideoStreams.FirstOrDefault();
-            IAudioStream? audioStream = mediaInfo.AudioStreams.FirstOrDefault();
-
-            TimeSpan videoTimespan = videoStream?.Duration ?? TimeSpan.FromSeconds(0);
-
-            conversion
-                .AddStream(audioStream)
-                .SetOutput(Path.GetFullPath(Path.Combine(workingPath ?? Path.GetTempPath(), outputFileName)))
-                .SetOverwriteOutput(overwriteOutput)
-                .UseMultiThread(numberOfThreads)
-                .SetPriority(processPriority);
-
-            if (string.IsNullOrWhiteSpace(ffmpegCommand))
-            {
-                conversion.AddStream(videoStream?.SetCodec((VideoCodec)codec!)).SetOutputFormat((Format)outputFormat!).SetPreset((ConversionPreset)conversionPreset!);
-            }
-            else
-            {
-                conversion.AddStream(videoStream).AddParameter(ffmpegCommand);
-            }
-
-            if (hardwareAccelerationValues != null)
-            {
-                conversion.UseHardwareAcceleration(hardwareAccelerationValues.hardwareAccelerator, hardwareAccelerationValues.decoder, hardwareAccelerationValues.encoder);
-                //.UseHardwareAcceleration(HardwareAccelerator.auto, VideoCodec.h264, VideoCodec.av1) //This works
-                //.UseHardwareAcceleration(HardwareAccelerator.auto, VideoCodec.h264_cuvid, VideoCodec.av1)
-                //.UseHardwareAcceleration(HardwareAccelerator.auto, VideoCodec.h264_nvenc, VideoCodec.av1)
-            }
-
-            if (hardwareAccelerationValues != null)
-            {
-                conversion.UseHardwareAcceleration(hardwareAccelerationValues.hardwareAccelerator, hardwareAccelerationValues.decoder, hardwareAccelerationValues.encoder);
-            }
-
-            //Add log to OnProgress
-            conversion.OnProgress += (sender, args) =>
-            {
-                if (DateTime.Now > lastOutput1.AddSeconds(5))
-                {
-                    //Show all output from FFmpeg to console
-                    logger.Info($"#{conversionIndex} Progress:[{args.Duration}/{args.TotalLength}][{args.Percent}%]-[{fileToConvert.Name}]{(!string.IsNullOrWhiteSpace(taskDescription) ? $"[{taskDescription}]" : string.Empty)}{(!additionalLogText.IsNullOrWhiteSpace() ? $"[{additionalLogText}]" : string.Empty)}{(conversionOutputs.AnyFast() ? $"[Total Diff: {GetTotalFileDif(conversionOutputs)}]" : string.Empty)}[Total FPS: {GetTotalFps(fpsDict)}]");
-                    lastOutput1 = DateTime.Now;
-                }
-            };
-
-            conversion.OnDataReceived += (sender, args) =>
-            {
-                if (DateTime.Now > lastOutput2.AddSeconds(5))
-                {
-                    //Example output:
-                    //frame=   48 fps=5.8 q=0.0 size=       1kB time=00:00:01.77 bitrate=   4.5kbits/s dup=0 drop=45 speed=0.215x
-                    string unbrokenData = args.Data?.Replace(" ", string.Empty) ?? string.Empty;
-                    int outputSize = 0;
-
-                    if (unbrokenData.Contains("kBtime=") && unbrokenData.Contains("size="))
-                    {
-                        //Extract size from data
-                        string sizeInkiB = unbrokenData[(unbrokenData.IndexOf("size=") + 5)..unbrokenData.IndexOf("kBtime=")];
-                        if (int.TryParse(sizeInkiB, out int kiBSize))
-                        {
-                            outputSize = kiBSize * 1024; //Uses kibibytes
-                        }
-                    }
-
-                    if (!fpsDict.Any(x => x.Key == conversionIndex))
-                    {
-                        if (args.Data?.Contains(" fps=") ?? false)
-                        {
-                            decimal fps = args.Data.ParseFfmpegLogFps();
-                            if (fps >= 0)
-                            {
-                                fpsDict.TryAdd(conversionIndex, fps);
-                            }
-                        }
-                    }
-                    else
-                    {
-                        decimal? value = fpsDict.FirstOrDefault(x => x.Key == conversionIndex).Value;
-                        if (value != null && (args.Data?.Contains(" fps=") ?? false))
-                        {
-                            decimal fps = args.Data.ParseFfmpegLogFps();
-                            if (fps >= 0)
-                            {
-                                fpsDict.TryUpdate(conversionIndex, fps, (decimal)value);
-                            }
-                        }
-                    }
-
-                    if (cancelIfLarger && fileToConvert.Length < outputSize) //Cancel if new file is larger if that option is enabled
-                    {
-                        logger.Warn($"Canceling conversion due to converted size being greater than the source for #{conversionIndex} [{fileToConvert.Name}]");
-                        conversionFailed = true;
-                        sizeFailure = true;
-                        cancellationTokenSource.Cancel();
-                    }
-                    else
-                    {
-                        string normalizedData = args.Data.NormalizeWhiteSpace().Replace("00:", string.Empty);
-
-                        //round((totalTime - time) / speed)
-                        decimal speed = 1m;
-                        if (decimal.TryParse(unbrokenData[(unbrokenData.IndexOf("speed=") + 6)..(unbrokenData.Length - 2)], out decimal speedDecimal))
-                        {
-                            speed = speedDecimal;
-                        }
-
-                        //frame=   48 fps=5.8 q=0.0 size=       1kB time=00:00:01.77 bitrate=   4.5kbits/s dup=0 drop=45 speed=0.215x
-                        string timeLeftString = "Unknown";
-                        if (unbrokenData.Contains("time=") && unbrokenData.Contains("bitrate=") && speed != 0)
-                        {
-                            if (TimeSpan.TryParseExact(unbrokenData[(unbrokenData.IndexOf("time=") + 5)..unbrokenData.IndexOf("bitrate=")], @"hh\:mm\:ss\.ff", CultureInfo.InvariantCulture, out TimeSpan currentTime))
-                            {
-                                decimal offset = decimal.Parse(videoTimespan.Subtract(currentTime).TotalSeconds.ToString());
-                                TimeSpan timeLeft = TimeSpan.FromSeconds((int)Math.Ceiling(offset / speed));
-                                timeLeftString = timeLeft.ToString(@"hh\:mm\:ss");
-                            }
-                            else
-                            {
-                                timeLeftString = unbrokenData[(unbrokenData.IndexOf("time=") + 5)..unbrokenData.IndexOf("bitrate=")];
-                                if (!timeLeftString.StrEq("N/A"))
-                                {
-                                    logger.Warn($"Unable to parse timeLeftString. Using raw value [{timeLeftString}] instead.\nFull unbroken output from ffmpeg = {unbrokenData}");
-                                }
-                            }
-                        }
-
-                        logger.Debug($"#{conversionIndex} ETA={timeLeftString} {normalizedData[..(normalizedData.Contains("bitrate=") ? normalizedData.IndexOf("bitrate=") : normalizedData.Length)]} - [{fileToConvert.Name}]{(!string.IsNullOrWhiteSpace(taskDescription) ? $"[{taskDescription}]" : string.Empty)}{(!additionalLogText.IsNullOrWhiteSpace() ? $"[{additionalLogText}]" : string.Empty)}{(conversionOutputs.AnyFast() ? $"[Total Diff: {GetTotalFileDif(conversionOutputs)}]" : string.Empty)}[Total FPS: {GetTotalFps(fpsDict)}]");
-
-                        if (DateTime.Now > lastOutput3.AddSeconds(30))
-                        {
-                            logger.Info($"#{conversionIndex} ETA={timeLeftString} {normalizedData[..(normalizedData.Contains("bitrate=") ? normalizedData.IndexOf("bitrate=") : normalizedData.Length)]} - [{fileToConvert.Name}]{(!string.IsNullOrWhiteSpace(taskDescription) ? $"[{taskDescription}]" : string.Empty)}{(!additionalLogText.IsNullOrWhiteSpace() ? $"[{additionalLogText}]" : string.Empty)}{(conversionOutputs.AnyFast() ? $"[Total Diff: {GetTotalFileDif(conversionOutputs)}]" : string.Empty)}[Total FPS: {GetTotalFps(fpsDict)}]");
-                            lastOutput3 = DateTime.Now;
-                        }
-                    }
-                    lastOutput2 = DateTime.Now;
-                }
-            };
-
-            //Start conversion
-            logger.Info($"Starting ffmpeg conversion with command: {ffmpegCommand}");
-
-            try
-            {
-                if (strict)
-                {
-                    conversion.AddParameter("-strict -2");
-                    await conversion.Start(cancellationTokenSource.Token).ConfigureAwait(false);
-                }
-                else
-                {
-                    await conversion.Start(cancellationTokenSource.Token).ConfigureAwait(false);
-                }
-            }
-            catch (OperationCanceledException ex)
-            {
-                //Xabe seems to throw OperationCanceledException so this is explicitly handled here
-                logger.Warn(ex, $"Conversion of file [{fileToConvert.Name}] successfully canceled in ffmpeg task for reason: {(sizeFailure ? "[Result Too Large]." : "[Unknown Failure]")}.");
-                conversionFailed = true;
-            }
-
-            //await Console.Out.WriteLineAsync($"Finished conversion file [{fileToConvert.Name}]");
-            logger.Info($"Finished conversion for #{conversionIndex} [{fileToConvert.Name}] with {(conversionFailed ? "[FAILED]" : "[SUCCESS]")} Status");
-        }
-        catch (ConversionException cex)
-        {
-            logger.Error(cex, "Conversion task failed!");
-        }
-        finally
-        {
-            fpsDict.Remove(conversionIndex, out _); //Remove FPS item for completed conversions
-        }
-
-        return !conversionFailed; //Returns as success status by inverting this value
-    }
-}
-=======
-﻿using System.Collections.Concurrent;
+﻿﻿using System.Collections.Concurrent;
 using System.Diagnostics;
 using System.Globalization;
 using Xabe.FFmpeg;
@@ -561,5 +278,4 @@
 
         return !conversionFailed; //Returns as success status by inverting this value
     }
-}
->>>>>>> 270705e4f794428a4927e32ef23496c0001e47e7+}