<<<<<<< HEAD
﻿using System.Diagnostics;
using static System.IO.Path;
using static System.Web.HttpUtility;

namespace CommonNetFuncs.Office.Common;

public static class PdfConversion
{
    private enum EOfficeFileTypes
    {
        Xlsx,
        Xls,
        Docx,
        Doc,
        Pptx,
        Ppt,
        Csv
    }

    private static readonly Lock conversionLock = new();
    private static readonly SemaphoreSlim semaphore = new(1);

    /// <summary>
    /// Converts an office formatted document into a PDF (Requires LibreOffice to be installed on the host machine)
    /// </summary>
    /// <param name="libreOfficeExecutable">Full file path or alias to the LibreOffice executable</param>
    /// <param name="fileName">File name including full file path to the file to convert to a PDF</param>
    /// <param name="outputPath">Optional: Path to output file to, defaults to the same path as fileName if null</param>
    /// <param name="conversionTimeout">Optional: Time limit for how long the conversion can take before being canceled</param>
    /// <exception cref="LibreOfficeFailedException"></exception>
    /// <exception cref="ArgumentException"></exception>
    /// <exception cref="FileNotFoundException"></exception>
    public static void ConvertToPdf(string libreOfficeExecutable, string fileName, string? outputPath = null, TimeSpan? conversionTimeout = null, int maxRetries = 3)
    {
        if (!File.Exists(fileName))
        {
            throw new FileNotFoundException($"The file at '{UrlEncode(fileName)}' does not exist");
        }

        string? pdfCommand = fileName.GetPdfCommand();

        if (string.IsNullOrWhiteSpace(pdfCommand))
        {
            throw new ArgumentException($"Invalid extension on file to be converted to PDF. Valid extensions are:\n{string.Join(",\n", Enum.GetNames<EOfficeFileTypes>())}");
        }

        (Process process, string pdfFileName, string tempFileName) = CreatePdfConversionProcess(fileName, libreOfficeExecutable, pdfCommand, ref outputPath);

        try
        {
            for (int i = 0; i <= maxRetries; i++)
            {
                lock (conversionLock)
                {
                    process.Start();

                    if (conversionTimeout == null)
                    {
                        process.WaitForExit();
                    }
                    else
                    {
                        process.WaitForExit((TimeSpan)conversionTimeout);
                    }

                    if (!process.HasExited)
                    {
                        process.Kill(); // Forcefully terminate the process if it hasn't exited within the timeout.
                        throw new LibreOfficeFailedException("LibreOffice conversion process was killed due to timeout.");
                    }
                }

                if (process.HasExited && process.ExitCode != 0)
                {
                    if (i < maxRetries)
                    {
                        Console.WriteLine($"LibreOffice conversion failed with exit code {process.ExitCode}. Retrying... ({i + 1}/{maxRetries})");
                    }
                    else
                    {
                        throw new LibreOfficeFailedException($"LibreOffice has failed with {process.ExitCode}");
                    }
                }
                else
                {
                    break; // Exit the loop if successful.
                }
            }

            MovePdfFile(pdfFileName, outputPath, fileName);
        }
        catch (Exception ex)
        {
            throw new LibreOfficeFailedException("Failed to run LibreOffice! Please make sure that the libreOfficeExecutable parameter is a valid reference to your installation of LibreOffice.", ex);
        }
        finally
        {
            CleanUpTempFiles(tempFileName, pdfFileName);
        }
    }

    /// <summary>
    /// Converts an office formatted document into a PDF (Requires LibreOffice to be installed on the host machine)
    /// </summary>
    /// <param name="libreOfficeExecutable">Full file path or alias to the LibreOffice executable</param>
    /// <param name="fileName">File name including full file path to the file to convert to a PDF</param>
    /// <param name="outputPath">Optional: Path to output file to, defaults to the same path as fileName if null</param>
    /// <param name="cancellationToken">Optional: Cancellation token for asynchronous conversion operation</param>
    /// <exception cref="LibreOfficeFailedException"></exception>
    /// <exception cref="ArgumentException"></exception>
    /// <exception cref="FileNotFoundException"></exception>
    public static async Task ConvertToPdfAsync(string libreOfficeExecutable, string fileName, string? outputPath = null, CancellationToken? cancellationToken = null, int maxRetries = 3)
    {
        if (!File.Exists(fileName))
        {
            throw new FileNotFoundException($"The file at '{UrlEncode(fileName)}' does not exist");
        }

        string? pdfCommand = fileName.GetPdfCommand();

        if (string.IsNullOrWhiteSpace(pdfCommand))
        {
            throw new ArgumentException($"Invalid extension on file to be converted to PDF. Valid extensions are:\n{string.Join(",\n", Enum.GetNames<EOfficeFileTypes>())}");
        }

        (Process process, string pdfFileName, string tempFileName) = CreatePdfConversionProcess(fileName, libreOfficeExecutable, pdfCommand, ref outputPath);

        try
        {
            await semaphore.WaitAsync(cancellationToken ?? default);
            for (int i = 0; i <= maxRetries; i++)
            {
                process.Start();
                await process.WaitForExitAsync(cancellationToken ?? default);

                if (process.HasExited && process.ExitCode != 0)
                {
                    if (i < maxRetries)
                    {
                        Console.WriteLine($"LibreOffice conversion failed with exit code {process.ExitCode}. Retrying... ({i + 1}/{maxRetries})");
                    }
                    else
                    {
                        throw new LibreOfficeFailedException($"LibreOffice has failed with {process.ExitCode}");
                    }
                }
                else
                {
                    break; // Exit the loop if successful.
                }
            }

            MovePdfFile(pdfFileName, outputPath, fileName);
        }
        catch (OperationCanceledException)
        {
            throw new LibreOfficeFailedException("The PDF conversion was canceled.");
        }
        catch (Exception ex)
        {
            throw new LibreOfficeFailedException("Failed to run LibreOffice! Please make sure that the libreOfficeExecutable parameter is a valid reference to your installation of LibreOffice.", ex);
        }
        finally
        {
            CleanUpTempFiles(tempFileName, pdfFileName);
            semaphore.Release();
        }
    }

    public sealed class LibreOfficeFailedException : Exception
    {
        public LibreOfficeFailedException() { }

        public LibreOfficeFailedException(string message) : base(message) { }

        public LibreOfficeFailedException(string message, Exception inner) : base(message, inner) { }
    }

    private static string? GetPdfCommand(this string fileName)
    {
        string? pdfCommand = null;
        string extension = GetExtension(fileName).Replace(".", string.Empty);
        if (Enum.TryParse(typeof(EOfficeFileTypes), extension, true, out object? officeType))
        {
            pdfCommand = officeType switch
            {
                EOfficeFileTypes.Xlsx or EOfficeFileTypes.Xls or EOfficeFileTypes.Csv => "calc_pdf_Export",
                EOfficeFileTypes.Docx or EOfficeFileTypes.Doc => "writer_pdf_Export",
                EOfficeFileTypes.Pptx or EOfficeFileTypes.Ppt => "impress_pdf_Export",
                _ => null
            };
        }
        return pdfCommand;
    }

    private static (Process Process, string PdfFileName, string TempFileName)CreatePdfConversionProcess(string fileName, string libreOfficeExecutable, string pdfCommand, ref string? outputPath)
    {
        string tempPath = GetTempPath();
        string tempFileName = Combine(tempPath, $"{Guid.NewGuid()}{GetExtension(fileName)}");
        string pdfFileName = Combine(tempPath, $"{GetFileNameWithoutExtension(tempFileName)}.pdf");
        File.Copy(fileName, tempFileName, true);

        outputPath ??= GetDirectoryName(fileName.Replace(GetFileName(fileName), string.Empty));
        ProcessStartInfo procStartInfo = new(libreOfficeExecutable, $@"--convert-to pdf:{pdfCommand} ""{tempFileName}"" --outdir ""{tempPath[..^1]}""")
        {
            RedirectStandardOutput = true,
            RedirectStandardError = true,
            UseShellExecute = false,
            CreateNoWindow = true,
            WorkingDirectory = tempPath,
        };

        return (new() { StartInfo = procStartInfo }, pdfFileName, tempFileName);
    }

    private static void CleanUpTempFiles(string tempFileName, string pdfFileName)
    {
        if (File.Exists(tempFileName))
        {
            try
            {
                File.Delete(tempFileName);
            }
            catch (Exception ex)
            {
                // Log or handle the exception as needed.
                Console.WriteLine($"Failed to delete temporary file '{tempFileName}': {ex.Message}");
            }
        }
        if (File.Exists(pdfFileName))
        {
            try
            {
                File.Delete(pdfFileName);
            }
            catch (Exception ex)
            {
                // Log or handle the exception as needed.
                Console.WriteLine($"Failed to delete temporary file '{pdfFileName}': {ex.Message}");
            }
        }
    }

    private static void MovePdfFile(string pdfFileName, string? outputPath, string fileName)
    {
        if (File.Exists(pdfFileName))
        {
            File.Move(pdfFileName, Combine(outputPath ?? string.Empty, $"{GetFileNameWithoutExtension(fileName)}.pdf"));
        }
    }
}
=======
﻿using System.Diagnostics;
using static System.IO.Path;
using static System.Web.HttpUtility;

namespace CommonNetFuncs.Office.Common;

public static class PdfConversion
{
    private enum EOfficeFileTypes
    {
        Xlsx,
        Xls,
        Docx,
        Doc,
        Pptx,
        Ppt,
        Csv
    }

    private static readonly Lock conversionLock = new();
    private static readonly SemaphoreSlim semaphore = new(1);

    /// <summary>
    /// Converts an office formatted document into a PDF (Requires LibreOffice to be installed on the host machine)
    /// </summary>
    /// <param name="libreOfficeExecutable">Full file path or alias to the LibreOffice executable.</param>
    /// <param name="fileName">File name including full file path to the file to convert to a PDF</param>
    /// <param name="outputPath">Optional: Path to output file to, defaults to the same path as fileName if null</param>
    /// <param name="conversionTimeout">Optional: Time limit for how long the conversion can take before being canceled</param>
    /// <exception cref="LibreOfficeFailedException"></exception>
    /// <exception cref="ArgumentException"></exception>
    /// <exception cref="FileNotFoundException"></exception>
    public static void ConvertToPdf(string libreOfficeExecutable, string fileName, string? outputPath = null, TimeSpan? conversionTimeout = null, int maxRetries = 3)
    {
        if (!File.Exists(fileName))
        {
            throw new FileNotFoundException($"The file at '{UrlEncode(fileName)}' does not exist");
        }

        string? pdfCommand = fileName.GetPdfCommand();

        if (string.IsNullOrWhiteSpace(pdfCommand))
        {
            throw new ArgumentException($"Invalid extension on file to be converted to PDF. Valid extensions are:\n{string.Join(",\n", Enum.GetNames<EOfficeFileTypes>())}");
        }

        (Process process, string pdfFileName, string tempFileName) = CreatePdfConversionProcess(fileName, libreOfficeExecutable, pdfCommand, ref outputPath);

        try
        {
            for (int i = 0; i <= maxRetries; i++)
            {
                lock (conversionLock)
                {
                    process.Start();

                    if (conversionTimeout == null)
                    {
                        process.WaitForExit();
                    }
                    else
                    {
                        process.WaitForExit((TimeSpan)conversionTimeout);
                    }

                    if (!process.HasExited)
                    {
                        process.Kill(); // Forcefully terminate the process if it hasn't exited within the timeout.
                        throw new LibreOfficeFailedException("LibreOffice conversion process was killed due to timeout.");
                    }
                }

                if (process.HasExited && process.ExitCode != 0)
                {
                    if (i < maxRetries)
                    {
                        Console.WriteLine($"LibreOffice conversion failed with exit code {process.ExitCode}. Retrying... ({i + 1}/{maxRetries})");
                    }
                    else
                    {
                        throw new LibreOfficeFailedException($"LibreOffice has failed with {process.ExitCode}");
                    }
                }
                else
                {
                    break; // Exit the loop if successful.
                }
            }

            MovePdfFile(pdfFileName, outputPath, fileName);
        }
        catch (Exception ex)
        {
            throw new LibreOfficeFailedException("Failed to run LibreOffice! Please make sure that the libreOfficeExecutable parameter is a valid reference to your installation of LibreOffice.", ex);
        }
        finally
        {
            CleanUpTempFiles(tempFileName, pdfFileName);
        }
    }

    /// <summary>
    /// Converts an office formatted document into a PDF (Requires LibreOffice to be installed on the host machine)
    /// </summary>
    /// <param name="libreOfficeExecutable">Full file path or alias to the LibreOffice executable.</param>
    /// <param name="fileName">File name including full file path to the file to convert to a PDF</param>
    /// <param name="outputPath">Optional: Path to output file to, defaults to the same path as fileName if null</param>
    /// <param name="cancellationToken">Optional: Cancellation token for asynchronous conversion operation</param>
    /// <exception cref="LibreOfficeFailedException"></exception>
    /// <exception cref="ArgumentException"></exception>
    /// <exception cref="FileNotFoundException"></exception>
    public static async Task ConvertToPdfAsync(string libreOfficeExecutable, string fileName, string? outputPath = null, CancellationToken? cancellationToken = null, int maxRetries = 3)
    {
        if (!File.Exists(fileName))
        {
            throw new FileNotFoundException($"The file at '{UrlEncode(fileName)}' does not exist");
        }

        string? pdfCommand = fileName.GetPdfCommand();

        if (string.IsNullOrWhiteSpace(pdfCommand))
        {
            throw new ArgumentException($"Invalid extension on file to be converted to PDF. Valid extensions are:\n{string.Join(",\n", Enum.GetNames<EOfficeFileTypes>())}");
        }

        (Process process, string pdfFileName, string tempFileName) = CreatePdfConversionProcess(fileName, libreOfficeExecutable, pdfCommand, ref outputPath);

        try
        {
            await semaphore.WaitAsync(cancellationToken ?? default).ConfigureAwait(false);
            for (int i = 0; i <= maxRetries; i++)
            {
                process.Start();
                await process.WaitForExitAsync(cancellationToken ?? default).ConfigureAwait(false);

                if (process.HasExited && process.ExitCode != 0)
                {
                    if (i < maxRetries)
                    {
                        Console.WriteLine($"LibreOffice conversion failed with exit code {process.ExitCode}. Retrying... ({i + 1}/{maxRetries})");
                    }
                    else
                    {
                        throw new LibreOfficeFailedException($"LibreOffice has failed with {process.ExitCode}");
                    }
                }
                else
                {
                    break; // Exit the loop if successful.
                }
            }

            MovePdfFile(pdfFileName, outputPath, fileName);
        }
        catch (OperationCanceledException)
        {
            throw new LibreOfficeFailedException("The PDF conversion was canceled.");
        }
        catch (Exception ex)
        {
            throw new LibreOfficeFailedException("Failed to run LibreOffice! Please make sure that the libreOfficeExecutable parameter is a valid reference to your installation of LibreOffice.", ex);
        }
        finally
        {
            CleanUpTempFiles(tempFileName, pdfFileName);
            semaphore.Release();
        }
    }

    public sealed class LibreOfficeFailedException : Exception
    {
        public LibreOfficeFailedException() { }

        public LibreOfficeFailedException(string message) : base(message) { }

        public LibreOfficeFailedException(string message, Exception inner) : base(message, inner) { }
    }

    private static string? GetPdfCommand(this string fileName)
    {
        string? pdfCommand = null;
        string extension = GetExtension(fileName).Replace(".", string.Empty);
        if (Enum.TryParse(typeof(EOfficeFileTypes), extension, true, out object? officeType))
        {
            pdfCommand = officeType switch
            {
                EOfficeFileTypes.Xlsx or EOfficeFileTypes.Xls or EOfficeFileTypes.Csv => "calc_pdf_Export",
                EOfficeFileTypes.Docx or EOfficeFileTypes.Doc => "writer_pdf_Export",
                EOfficeFileTypes.Pptx or EOfficeFileTypes.Ppt => "impress_pdf_Export",
                _ => null
            };
        }
        return pdfCommand;
    }

    private static (Process Process, string PdfFileName, string TempFileName)CreatePdfConversionProcess(string fileName, string libreOfficeExecutable, string pdfCommand, ref string? outputPath)
    {
        string tempPath = GetTempPath();
        string tempFileName = Combine(tempPath, $"{Guid.NewGuid()}{GetExtension(fileName)}");
        string pdfFileName = Combine(tempPath, $"{GetFileNameWithoutExtension(tempFileName)}.pdf");
        File.Copy(fileName, tempFileName, true);

        outputPath ??= GetDirectoryName(fileName.Replace(GetFileName(fileName), string.Empty));
        ProcessStartInfo procStartInfo = new(libreOfficeExecutable, $@"--convert-to pdf:{pdfCommand} ""{tempFileName}"" --outdir ""{tempPath[..^1]}""")
        {
            RedirectStandardOutput = true,
            RedirectStandardError = true,
            UseShellExecute = false,
            CreateNoWindow = true,
            WorkingDirectory = tempPath,
        };

        return (new() { StartInfo = procStartInfo }, pdfFileName, tempFileName);
    }

    private static void CleanUpTempFiles(string tempFileName, string pdfFileName)
    {
        if (File.Exists(tempFileName))
        {
            try
            {
                File.Delete(tempFileName);
            }
            catch (Exception ex)
            {
                // Log or handle the exception as needed.
                Console.WriteLine($"Failed to delete temporary file '{tempFileName}': {ex.Message}");
            }
        }
        if (File.Exists(pdfFileName))
        {
            try
            {
                File.Delete(pdfFileName);
            }
            catch (Exception ex)
            {
                // Log or handle the exception as needed.
                Console.WriteLine($"Failed to delete temporary file '{pdfFileName}': {ex.Message}");
            }
        }
    }

    private static void MovePdfFile(string pdfFileName, string? outputPath, string fileName)
    {
        if (File.Exists(pdfFileName))
        {
            File.Move(pdfFileName, Combine(outputPath ?? string.Empty, $"{GetFileNameWithoutExtension(fileName)}.pdf"));
        }
    }
}
>>>>>>> 270705e4f794428a4927e32ef23496c0001e47e7<|MERGE_RESOLUTION|>--- conflicted
+++ resolved
@@ -1,257 +1,4 @@
-<<<<<<< HEAD
-﻿using System.Diagnostics;
-using static System.IO.Path;
-using static System.Web.HttpUtility;
-
-namespace CommonNetFuncs.Office.Common;
-
-public static class PdfConversion
-{
-    private enum EOfficeFileTypes
-    {
-        Xlsx,
-        Xls,
-        Docx,
-        Doc,
-        Pptx,
-        Ppt,
-        Csv
-    }
-
-    private static readonly Lock conversionLock = new();
-    private static readonly SemaphoreSlim semaphore = new(1);
-
-    /// <summary>
-    /// Converts an office formatted document into a PDF (Requires LibreOffice to be installed on the host machine)
-    /// </summary>
-    /// <param name="libreOfficeExecutable">Full file path or alias to the LibreOffice executable</param>
-    /// <param name="fileName">File name including full file path to the file to convert to a PDF</param>
-    /// <param name="outputPath">Optional: Path to output file to, defaults to the same path as fileName if null</param>
-    /// <param name="conversionTimeout">Optional: Time limit for how long the conversion can take before being canceled</param>
-    /// <exception cref="LibreOfficeFailedException"></exception>
-    /// <exception cref="ArgumentException"></exception>
-    /// <exception cref="FileNotFoundException"></exception>
-    public static void ConvertToPdf(string libreOfficeExecutable, string fileName, string? outputPath = null, TimeSpan? conversionTimeout = null, int maxRetries = 3)
-    {
-        if (!File.Exists(fileName))
-        {
-            throw new FileNotFoundException($"The file at '{UrlEncode(fileName)}' does not exist");
-        }
-
-        string? pdfCommand = fileName.GetPdfCommand();
-
-        if (string.IsNullOrWhiteSpace(pdfCommand))
-        {
-            throw new ArgumentException($"Invalid extension on file to be converted to PDF. Valid extensions are:\n{string.Join(",\n", Enum.GetNames<EOfficeFileTypes>())}");
-        }
-
-        (Process process, string pdfFileName, string tempFileName) = CreatePdfConversionProcess(fileName, libreOfficeExecutable, pdfCommand, ref outputPath);
-
-        try
-        {
-            for (int i = 0; i <= maxRetries; i++)
-            {
-                lock (conversionLock)
-                {
-                    process.Start();
-
-                    if (conversionTimeout == null)
-                    {
-                        process.WaitForExit();
-                    }
-                    else
-                    {
-                        process.WaitForExit((TimeSpan)conversionTimeout);
-                    }
-
-                    if (!process.HasExited)
-                    {
-                        process.Kill(); // Forcefully terminate the process if it hasn't exited within the timeout.
-                        throw new LibreOfficeFailedException("LibreOffice conversion process was killed due to timeout.");
-                    }
-                }
-
-                if (process.HasExited && process.ExitCode != 0)
-                {
-                    if (i < maxRetries)
-                    {
-                        Console.WriteLine($"LibreOffice conversion failed with exit code {process.ExitCode}. Retrying... ({i + 1}/{maxRetries})");
-                    }
-                    else
-                    {
-                        throw new LibreOfficeFailedException($"LibreOffice has failed with {process.ExitCode}");
-                    }
-                }
-                else
-                {
-                    break; // Exit the loop if successful.
-                }
-            }
-
-            MovePdfFile(pdfFileName, outputPath, fileName);
-        }
-        catch (Exception ex)
-        {
-            throw new LibreOfficeFailedException("Failed to run LibreOffice! Please make sure that the libreOfficeExecutable parameter is a valid reference to your installation of LibreOffice.", ex);
-        }
-        finally
-        {
-            CleanUpTempFiles(tempFileName, pdfFileName);
-        }
-    }
-
-    /// <summary>
-    /// Converts an office formatted document into a PDF (Requires LibreOffice to be installed on the host machine)
-    /// </summary>
-    /// <param name="libreOfficeExecutable">Full file path or alias to the LibreOffice executable</param>
-    /// <param name="fileName">File name including full file path to the file to convert to a PDF</param>
-    /// <param name="outputPath">Optional: Path to output file to, defaults to the same path as fileName if null</param>
-    /// <param name="cancellationToken">Optional: Cancellation token for asynchronous conversion operation</param>
-    /// <exception cref="LibreOfficeFailedException"></exception>
-    /// <exception cref="ArgumentException"></exception>
-    /// <exception cref="FileNotFoundException"></exception>
-    public static async Task ConvertToPdfAsync(string libreOfficeExecutable, string fileName, string? outputPath = null, CancellationToken? cancellationToken = null, int maxRetries = 3)
-    {
-        if (!File.Exists(fileName))
-        {
-            throw new FileNotFoundException($"The file at '{UrlEncode(fileName)}' does not exist");
-        }
-
-        string? pdfCommand = fileName.GetPdfCommand();
-
-        if (string.IsNullOrWhiteSpace(pdfCommand))
-        {
-            throw new ArgumentException($"Invalid extension on file to be converted to PDF. Valid extensions are:\n{string.Join(",\n", Enum.GetNames<EOfficeFileTypes>())}");
-        }
-
-        (Process process, string pdfFileName, string tempFileName) = CreatePdfConversionProcess(fileName, libreOfficeExecutable, pdfCommand, ref outputPath);
-
-        try
-        {
-            await semaphore.WaitAsync(cancellationToken ?? default);
-            for (int i = 0; i <= maxRetries; i++)
-            {
-                process.Start();
-                await process.WaitForExitAsync(cancellationToken ?? default);
-
-                if (process.HasExited && process.ExitCode != 0)
-                {
-                    if (i < maxRetries)
-                    {
-                        Console.WriteLine($"LibreOffice conversion failed with exit code {process.ExitCode}. Retrying... ({i + 1}/{maxRetries})");
-                    }
-                    else
-                    {
-                        throw new LibreOfficeFailedException($"LibreOffice has failed with {process.ExitCode}");
-                    }
-                }
-                else
-                {
-                    break; // Exit the loop if successful.
-                }
-            }
-
-            MovePdfFile(pdfFileName, outputPath, fileName);
-        }
-        catch (OperationCanceledException)
-        {
-            throw new LibreOfficeFailedException("The PDF conversion was canceled.");
-        }
-        catch (Exception ex)
-        {
-            throw new LibreOfficeFailedException("Failed to run LibreOffice! Please make sure that the libreOfficeExecutable parameter is a valid reference to your installation of LibreOffice.", ex);
-        }
-        finally
-        {
-            CleanUpTempFiles(tempFileName, pdfFileName);
-            semaphore.Release();
-        }
-    }
-
-    public sealed class LibreOfficeFailedException : Exception
-    {
-        public LibreOfficeFailedException() { }
-
-        public LibreOfficeFailedException(string message) : base(message) { }
-
-        public LibreOfficeFailedException(string message, Exception inner) : base(message, inner) { }
-    }
-
-    private static string? GetPdfCommand(this string fileName)
-    {
-        string? pdfCommand = null;
-        string extension = GetExtension(fileName).Replace(".", string.Empty);
-        if (Enum.TryParse(typeof(EOfficeFileTypes), extension, true, out object? officeType))
-        {
-            pdfCommand = officeType switch
-            {
-                EOfficeFileTypes.Xlsx or EOfficeFileTypes.Xls or EOfficeFileTypes.Csv => "calc_pdf_Export",
-                EOfficeFileTypes.Docx or EOfficeFileTypes.Doc => "writer_pdf_Export",
-                EOfficeFileTypes.Pptx or EOfficeFileTypes.Ppt => "impress_pdf_Export",
-                _ => null
-            };
-        }
-        return pdfCommand;
-    }
-
-    private static (Process Process, string PdfFileName, string TempFileName)CreatePdfConversionProcess(string fileName, string libreOfficeExecutable, string pdfCommand, ref string? outputPath)
-    {
-        string tempPath = GetTempPath();
-        string tempFileName = Combine(tempPath, $"{Guid.NewGuid()}{GetExtension(fileName)}");
-        string pdfFileName = Combine(tempPath, $"{GetFileNameWithoutExtension(tempFileName)}.pdf");
-        File.Copy(fileName, tempFileName, true);
-
-        outputPath ??= GetDirectoryName(fileName.Replace(GetFileName(fileName), string.Empty));
-        ProcessStartInfo procStartInfo = new(libreOfficeExecutable, $@"--convert-to pdf:{pdfCommand} ""{tempFileName}"" --outdir ""{tempPath[..^1]}""")
-        {
-            RedirectStandardOutput = true,
-            RedirectStandardError = true,
-            UseShellExecute = false,
-            CreateNoWindow = true,
-            WorkingDirectory = tempPath,
-        };
-
-        return (new() { StartInfo = procStartInfo }, pdfFileName, tempFileName);
-    }
-
-    private static void CleanUpTempFiles(string tempFileName, string pdfFileName)
-    {
-        if (File.Exists(tempFileName))
-        {
-            try
-            {
-                File.Delete(tempFileName);
-            }
-            catch (Exception ex)
-            {
-                // Log or handle the exception as needed.
-                Console.WriteLine($"Failed to delete temporary file '{tempFileName}': {ex.Message}");
-            }
-        }
-        if (File.Exists(pdfFileName))
-        {
-            try
-            {
-                File.Delete(pdfFileName);
-            }
-            catch (Exception ex)
-            {
-                // Log or handle the exception as needed.
-                Console.WriteLine($"Failed to delete temporary file '{pdfFileName}': {ex.Message}");
-            }
-        }
-    }
-
-    private static void MovePdfFile(string pdfFileName, string? outputPath, string fileName)
-    {
-        if (File.Exists(pdfFileName))
-        {
-            File.Move(pdfFileName, Combine(outputPath ?? string.Empty, $"{GetFileNameWithoutExtension(fileName)}.pdf"));
-        }
-    }
-}
-=======
-﻿using System.Diagnostics;
+﻿﻿using System.Diagnostics;
 using static System.IO.Path;
 using static System.Web.HttpUtility;
 
@@ -501,5 +248,4 @@
             File.Move(pdfFileName, Combine(outputPath ?? string.Empty, $"{GetFileNameWithoutExtension(fileName)}.pdf"));
         }
     }
-}
->>>>>>> 270705e4f794428a4927e32ef23496c0001e47e7+}