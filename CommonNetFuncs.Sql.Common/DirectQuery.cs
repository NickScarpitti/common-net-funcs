<<<<<<< HEAD
﻿using System.Collections.Concurrent;
using System.Data;
using System.Data.Common;
using System.Linq.Expressions;
using System.Reflection;
using System.Runtime.CompilerServices;
using FastExpressionCompiler;
using static CommonNetFuncs.Core.ExceptionLocation;

namespace CommonNetFuncs.Sql.Common;

/// <summary>
/// Interact with databases by using direct queries
/// </summary>
public static class DirectQuery
{
    private static readonly NLog.Logger logger = NLog.LogManager.GetCurrentClassLogger();

    /// <summary>
    /// Returns a DataTable using the SQL and data connection passed to the function
    /// </summary>
    /// <param name="conn">Database connection to use</param>
    /// <param name="cmd">Command to use with parameters</param>
    /// <param name="commandTimeoutSeconds">Query execution timeout length in seconds</param>
    /// <param name="maxRetry">Number of times to re-try executing the command on failure</param>
    /// <returns>DataTable containing the results of the database command</returns>
    public static Task<DataTable> GetDataTable(DbConnection conn, DbCommand cmd, int commandTimeoutSeconds = 30, int maxRetry = 3, CancellationToken cancellationToken = default)
    {
        return GetDataTableInternal(conn, cmd, commandTimeoutSeconds, maxRetry, cancellationToken);
    }

    /// <summary>
    /// Reads data using into a DataTable object using the provided database connection and command
    /// </summary>
    /// <param name="conn">Database connection to use</param>
    /// <param name="cmd">Command to use with parameters</param>
    /// <param name="commandTimeoutSeconds">Query execution timeout length in seconds</param>
    /// <param name="maxRetry">Number of times to re-try executing the command on failure</param>
    /// <returns>DataTable containing the results of the database command</returns>
    internal static async Task<DataTable> GetDataTableInternal(DbConnection conn, DbCommand cmd, int commandTimeoutSeconds = 30, int maxRetry = 3, CancellationToken cancellationToken = default)
    {
        using DataTable dt = new();
        for (int i = 0; i < maxRetry; i++)
        {
            try
            {
                cmd.CommandTimeout = commandTimeoutSeconds;
                await conn.OpenAsync(cancellationToken).ConfigureAwait(false);
                await using DbDataReader reader = await cmd.ExecuteReaderAsync(cancellationToken).ConfigureAwait(false);
                dt.Load(reader);
                break;
            }
            catch (DbException ex)
            {
                logger.Error($"DB Error: {ex}", "{msg}", $"{ex.GetLocationOfException()} Error");
                dt.Clear();
            }
            catch (Exception ex)
            {
                logger.Error($"Error getting datatable: {ex}", "{msg}", $"{ex.GetLocationOfException()} Error");
                dt.Clear();
            }
            finally
            {
                await conn.CloseAsync().ConfigureAwait(false);
            }
        }
        return dt;
    }

    /// <summary>
    /// Returns a DataTable using the SQL and data connection passed to the function
    /// </summary>
    /// <param name="conn">Database connection to use</param>
    /// <param name="cmd">Command to use with parameters</param>
    /// <param name="commandTimeoutSeconds">Query execution timeout length in seconds</param>
    /// <param name="maxRetry">Number of times to re-try executing the command on failure</param>
    /// <returns>DataTable containing the results of the database command</returns>
    public static DataTable GetDataTableSynchronous(DbConnection conn, DbCommand cmd, int commandTimeoutSeconds = 30, int maxRetry = 3)
    {
        return GetDataTableInternalSynchronous(conn, cmd, commandTimeoutSeconds, maxRetry);
    }

    /// <summary>
    /// Reads data using into a DataTable object using the provided database connection and command
    /// </summary>
    /// <param name="conn">Database connection to use</param>
    /// <param name="cmd">Command to use with parameters</param>
    /// <param name="commandTimeoutSeconds">Query execution timeout length in seconds</param>
    /// <param name="maxRetry">Number of times to re-try executing the command on failure</param>
    /// <returns>DataTable containing the results of the database command</returns>
    internal static DataTable GetDataTableInternalSynchronous(DbConnection conn, DbCommand cmd, int commandTimeoutSeconds = 30, int maxRetry = 3)
    {
        using DataTable dt = new();
        for (int i = 0; i < maxRetry; i++)
        {
            try
            {
                cmd.CommandTimeout = commandTimeoutSeconds;
                conn.Open();
                using DbDataReader reader = cmd.ExecuteReader();
                dt.Load(reader);
                break;
            }
            catch (DbException ex)
            {
                logger.Error($"DB Error: {ex}", "{msg}", $"{ex.GetLocationOfException()} Error");
                dt.Clear();
            }
            catch (Exception ex)
            {
                logger.Error($"Error getting datatable: {ex}", "{msg}", $"{ex.GetLocationOfException()} Error");
                dt.Clear();
            }
            finally
            {
                conn.Close();
            }
        }
        return dt;
    }

    /// <summary>
    /// Execute an update query asynchronously
    /// </summary>
    /// <param name="conn">Database connection to use</param>
    /// <param name="cmd">Command to use with parameters</param>
    /// <param name="commandTimeoutSeconds">Query execution timeout length in seconds</param>
    /// <param name="maxRetry">Number of times to re-try executing the command on failure</param>
    /// <returns>UpdateResult containing the number of records altered and whether the query executed successfully</returns>
    public static Task<UpdateResult> RunUpdateQuery(DbConnection conn, DbCommand cmd, int commandTimeoutSeconds = 30, int maxRetry = 3, CancellationToken cancellationToken = default)
    {
        return RunUpdateQueryInternal(conn, cmd, commandTimeoutSeconds, maxRetry, cancellationToken);
    }

    /// <summary>
    /// Execute an update query asynchronously
    /// </summary>
    /// <param name="conn">Database connection to use</param>
    /// <param name="cmd">Command to use with parameters</param>
    /// <param name="commandTimeoutSeconds">Query execution timeout length in seconds</param>
    /// <param name="maxRetry">Number of times to re-try executing the command on failure</param>
    /// <returns>UpdateResult containing the number of records altered and whether the query executed successfully</returns>
    internal static async Task<UpdateResult> RunUpdateQueryInternal(DbConnection conn, DbCommand cmd, int commandTimeoutSeconds = 30, int maxRetry = 3, CancellationToken cancellationToken = default)
    {
        for (int i = 0; i < maxRetry; i++)
        {
            try
            {
                UpdateResult updateResult = new();
                cmd.CommandTimeout = commandTimeoutSeconds;
                await conn.OpenAsync(cancellationToken).ConfigureAwait(false);
                updateResult.RecordsChanged = await cmd.ExecuteNonQueryAsync(cancellationToken).ConfigureAwait(false);
                updateResult.Success = true;
                return updateResult;
            }
            catch (DbException ex)
            {
                logger.Error($"DB Error: {ex}", "{msg}", $"{ex.GetLocationOfException()} Error");
            }
            catch (Exception ex)
            {
                logger.Error($"Error executing update query: {ex}", "{msg}", $"{ex.GetLocationOfException()} Error");
            }
            finally
            {
                await conn.CloseAsync().ConfigureAwait(false);
            }
        }
        return new();
    }

    /// <summary>
    /// Execute an update query synchronously
    /// </summary>
    /// <param name="conn">Database connection to use</param>
    /// <param name="cmd">Command to use with parameters</param>
    /// <param name="commandTimeoutSeconds">Query execution timeout length in seconds</param>
    /// <param name="maxRetry">Number of times to re-try executing the command on failure</param>
    /// <returns>UpdateResult containing the number of records altered and whether the query executed successfully</returns>
    public static UpdateResult RunUpdateQuerySynchronous(DbConnection conn, DbCommand cmd, int commandTimeoutSeconds = 30, int maxRetry = 3)
    {
        return RunUpdateQueryInternalSynchronous(conn, cmd, commandTimeoutSeconds, maxRetry);
    }

    /// <summary>
    /// Execute an update query synchronously
    /// </summary>
    /// <param name="conn">Database connection to use</param>
    /// <param name="cmd">Command to use with parameters</param>
    /// <param name="commandTimeoutSeconds">Query execution timeout length in seconds</param>
    /// <param name="maxRetry">Number of times to re-try executing the command on failure</param>
    /// <returns>UpdateResult containing the number of records altered and whether the query executed successfully</returns>
    internal static UpdateResult RunUpdateQueryInternalSynchronous(DbConnection conn, DbCommand cmd, int commandTimeoutSeconds = 30, int maxRetry = 3)
    {
        for (int i = 0; i < maxRetry; i++)
        {
            try
            {
                UpdateResult updateResult = new();
                cmd.CommandTimeout = commandTimeoutSeconds;
                conn.Open();
                updateResult.RecordsChanged = cmd.ExecuteNonQuery();
                updateResult.Success = true;
                return updateResult;
            }
            catch (DbException ex)
            {
                logger.Error($"DB Error: {ex}", "{msg}", $"{ex.GetLocationOfException()} Error");
            }
            catch (Exception ex)
            {
                logger.Error($"Error executing update query: {ex}", "{msg}", $"{ex.GetLocationOfException()} Error");
            }
            finally
            {
                conn.Close();
            }
        }
        return new();
    }

    // Cache for compiled mapping delegates
    private static readonly ConcurrentDictionary<Type, Delegate> _mappingCache = new();

    // Creates a mapping delegate for a type and caches it
    private static Func<IDataReader, T> CreateMapperDelegate<T>() where T : class, new()
    {
        Type type = typeof(T);

        // Return from cache if exists
        if (_mappingCache.TryGetValue(type, out Delegate? existing))
        {
            return (Func<IDataReader, T>)existing;
        }

        // Parameter expressions
        ParameterExpression readerParam = Expression.Parameter(typeof(IDataReader), "reader");
        MethodInfo getValueMethod = typeof(IDataRecord).GetMethod("GetValue")!;
        MethodInfo getOrdinalMethod = typeof(IDataRecord).GetMethod("GetOrdinal")!;
        MethodInfo isDBNullMethod = typeof(IDataRecord).GetMethod("IsDBNull")!;

        // Create new instance expression
        NewExpression instanceExp = Expression.New(type);

        // Get all settable properties
        IEnumerable<PropertyInfo> properties = type.GetProperties(BindingFlags.Public | BindingFlags.Instance).Where(p => p.CanWrite);

        // Create property assignments
        List<MemberBinding> assignments = [];

        foreach (PropertyInfo prop in properties)
        {
            // Create GetOrdinal call
            MethodCallExpression getOrdinalCall = Expression.Call(readerParam, getOrdinalMethod, Expression.Constant(prop.Name));

            // Create IsDBNull check
            MethodCallExpression isDbNullCall = Expression.Call(readerParam, isDBNullMethod, getOrdinalCall);

            // Get value from reader
            MethodCallExpression getValue = Expression.Call(readerParam, getValueMethod, getOrdinalCall);

            // Convert value to property type if needed
            //UnaryExpression convertedValue = Expression.Convert(getValue, prop.PropertyType);
            Expression convertedValue;
            if (prop.PropertyType == typeof(int))
            {
                // Convert to Int32 from Int64
                convertedValue = Expression.Convert(Expression.Call(typeof(Convert).GetMethod(nameof(Convert.ToInt32), new[] { typeof(object) })!, getValue), typeof(int));
            }
            else
            {
                convertedValue = Expression.Convert(getValue, prop.PropertyType);
            }

            // Create conditional expression: if IsDBNull then default else converted value
            ConditionalExpression assignValue = Expression.Condition(isDbNullCall, Expression.Default(prop.PropertyType), convertedValue);

            // Create property binding
            assignments.Add(Expression.Bind(prop, assignValue));
        }

        // Create member init expression
        MemberInitExpression memberInit = Expression.MemberInit(instanceExp, assignments);

        // Create and compile lambda
        Expression<Func<IDataReader, T>> lambda = Expression.Lambda<Func<IDataReader, T>>(memberInit, readerParam);
        Func<IDataReader, T> compiled = lambda.CompileFast();

        // Cache the delegate
        _mappingCache.TryAdd(type, compiled);

        return compiled;
    }

    /// <summary>
    /// Get a stream of data from the database using the provided connection and command
    /// </summary>
    /// <param name="conn">Database connection to execute the command on</param>
    /// <param name="cmd">Database command to execute</param>
    /// <param name="commandTimeoutSeconds">Optional: Command execution timeout in seconds</param>
    /// <param name="cancellationToken">Optional: Token to monitor for cancellation requests</param>
    /// <returns></returns>
    public static IEnumerable<T> GetDataStreamSynchronous<T>(DbConnection conn, DbCommand cmd, int commandTimeoutSeconds = 30, CancellationToken cancellationToken = default) where T : class, new()
    {
        DbDataReader? reader = null;
        try
        {
            cmd.CommandTimeout = commandTimeoutSeconds;
            conn.Open();
            reader = cmd.ExecuteReader();
            Func<IDataReader, T> mapper = CreateMapperDelegate<T>();

            foreach (T item in EnumerateReaderSynchronous(reader, mapper, cancellationToken))
            {
                yield return item;
            }
        }
        finally
        {
            reader?.Dispose();
            conn.Close();
        }
    }

    public static async IAsyncEnumerable<T> GetDataStreamAsync<T>(DbConnection conn, DbCommand cmd, int commandTimeoutSeconds = 30, [EnumeratorCancellation] CancellationToken cancellationToken = default) where T : class, new()
    {
        try
        {
            cmd.CommandTimeout = commandTimeoutSeconds;
            await conn.OpenAsync(cancellationToken).ConfigureAwait(false);
            await using DbDataReader reader = await cmd.ExecuteReaderAsync(cancellationToken).ConfigureAwait(false);

            Func<IDataReader, T> mapper = CreateMapperDelegate<T>();

            IAsyncEnumerator<T> enumeratedReader = EnumerateReader(reader, mapper, cancellationToken).GetAsyncEnumerator(cancellationToken);
            while (await enumeratedReader.MoveNextAsync().ConfigureAwait(false))
            {
                if (!cancellationToken.IsCancellationRequested)
                {
                    yield return enumeratedReader.Current;
                }
                else
                {
                    yield break; // Exit if cancellation is requested
                }
            }
        }
        finally
        {
            await conn.CloseAsync().ConfigureAwait(false);
        }
    }

    public static async Task<IEnumerable<T>> GetDataDirectAsync<T>(DbConnection conn, DbCommand cmd, int commandTimeoutSeconds = 30, int maxRetry = 3, CancellationToken cancellationToken = default) where T : class, new()
    {
        List<T> values = [];
        for (int i = 0; i < maxRetry; i++)
        {
            try
            {
                cmd.CommandTimeout = commandTimeoutSeconds;
                await conn.OpenAsync(cancellationToken).ConfigureAwait(false);
                await using DbDataReader reader = await cmd.ExecuteReaderAsync(cancellationToken).ConfigureAwait(false);

                Func<IDataReader, T> mapper = CreateMapperDelegate<T>();
                while (await reader.ReadAsync(cancellationToken).ConfigureAwait(false))
                {
                    try
                    {
                        values.Add(mapper(reader));
                    }
                    catch (Exception ex)
                    {
                        logger.Error($"Error mapping data: {ex}", "{msg}", $"{ex.GetLocationOfException()} Error");
                        throw;
                    }
                }
                break;
            }
            catch (Exception ex)
            {
                logger.Error(ex, "There was an error");
            }
            finally
            {
                await conn.CloseAsync().ConfigureAwait(false);
            }
        }
        return values;
    }

    private static async IAsyncEnumerable<T> EnumerateReader<T>(DbDataReader reader, Func<IDataReader, T> mapper, [EnumeratorCancellation] CancellationToken cancellationToken = default) where T : class, new()
    {
        while (await reader.ReadAsync(cancellationToken).ConfigureAwait(false))
        {
            T result;
            try
            {
                result = mapper(reader);
            }
            catch (Exception ex)
            {
                logger.Error($"Error mapping data: {ex}", "{msg}", $"{ex.GetLocationOfException()} Error");
                throw;
            }
            yield return result;
        }
    }

    private static IEnumerable<T> EnumerateReaderSynchronous<T>(DbDataReader reader, Func<IDataReader, T> mapper, CancellationToken cancellationToken = default) where T : class, new()
    {
        while (reader.Read())
        {
            T result;
            try
            {
                result = mapper(reader);
            }
            catch (Exception ex)
            {
                logger.Error($"Error mapping data: {ex}", "{msg}", $"{ex.GetLocationOfException()} Error");
                throw;
            }

            if (!cancellationToken.IsCancellationRequested)
            {
                yield return result;
            }
            else
            {
                yield break; // Exit if cancellation is requested
            }
        }
    }
}
=======
﻿using System.Data;
using System.Data.Common;
using System.Linq.Expressions;
using System.Reflection;
using System.Runtime.CompilerServices;
using CommonNetFuncs.Core;
using FastExpressionCompiler;
using static CommonNetFuncs.Core.ExceptionLocation;

namespace CommonNetFuncs.Sql.Common;

/// <summary>
/// Interact with databases by using direct queries
/// </summary>
public static class DirectQuery
{
    private static readonly NLog.Logger logger = NLog.LogManager.GetCurrentClassLogger();

    /// <summary>
    /// Returns a DataTable using the SQL and data connection passed to the function
    /// </summary>
    /// <param name="conn">Database connection to use</param>
    /// <param name="cmd">Command to use with parameters</param>
    /// <param name="commandTimeoutSeconds">Query execution timeout length in seconds</param>
    /// <param name="maxRetry">Number of times to re-try executing the command on failure</param>
    /// <returns><see cref="DataTable"/> containing the results of the database command</returns>
    public static Task<DataTable> GetDataTable(DbConnection conn, DbCommand cmd, int commandTimeoutSeconds = 30, int maxRetry = 3, CancellationToken cancellationToken = default)
    {
        return GetDataTableInternal(conn, cmd, commandTimeoutSeconds, maxRetry, cancellationToken);
    }

    /// <summary>
    /// Reads data using into a DataTable object using the provided database connection and command
    /// </summary>
    /// <param name="conn">Database connection to use</param>
    /// <param name="cmd">Command to use with parameters</param>
    /// <param name="commandTimeoutSeconds">Query execution timeout length in seconds</param>
    /// <param name="maxRetry">Number of times to re-try executing the command on failure</param>
    /// <returns><see cref="DataTable"/> containing the results of the database command</returns>
    internal static async Task<DataTable> GetDataTableInternal(DbConnection conn, DbCommand cmd, int commandTimeoutSeconds = 30, int maxRetry = 3, CancellationToken cancellationToken = default)
    {
        using DataTable dt = new();
        for (int i = 0; i < maxRetry; i++)
        {
            try
            {
                cmd.CommandTimeout = commandTimeoutSeconds;
                await conn.OpenAsync(cancellationToken).ConfigureAwait(false);
                await using DbDataReader reader = await cmd.ExecuteReaderAsync(cancellationToken).ConfigureAwait(false);
                dt.Load(reader);
                break;
            }
            catch (DbException ex)
            {
                logger.Error($"DB Error: {ex}", "{msg}", $"{ex.GetLocationOfException()} Error");
                dt.Clear();
            }
            catch (Exception ex)
            {
                logger.Error($"Error getting datatable: {ex}", "{msg}", $"{ex.GetLocationOfException()} Error");
                dt.Clear();
            }
            finally
            {
                await conn.CloseAsync().ConfigureAwait(false);
            }
        }
        return dt;
    }

    /// <summary>
    /// Returns a DataTable using the SQL and data connection passed to the function
    /// </summary>
    /// <param name="conn">Database connection to use</param>
    /// <param name="cmd">Command to use with parameters</param>
    /// <param name="commandTimeoutSeconds">Query execution timeout length in seconds</param>
    /// <param name="maxRetry">Number of times to re-try executing the command on failure</param>
    /// <returns><see cref="DataTable"/> containing the results of the database command</returns>
    public static DataTable GetDataTableSynchronous(DbConnection conn, DbCommand cmd, int commandTimeoutSeconds = 30, int maxRetry = 3)
    {
        return GetDataTableInternalSynchronous(conn, cmd, commandTimeoutSeconds, maxRetry);
    }

    /// <summary>
    /// Reads data using into a DataTable object using the provided database connection and command
    /// </summary>
    /// <param name="conn">Database connection to use</param>
    /// <param name="cmd">Command to use with parameters</param>
    /// <param name="commandTimeoutSeconds">Query execution timeout length in seconds</param>
    /// <param name="maxRetry">Number of times to re-try executing the command on failure</param>
    /// <returns><see cref="DataTable"/> containing the results of the database command</returns>
    internal static DataTable GetDataTableInternalSynchronous(DbConnection conn, DbCommand cmd, int commandTimeoutSeconds = 30, int maxRetry = 3)
    {
        using DataTable dt = new();
        for (int i = 0; i < maxRetry; i++)
        {
            try
            {
                cmd.CommandTimeout = commandTimeoutSeconds;
                conn.Open();
                using DbDataReader reader = cmd.ExecuteReader();
                dt.Load(reader);
                break;
            }
            catch (DbException ex)
            {
                logger.Error($"DB Error: {ex}", "{msg}", $"{ex.GetLocationOfException()} Error");
                dt.Clear();
            }
            catch (Exception ex)
            {
                logger.Error($"Error getting datatable: {ex}", "{msg}", $"{ex.GetLocationOfException()} Error");
                dt.Clear();
            }
            finally
            {
                conn.Close();
            }
        }
        return dt;
    }

    /// <summary>
    /// Execute an update query asynchronously
    /// </summary>
    /// <param name="conn">Database connection to use</param>
    /// <param name="cmd">Command to use with parameters</param>
    /// <param name="commandTimeoutSeconds">Query execution timeout length in seconds</param>
    /// <param name="maxRetry">Number of times to re-try executing the command on failure</param>
    /// <returns>UpdateResult containing the number of records altered and whether the query executed successfully</returns>
    public static Task<UpdateResult> RunUpdateQuery(DbConnection conn, DbCommand cmd, int commandTimeoutSeconds = 30, int maxRetry = 3, CancellationToken cancellationToken = default)
    {
        return RunUpdateQueryInternal(conn, cmd, commandTimeoutSeconds, maxRetry, cancellationToken);
    }

    /// <summary>
    /// Execute an update query asynchronously
    /// </summary>
    /// <param name="conn">Database connection to use</param>
    /// <param name="cmd">Command to use with parameters</param>
    /// <param name="commandTimeoutSeconds">Query execution timeout length in seconds</param>
    /// <param name="maxRetry">Number of times to re-try executing the command on failure</param>
    /// <returns>UpdateResult containing the number of records altered and whether the query executed successfully</returns>
    internal static async Task<UpdateResult> RunUpdateQueryInternal(DbConnection conn, DbCommand cmd, int commandTimeoutSeconds = 30, int maxRetry = 3, CancellationToken cancellationToken = default)
    {
        for (int i = 0; i < maxRetry; i++)
        {
            try
            {
                UpdateResult updateResult = new();
                cmd.CommandTimeout = commandTimeoutSeconds;
                await conn.OpenAsync(cancellationToken).ConfigureAwait(false);
                updateResult.RecordsChanged = await cmd.ExecuteNonQueryAsync(cancellationToken).ConfigureAwait(false);
                updateResult.Success = true;
                return updateResult;
            }
            catch (DbException ex)
            {
                logger.Error($"DB Error: {ex}", "{msg}", $"{ex.GetLocationOfException()} Error");
            }
            catch (Exception ex)
            {
                logger.Error($"Error executing update query: {ex}", "{msg}", $"{ex.GetLocationOfException()} Error");
            }
            finally
            {
                await conn.CloseAsync().ConfigureAwait(false);
            }
        }
        return new();
    }

    /// <summary>
    /// Execute an update query synchronously
    /// </summary>
    /// <param name="conn">Database connection to use</param>
    /// <param name="cmd">Command to use with parameters</param>
    /// <param name="commandTimeoutSeconds">Query execution timeout length in seconds</param>
    /// <param name="maxRetry">Number of times to re-try executing the command on failure</param>
    /// <returns>UpdateResult containing the number of records altered and whether the query executed successfully</returns>
    public static UpdateResult RunUpdateQuerySynchronous(DbConnection conn, DbCommand cmd, int commandTimeoutSeconds = 30, int maxRetry = 3)
    {
        return RunUpdateQueryInternalSynchronous(conn, cmd, commandTimeoutSeconds, maxRetry);
    }

    /// <summary>
    /// Execute an update query synchronously
    /// </summary>
    /// <param name="conn">Database connection to use</param>
    /// <param name="cmd">Command to use with parameters</param>
    /// <param name="commandTimeoutSeconds">Query execution timeout length in seconds</param>
    /// <param name="maxRetry">Number of times to re-try executing the command on failure</param>
    /// <returns>UpdateResult containing the number of records altered and whether the query executed successfully</returns>
    internal static UpdateResult RunUpdateQueryInternalSynchronous(DbConnection conn, DbCommand cmd, int commandTimeoutSeconds = 30, int maxRetry = 3)
    {
        for (int i = 0; i < maxRetry; i++)
        {
            try
            {
                UpdateResult updateResult = new();
                cmd.CommandTimeout = commandTimeoutSeconds;
                conn.Open();
                updateResult.RecordsChanged = cmd.ExecuteNonQuery();
                updateResult.Success = true;
                return updateResult;
            }
            catch (DbException ex)
            {
                logger.Error($"DB Error: {ex}", "{msg}", $"{ex.GetLocationOfException()} Error");
            }
            catch (Exception ex)
            {
                logger.Error($"Error executing update query: {ex}", "{msg}", $"{ex.GetLocationOfException()} Error");
            }
            finally
            {
                conn.Close();
            }
        }
        return new();
    }

    // Cache for compiled mapping delegates

    #region Caching

    private static readonly CacheManager<Type, Delegate> MappingCache = new();

    public static ICacheManagerApi<Type, Delegate> CacheManager => MappingCache;

    /// <summary>
    /// Clears LimitedMappingCache cache and sets the size to the specified value.
    /// </summary>
    private static Delegate GetOrAddPropertiesFromMappingCache<T>(Type key) where T : class, new()
    {
        bool isLimitedCache = CacheManager.IsUsingLimitedCache();
        if (isLimitedCache ? CacheManager.GetLimitedCache().TryGetValue(key, out Delegate? function) :
            CacheManager.GetCache().TryGetValue(key, out function))
        {
            return function!;
        }

        function = CreateMapperDelegate<T>(key);
        if (isLimitedCache)
        {
            CacheManager.TryAddLimitedCache(key, function);
        }
        else
        {
            CacheManager.TryAddCache(key, function);
        }
        return function;
    }

    #endregion

    // Creates a mapping delegate for a type and caches it
    private static Func<IDataReader, T> GetOrCreateMapperDelegate<T>(bool useCache) where T : class, new()
    {
        Type type = typeof(T);

        return useCache ? (Func<IDataReader, T>)GetOrAddPropertiesFromMappingCache<T>(type) :
            CreateMapperDelegate<T>(type);
    }

    private static Func<IDataReader, T> CreateMapperDelegate<T>(Type type) where T : class, new()
    {
        // Parameter expressions
        ParameterExpression readerParam = Expression.Parameter(typeof(IDataReader), "reader");
        MethodInfo getValueMethod = typeof(IDataRecord).GetMethod("GetValue")!;
        MethodInfo getOrdinalMethod = typeof(IDataRecord).GetMethod("GetOrdinal")!;
        MethodInfo isDBNullMethod = typeof(IDataRecord).GetMethod("IsDBNull")!;

        // Create new instance expression
        NewExpression instanceExp = Expression.New(type);

        // Get all settable properties
        IEnumerable<PropertyInfo> properties = type.GetProperties(BindingFlags.Public | BindingFlags.Instance).Where(x => x.CanWrite);

        // Create property assignments
        List<MemberBinding> assignments = [];

        foreach (PropertyInfo prop in properties)
        {
            // Create GetOrdinal call
            MethodCallExpression getOrdinalCall = Expression.Call(readerParam, getOrdinalMethod, Expression.Constant(prop.Name));

            // Create IsDBNull check
            MethodCallExpression isDbNullCall = Expression.Call(readerParam, isDBNullMethod, getOrdinalCall);

            // Get value from reader
            MethodCallExpression getValue = Expression.Call(readerParam, getValueMethod, getOrdinalCall);

            // Convert value to property type if needed
            //UnaryExpression convertedValue = Expression.Convert(getValue, prop.PropertyType);
            Expression convertedValue;
            if (prop.PropertyType == typeof(int))
            {
                // Convert to Int32 from Int64
                convertedValue = Expression.Convert(Expression.Call(typeof(Convert).GetMethod(nameof(Convert.ToInt32), new[] { typeof(object) })!, getValue), typeof(int));
            }
            else
            {
                convertedValue = Expression.Convert(getValue, prop.PropertyType);
            }

            // Create conditional expression: if IsDBNull then default else converted value
            ConditionalExpression assignValue = Expression.Condition(isDbNullCall, Expression.Default(prop.PropertyType), convertedValue);

            // Create property binding
            assignments.Add(Expression.Bind(prop, assignValue));
        }

        // Create member init expression
        MemberInitExpression memberInit = Expression.MemberInit(instanceExp, assignments);

        // Create and compile lambda
        Expression<Func<IDataReader, T>> lambda = Expression.Lambda<Func<IDataReader, T>>(memberInit, readerParam);
        return lambda.CompileFast();
    }

    /// <summary>
    /// Get a stream of data from the database using the provided connection and command
    /// </summary>
    /// <param name="conn">Database connection to execute the command on</param>
    /// <param name="cmd">Database command to execute</param>
    /// <param name="commandTimeoutSeconds">Optional: Command execution timeout in seconds</param>
    /// <param name="cancellationToken">Optional: Token to monitor for cancellation requests</param>
    /// <returns></returns>
    public static IEnumerable<T> GetDataStreamSynchronous<T>(DbConnection conn, DbCommand cmd, int commandTimeoutSeconds = 30, bool useCache = true, CancellationToken cancellationToken = default) where T : class, new()
    {
        DbDataReader? reader = null;
        try
        {
            cmd.CommandTimeout = commandTimeoutSeconds;
            conn.Open();
            reader = cmd.ExecuteReader();
            Func<IDataReader, T> mapper = GetOrCreateMapperDelegate<T>(useCache);

            foreach (T item in EnumerateReaderSynchronous(reader, mapper, cancellationToken))
            {
                yield return item;
            }
        }
        finally
        {
            reader?.Dispose();
            conn.Close();
        }
    }

    public static async IAsyncEnumerable<T> GetDataStreamAsync<T>(DbConnection conn, DbCommand cmd, int commandTimeoutSeconds = 30, bool useCache = true, [EnumeratorCancellation] CancellationToken cancellationToken = default) where T : class, new()
    {
        try
        {
            cmd.CommandTimeout = commandTimeoutSeconds;
            await conn.OpenAsync(cancellationToken).ConfigureAwait(false);
            await using DbDataReader reader = await cmd.ExecuteReaderAsync(cancellationToken).ConfigureAwait(false);

            Func<IDataReader, T> mapper = GetOrCreateMapperDelegate<T>(useCache);

            IAsyncEnumerator<T> enumeratedReader = EnumerateReader(reader, mapper, cancellationToken).GetAsyncEnumerator(cancellationToken);
            while (await enumeratedReader.MoveNextAsync().ConfigureAwait(false))
            {
                if (!cancellationToken.IsCancellationRequested)
                {
                    yield return enumeratedReader.Current;
                }
                else
                {
                    yield break; // Exit if cancellation is requested
                }
            }
        }
        finally
        {
            await conn.CloseAsync().ConfigureAwait(false);
        }
    }

    public static async Task<IEnumerable<T>> GetDataDirectAsync<T>(DbConnection conn, DbCommand cmd, int commandTimeoutSeconds = 30, int maxRetry = 3, bool useCache = true, CancellationToken cancellationToken = default) where T : class, new()
    {
        List<T> values = [];
        for (int i = 0; i < maxRetry; i++)
        {
            try
            {
                cmd.CommandTimeout = commandTimeoutSeconds;
                await conn.OpenAsync(cancellationToken).ConfigureAwait(false);
                await using DbDataReader reader = await cmd.ExecuteReaderAsync(cancellationToken).ConfigureAwait(false);

                Func<IDataReader, T> mapper = GetOrCreateMapperDelegate<T>(useCache);
                while (await reader.ReadAsync(cancellationToken).ConfigureAwait(false))
                {
                    try
                    {
                        values.Add(mapper(reader));
                    }
                    catch (Exception ex)
                    {
                        logger.Error($"Error mapping data: {ex}", "{msg}", $"{ex.GetLocationOfException()} Error");
                        throw;
                    }
                }
                break;
            }
            catch (Exception ex)
            {
                logger.Error(ex, "There was an error");
            }
            finally
            {
                await conn.CloseAsync().ConfigureAwait(false);
            }
        }
        return values;
    }

    private static async IAsyncEnumerable<T> EnumerateReader<T>(DbDataReader reader, Func<IDataReader, T> mapper, [EnumeratorCancellation] CancellationToken cancellationToken = default) where T : class, new()
    {
        while (await reader.ReadAsync(cancellationToken).ConfigureAwait(false))
        {
            T result;
            try
            {
                result = mapper(reader);
            }
            catch (Exception ex)
            {
                logger.Error($"Error mapping data: {ex}", "{msg}", $"{ex.GetLocationOfException()} Error");
                throw;
            }
            yield return result;
        }
    }

    private static IEnumerable<T> EnumerateReaderSynchronous<T>(DbDataReader reader, Func<IDataReader, T> mapper, CancellationToken cancellationToken = default) where T : class, new()
    {
        while (reader.Read())
        {
            T result;
            try
            {
                result = mapper(reader);
            }
            catch (Exception ex)
            {
                logger.Error($"Error mapping data: {ex}", "{msg}", $"{ex.GetLocationOfException()} Error");
                throw;
            }

            if (!cancellationToken.IsCancellationRequested)
            {
                yield return result;
            }
            else
            {
                yield break; // Exit if cancellation is requested
            }
        }
    }
}
>>>>>>> 270705e4f794428a4927e32ef23496c0001e47e7<|MERGE_RESOLUTION|>--- conflicted
+++ resolved
@@ -1,446 +1,9 @@
-<<<<<<< HEAD
-﻿using System.Collections.Concurrent;
-using System.Data;
-using System.Data.Common;
-using System.Linq.Expressions;
-using System.Reflection;
-using System.Runtime.CompilerServices;
-using FastExpressionCompiler;
-using static CommonNetFuncs.Core.ExceptionLocation;
-
-namespace CommonNetFuncs.Sql.Common;
-
-/// <summary>
-/// Interact with databases by using direct queries
-/// </summary>
-public static class DirectQuery
-{
-    private static readonly NLog.Logger logger = NLog.LogManager.GetCurrentClassLogger();
-
-    /// <summary>
-    /// Returns a DataTable using the SQL and data connection passed to the function
-    /// </summary>
-    /// <param name="conn">Database connection to use</param>
-    /// <param name="cmd">Command to use with parameters</param>
-    /// <param name="commandTimeoutSeconds">Query execution timeout length in seconds</param>
-    /// <param name="maxRetry">Number of times to re-try executing the command on failure</param>
-    /// <returns>DataTable containing the results of the database command</returns>
-    public static Task<DataTable> GetDataTable(DbConnection conn, DbCommand cmd, int commandTimeoutSeconds = 30, int maxRetry = 3, CancellationToken cancellationToken = default)
-    {
-        return GetDataTableInternal(conn, cmd, commandTimeoutSeconds, maxRetry, cancellationToken);
-    }
-
-    /// <summary>
-    /// Reads data using into a DataTable object using the provided database connection and command
-    /// </summary>
-    /// <param name="conn">Database connection to use</param>
-    /// <param name="cmd">Command to use with parameters</param>
-    /// <param name="commandTimeoutSeconds">Query execution timeout length in seconds</param>
-    /// <param name="maxRetry">Number of times to re-try executing the command on failure</param>
-    /// <returns>DataTable containing the results of the database command</returns>
-    internal static async Task<DataTable> GetDataTableInternal(DbConnection conn, DbCommand cmd, int commandTimeoutSeconds = 30, int maxRetry = 3, CancellationToken cancellationToken = default)
-    {
-        using DataTable dt = new();
-        for (int i = 0; i < maxRetry; i++)
-        {
-            try
-            {
-                cmd.CommandTimeout = commandTimeoutSeconds;
-                await conn.OpenAsync(cancellationToken).ConfigureAwait(false);
-                await using DbDataReader reader = await cmd.ExecuteReaderAsync(cancellationToken).ConfigureAwait(false);
-                dt.Load(reader);
-                break;
-            }
-            catch (DbException ex)
-            {
-                logger.Error($"DB Error: {ex}", "{msg}", $"{ex.GetLocationOfException()} Error");
-                dt.Clear();
-            }
-            catch (Exception ex)
-            {
-                logger.Error($"Error getting datatable: {ex}", "{msg}", $"{ex.GetLocationOfException()} Error");
-                dt.Clear();
-            }
-            finally
-            {
-                await conn.CloseAsync().ConfigureAwait(false);
-            }
-        }
-        return dt;
-    }
-
-    /// <summary>
-    /// Returns a DataTable using the SQL and data connection passed to the function
-    /// </summary>
-    /// <param name="conn">Database connection to use</param>
-    /// <param name="cmd">Command to use with parameters</param>
-    /// <param name="commandTimeoutSeconds">Query execution timeout length in seconds</param>
-    /// <param name="maxRetry">Number of times to re-try executing the command on failure</param>
-    /// <returns>DataTable containing the results of the database command</returns>
-    public static DataTable GetDataTableSynchronous(DbConnection conn, DbCommand cmd, int commandTimeoutSeconds = 30, int maxRetry = 3)
-    {
-        return GetDataTableInternalSynchronous(conn, cmd, commandTimeoutSeconds, maxRetry);
-    }
-
-    /// <summary>
-    /// Reads data using into a DataTable object using the provided database connection and command
-    /// </summary>
-    /// <param name="conn">Database connection to use</param>
-    /// <param name="cmd">Command to use with parameters</param>
-    /// <param name="commandTimeoutSeconds">Query execution timeout length in seconds</param>
-    /// <param name="maxRetry">Number of times to re-try executing the command on failure</param>
-    /// <returns>DataTable containing the results of the database command</returns>
-    internal static DataTable GetDataTableInternalSynchronous(DbConnection conn, DbCommand cmd, int commandTimeoutSeconds = 30, int maxRetry = 3)
-    {
-        using DataTable dt = new();
-        for (int i = 0; i < maxRetry; i++)
-        {
-            try
-            {
-                cmd.CommandTimeout = commandTimeoutSeconds;
-                conn.Open();
-                using DbDataReader reader = cmd.ExecuteReader();
-                dt.Load(reader);
-                break;
-            }
-            catch (DbException ex)
-            {
-                logger.Error($"DB Error: {ex}", "{msg}", $"{ex.GetLocationOfException()} Error");
-                dt.Clear();
-            }
-            catch (Exception ex)
-            {
-                logger.Error($"Error getting datatable: {ex}", "{msg}", $"{ex.GetLocationOfException()} Error");
-                dt.Clear();
-            }
-            finally
-            {
-                conn.Close();
-            }
-        }
-        return dt;
-    }
-
-    /// <summary>
-    /// Execute an update query asynchronously
-    /// </summary>
-    /// <param name="conn">Database connection to use</param>
-    /// <param name="cmd">Command to use with parameters</param>
-    /// <param name="commandTimeoutSeconds">Query execution timeout length in seconds</param>
-    /// <param name="maxRetry">Number of times to re-try executing the command on failure</param>
-    /// <returns>UpdateResult containing the number of records altered and whether the query executed successfully</returns>
-    public static Task<UpdateResult> RunUpdateQuery(DbConnection conn, DbCommand cmd, int commandTimeoutSeconds = 30, int maxRetry = 3, CancellationToken cancellationToken = default)
-    {
-        return RunUpdateQueryInternal(conn, cmd, commandTimeoutSeconds, maxRetry, cancellationToken);
-    }
-
-    /// <summary>
-    /// Execute an update query asynchronously
-    /// </summary>
-    /// <param name="conn">Database connection to use</param>
-    /// <param name="cmd">Command to use with parameters</param>
-    /// <param name="commandTimeoutSeconds">Query execution timeout length in seconds</param>
-    /// <param name="maxRetry">Number of times to re-try executing the command on failure</param>
-    /// <returns>UpdateResult containing the number of records altered and whether the query executed successfully</returns>
-    internal static async Task<UpdateResult> RunUpdateQueryInternal(DbConnection conn, DbCommand cmd, int commandTimeoutSeconds = 30, int maxRetry = 3, CancellationToken cancellationToken = default)
-    {
-        for (int i = 0; i < maxRetry; i++)
-        {
-            try
-            {
-                UpdateResult updateResult = new();
-                cmd.CommandTimeout = commandTimeoutSeconds;
-                await conn.OpenAsync(cancellationToken).ConfigureAwait(false);
-                updateResult.RecordsChanged = await cmd.ExecuteNonQueryAsync(cancellationToken).ConfigureAwait(false);
-                updateResult.Success = true;
-                return updateResult;
-            }
-            catch (DbException ex)
-            {
-                logger.Error($"DB Error: {ex}", "{msg}", $"{ex.GetLocationOfException()} Error");
-            }
-            catch (Exception ex)
-            {
-                logger.Error($"Error executing update query: {ex}", "{msg}", $"{ex.GetLocationOfException()} Error");
-            }
-            finally
-            {
-                await conn.CloseAsync().ConfigureAwait(false);
-            }
-        }
-        return new();
-    }
-
-    /// <summary>
-    /// Execute an update query synchronously
-    /// </summary>
-    /// <param name="conn">Database connection to use</param>
-    /// <param name="cmd">Command to use with parameters</param>
-    /// <param name="commandTimeoutSeconds">Query execution timeout length in seconds</param>
-    /// <param name="maxRetry">Number of times to re-try executing the command on failure</param>
-    /// <returns>UpdateResult containing the number of records altered and whether the query executed successfully</returns>
-    public static UpdateResult RunUpdateQuerySynchronous(DbConnection conn, DbCommand cmd, int commandTimeoutSeconds = 30, int maxRetry = 3)
-    {
-        return RunUpdateQueryInternalSynchronous(conn, cmd, commandTimeoutSeconds, maxRetry);
-    }
-
-    /// <summary>
-    /// Execute an update query synchronously
-    /// </summary>
-    /// <param name="conn">Database connection to use</param>
-    /// <param name="cmd">Command to use with parameters</param>
-    /// <param name="commandTimeoutSeconds">Query execution timeout length in seconds</param>
-    /// <param name="maxRetry">Number of times to re-try executing the command on failure</param>
-    /// <returns>UpdateResult containing the number of records altered and whether the query executed successfully</returns>
-    internal static UpdateResult RunUpdateQueryInternalSynchronous(DbConnection conn, DbCommand cmd, int commandTimeoutSeconds = 30, int maxRetry = 3)
-    {
-        for (int i = 0; i < maxRetry; i++)
-        {
-            try
-            {
-                UpdateResult updateResult = new();
-                cmd.CommandTimeout = commandTimeoutSeconds;
-                conn.Open();
-                updateResult.RecordsChanged = cmd.ExecuteNonQuery();
-                updateResult.Success = true;
-                return updateResult;
-            }
-            catch (DbException ex)
-            {
-                logger.Error($"DB Error: {ex}", "{msg}", $"{ex.GetLocationOfException()} Error");
-            }
-            catch (Exception ex)
-            {
-                logger.Error($"Error executing update query: {ex}", "{msg}", $"{ex.GetLocationOfException()} Error");
-            }
-            finally
-            {
-                conn.Close();
-            }
-        }
-        return new();
-    }
-
-    // Cache for compiled mapping delegates
-    private static readonly ConcurrentDictionary<Type, Delegate> _mappingCache = new();
-
-    // Creates a mapping delegate for a type and caches it
-    private static Func<IDataReader, T> CreateMapperDelegate<T>() where T : class, new()
-    {
-        Type type = typeof(T);
-
-        // Return from cache if exists
-        if (_mappingCache.TryGetValue(type, out Delegate? existing))
-        {
-            return (Func<IDataReader, T>)existing;
-        }
-
-        // Parameter expressions
-        ParameterExpression readerParam = Expression.Parameter(typeof(IDataReader), "reader");
-        MethodInfo getValueMethod = typeof(IDataRecord).GetMethod("GetValue")!;
-        MethodInfo getOrdinalMethod = typeof(IDataRecord).GetMethod("GetOrdinal")!;
-        MethodInfo isDBNullMethod = typeof(IDataRecord).GetMethod("IsDBNull")!;
-
-        // Create new instance expression
-        NewExpression instanceExp = Expression.New(type);
-
-        // Get all settable properties
-        IEnumerable<PropertyInfo> properties = type.GetProperties(BindingFlags.Public | BindingFlags.Instance).Where(p => p.CanWrite);
-
-        // Create property assignments
-        List<MemberBinding> assignments = [];
-
-        foreach (PropertyInfo prop in properties)
-        {
-            // Create GetOrdinal call
-            MethodCallExpression getOrdinalCall = Expression.Call(readerParam, getOrdinalMethod, Expression.Constant(prop.Name));
-
-            // Create IsDBNull check
-            MethodCallExpression isDbNullCall = Expression.Call(readerParam, isDBNullMethod, getOrdinalCall);
-
-            // Get value from reader
-            MethodCallExpression getValue = Expression.Call(readerParam, getValueMethod, getOrdinalCall);
-
-            // Convert value to property type if needed
-            //UnaryExpression convertedValue = Expression.Convert(getValue, prop.PropertyType);
-            Expression convertedValue;
-            if (prop.PropertyType == typeof(int))
-            {
-                // Convert to Int32 from Int64
-                convertedValue = Expression.Convert(Expression.Call(typeof(Convert).GetMethod(nameof(Convert.ToInt32), new[] { typeof(object) })!, getValue), typeof(int));
-            }
-            else
-            {
-                convertedValue = Expression.Convert(getValue, prop.PropertyType);
-            }
-
-            // Create conditional expression: if IsDBNull then default else converted value
-            ConditionalExpression assignValue = Expression.Condition(isDbNullCall, Expression.Default(prop.PropertyType), convertedValue);
-
-            // Create property binding
-            assignments.Add(Expression.Bind(prop, assignValue));
-        }
-
-        // Create member init expression
-        MemberInitExpression memberInit = Expression.MemberInit(instanceExp, assignments);
-
-        // Create and compile lambda
-        Expression<Func<IDataReader, T>> lambda = Expression.Lambda<Func<IDataReader, T>>(memberInit, readerParam);
-        Func<IDataReader, T> compiled = lambda.CompileFast();
-
-        // Cache the delegate
-        _mappingCache.TryAdd(type, compiled);
-
-        return compiled;
-    }
-
-    /// <summary>
-    /// Get a stream of data from the database using the provided connection and command
-    /// </summary>
-    /// <param name="conn">Database connection to execute the command on</param>
-    /// <param name="cmd">Database command to execute</param>
-    /// <param name="commandTimeoutSeconds">Optional: Command execution timeout in seconds</param>
-    /// <param name="cancellationToken">Optional: Token to monitor for cancellation requests</param>
-    /// <returns></returns>
-    public static IEnumerable<T> GetDataStreamSynchronous<T>(DbConnection conn, DbCommand cmd, int commandTimeoutSeconds = 30, CancellationToken cancellationToken = default) where T : class, new()
-    {
-        DbDataReader? reader = null;
-        try
-        {
-            cmd.CommandTimeout = commandTimeoutSeconds;
-            conn.Open();
-            reader = cmd.ExecuteReader();
-            Func<IDataReader, T> mapper = CreateMapperDelegate<T>();
-
-            foreach (T item in EnumerateReaderSynchronous(reader, mapper, cancellationToken))
-            {
-                yield return item;
-            }
-        }
-        finally
-        {
-            reader?.Dispose();
-            conn.Close();
-        }
-    }
-
-    public static async IAsyncEnumerable<T> GetDataStreamAsync<T>(DbConnection conn, DbCommand cmd, int commandTimeoutSeconds = 30, [EnumeratorCancellation] CancellationToken cancellationToken = default) where T : class, new()
-    {
-        try
-        {
-            cmd.CommandTimeout = commandTimeoutSeconds;
-            await conn.OpenAsync(cancellationToken).ConfigureAwait(false);
-            await using DbDataReader reader = await cmd.ExecuteReaderAsync(cancellationToken).ConfigureAwait(false);
-
-            Func<IDataReader, T> mapper = CreateMapperDelegate<T>();
-
-            IAsyncEnumerator<T> enumeratedReader = EnumerateReader(reader, mapper, cancellationToken).GetAsyncEnumerator(cancellationToken);
-            while (await enumeratedReader.MoveNextAsync().ConfigureAwait(false))
-            {
-                if (!cancellationToken.IsCancellationRequested)
-                {
-                    yield return enumeratedReader.Current;
-                }
-                else
-                {
-                    yield break; // Exit if cancellation is requested
-                }
-            }
-        }
-        finally
-        {
-            await conn.CloseAsync().ConfigureAwait(false);
-        }
-    }
-
-    public static async Task<IEnumerable<T>> GetDataDirectAsync<T>(DbConnection conn, DbCommand cmd, int commandTimeoutSeconds = 30, int maxRetry = 3, CancellationToken cancellationToken = default) where T : class, new()
-    {
-        List<T> values = [];
-        for (int i = 0; i < maxRetry; i++)
-        {
-            try
-            {
-                cmd.CommandTimeout = commandTimeoutSeconds;
-                await conn.OpenAsync(cancellationToken).ConfigureAwait(false);
-                await using DbDataReader reader = await cmd.ExecuteReaderAsync(cancellationToken).ConfigureAwait(false);
-
-                Func<IDataReader, T> mapper = CreateMapperDelegate<T>();
-                while (await reader.ReadAsync(cancellationToken).ConfigureAwait(false))
-                {
-                    try
-                    {
-                        values.Add(mapper(reader));
-                    }
-                    catch (Exception ex)
-                    {
-                        logger.Error($"Error mapping data: {ex}", "{msg}", $"{ex.GetLocationOfException()} Error");
-                        throw;
-                    }
-                }
-                break;
-            }
-            catch (Exception ex)
-            {
-                logger.Error(ex, "There was an error");
-            }
-            finally
-            {
-                await conn.CloseAsync().ConfigureAwait(false);
-            }
-        }
-        return values;
-    }
-
-    private static async IAsyncEnumerable<T> EnumerateReader<T>(DbDataReader reader, Func<IDataReader, T> mapper, [EnumeratorCancellation] CancellationToken cancellationToken = default) where T : class, new()
-    {
-        while (await reader.ReadAsync(cancellationToken).ConfigureAwait(false))
-        {
-            T result;
-            try
-            {
-                result = mapper(reader);
-            }
-            catch (Exception ex)
-            {
-                logger.Error($"Error mapping data: {ex}", "{msg}", $"{ex.GetLocationOfException()} Error");
-                throw;
-            }
-            yield return result;
-        }
-    }
-
-    private static IEnumerable<T> EnumerateReaderSynchronous<T>(DbDataReader reader, Func<IDataReader, T> mapper, CancellationToken cancellationToken = default) where T : class, new()
-    {
-        while (reader.Read())
-        {
-            T result;
-            try
-            {
-                result = mapper(reader);
-            }
-            catch (Exception ex)
-            {
-                logger.Error($"Error mapping data: {ex}", "{msg}", $"{ex.GetLocationOfException()} Error");
-                throw;
-            }
-
-            if (!cancellationToken.IsCancellationRequested)
-            {
-                yield return result;
-            }
-            else
-            {
-                yield break; // Exit if cancellation is requested
-            }
-        }
-    }
-}
-=======
-﻿using System.Data;
-using System.Data.Common;
-using System.Linq.Expressions;
-using System.Reflection;
-using System.Runtime.CompilerServices;
+﻿﻿using System.Collections.Concurrent;
+using System.Data;
+using System.Data.Common;
+using System.Linq.Expressions;
+using System.Reflection;
+using System.Runtime.CompilerServices
 using CommonNetFuncs.Core;
 using FastExpressionCompiler;
 using static CommonNetFuncs.Core.ExceptionLocation;
@@ -897,5 +460,4 @@
             }
         }
     }
-}
->>>>>>> 270705e4f794428a4927e32ef23496c0001e47e7+}