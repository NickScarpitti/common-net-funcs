--- conflicted
+++ resolved
@@ -1,178 +1,4 @@
-<<<<<<< HEAD
-﻿using System.Data;
-using System.Data.Common;
-using System.Data.Odbc;
-using System.Runtime.CompilerServices;
-using CommonNetFuncs.Sql.Common;
-using static CommonNetFuncs.Core.ExceptionLocation;
-using static CommonNetFuncs.Sql.Common.DirectQuery;
-
-namespace CommonNetFuncs.Sql.Odbc;
-
-/// <summary>
-/// Interact with databases by using direct queries
-/// </summary>
-public class DirectQuery(Func<string, OdbcConnection>? connectionFactory = null) : IDirectQuery
-{
-    private readonly Func<string, OdbcConnection> connectionFactory = connectionFactory ?? (connStr => new OdbcConnection(connStr));
-
-    private static readonly NLog.Logger logger = NLog.LogManager.GetCurrentClassLogger();
-
-    /// <summary>
-    /// Returns a DataTable using the SQL and data connection passed to the function
-    /// </summary>
-    /// <param name="sql">Select query to retrieve populate datatable</param>
-    /// <param name="connStr">Connection string to run the query on</param>
-    /// <param name="commandTimeoutSeconds">Query execution timeout length in seconds</param>
-    /// <param name="maxRetry">Number of times to re-try executing the command on failure</param>
-    /// <returns>DataTable containing the results of the SQL query</returns>
-    public async Task<DataTable> GetDataTable(string sql, string connStr, int commandTimeoutSeconds = 30, int maxRetry = 3, CancellationToken cancellationToken = default)
-    {
-        await using OdbcConnection sqlConn = connectionFactory(connStr);
-        await using OdbcCommand sqlCmd = new(sql, sqlConn);
-        return await GetDataTableInternal(sqlConn, sqlCmd, commandTimeoutSeconds, maxRetry, cancellationToken).ConfigureAwait(false);
-    }
-
-    /// <summary>
-    /// Returns a DataTable using the SQL and data connection passed to the function
-    /// </summary>
-    /// <param name="sql">Select query to retrieve populate datatable</param>
-    /// <param name="connStr">Connection string to run the query on</param>
-    /// <param name="commandTimeoutSeconds">Query execution timeout length in seconds</param>
-    /// <param name="maxRetry">Number of times to re-try executing the command on failure</param>
-    /// <returns>DataTable containing the results of the SQL query</returns>
-    public DataTable GetDataTableSynchronous(string sql, string connStr, int commandTimeoutSeconds = 30, int maxRetry = 3)
-    {
-        using OdbcConnection sqlConn = connectionFactory(connStr);
-        using OdbcCommand sqlCmd = new(sql, sqlConn);
-        return GetDataTableInternalSynchronous(sqlConn, sqlCmd, commandTimeoutSeconds, maxRetry);
-    }
-
-    /// <summary>
-    /// Execute an update query asynchronously
-    /// </summary>
-    /// <param name="sql">Update query to retrieve run against database</param>
-    /// <param name="connStr">Connection string to run the query on</param>
-    /// <param name="commandTimeoutSeconds">Query execution timeout length in seconds</param>
-    /// <param name="maxRetry">Number of times to re-try executing the command on failure</param>
-    /// <returns>UpdateResult containing the number of records altered and whether the query executed successfully</returns>
-    public async Task<UpdateResult> RunUpdateQuery(string sql, string connStr, int commandTimeoutSeconds = 30, int maxRetry = 3, CancellationToken cancellationToken = default)
-    {
-        await using OdbcConnection sqlConn = connectionFactory(connStr);
-        await using OdbcCommand sqlCmd = new(sql, sqlConn);
-        return await RunUpdateQueryInternal(sqlConn, sqlCmd, commandTimeoutSeconds, maxRetry, cancellationToken).ConfigureAwait(false);
-    }
-
-    /// <summary>
-    /// Execute an update query synchronously
-    /// </summary>
-    /// <param name="sql">Update query to retrieve run against database</param>
-    /// <param name="connStr">Connection string to run the query on</param>
-    /// <param name="commandTimeoutSeconds">Query execution timeout length in seconds</param>
-    /// <param name="maxRetry">Number of times to re-try executing the command on failure</param>
-    /// <returns>UpdateResult containing the number of records altered and whether the query executed successfully</returns>
-    public UpdateResult RunUpdateQuerySynchronous(string sql, string connStr, int commandTimeoutSeconds = 30, int maxRetry = 3)
-    {
-        using OdbcConnection sqlConn = connectionFactory(connStr);
-        using OdbcCommand sqlCmd = new(sql, sqlConn);
-        return RunUpdateQueryInternalSynchronous(sqlConn, sqlCmd, commandTimeoutSeconds, maxRetry);
-    }
-
-    /// <summary>
-    /// Returns a IAsyncEnumerable using the SQL and data connection passed to the function
-    /// </summary>
-    /// <param name="sql">Select query to retrieve populate datatable</param>
-    /// <param name="connStr">Connection string to run the query on</param>
-    /// <param name="commandTimeoutSeconds">Query execution timeout length in seconds</param>
-    /// <param name="maxRetry">Number of times to re-try executing the command on failure</param>
-    /// <returns>DataTable containing the results of the SQL query</returns>
-    public async IAsyncEnumerable<T> GetDataStreamAsync<T>(string sql, string connStr, int commandTimeoutSeconds = 30, int maxRetry = 3, [EnumeratorCancellation] CancellationToken cancellationToken = default) where T : class, new()
-    {
-        await using OdbcConnection sqlConn = connectionFactory(connStr);
-        await using OdbcCommand sqlCmd = new(sql, sqlConn);
-
-        IAsyncEnumerator<T>? enumeratedReader = null;
-        for (int i = 0; i < maxRetry; i++)
-        {
-            try
-            {
-                enumeratedReader = Common.DirectQuery.GetDataStreamAsync<T>(sqlConn, sqlCmd, commandTimeoutSeconds, cancellationToken).GetAsyncEnumerator(cancellationToken);
-                break;
-            }
-            catch (DbException ex)
-            {
-                logger.Error($"DB Error: {ex}", "{msg}", $"{ex.GetLocationOfException()} Error");
-            }
-            catch (Exception ex)
-            {
-                logger.Error($"Error getting datatable: {ex}", "{msg}", $"{ex.GetLocationOfException()} Error");
-            }
-        }
-
-        if (enumeratedReader != null)
-        {
-            while (await enumeratedReader.MoveNextAsync().ConfigureAwait(false))
-            {
-                yield return enumeratedReader!.Current;
-            }
-        }
-        else
-        {
-            yield break;
-        }
-    }
-
-    /// <summary>
-    /// Returns a IEnumerable of T resulting from the SQL query
-    /// </summary>
-    /// <param name="sql">Select query to retrieve populate datatable</param>
-    /// <param name="connStr">Connection string to run the query on</param>
-    /// <param name="commandTimeoutSeconds">Query execution timeout length in seconds</param>
-    /// <param name="maxRetry">Number of times to re-try executing the command on failure</param>
-    /// <returns>DataTable containing the results of the SQL query</returns>
-    public IEnumerable<T> GetDataStreamSynchronous<T>(string sql, string connStr, int commandTimeoutSeconds = 30, int maxRetry = 3, CancellationToken cancellationToken = default) where T : class, new()
-    {
-        using OdbcConnection sqlConn = connectionFactory(connStr);
-        using OdbcCommand sqlCmd = new(sql, sqlConn);
-
-        IEnumerable<T>? results = null;
-        for (int i = 0; i < maxRetry; i++)
-        {
-            try
-            {
-                results = Common.DirectQuery.GetDataStreamSynchronous<T>(sqlConn, sqlCmd, commandTimeoutSeconds, cancellationToken);
-                break;
-            }
-            catch (DbException ex)
-            {
-                logger.Error($"DB Error: {ex}", "{msg}", $"{ex.GetLocationOfException()} Error");
-            }
-            catch (Exception ex)
-            {
-                logger.Error($"Error getting datatable: {ex}", "{msg}", $"{ex.GetLocationOfException()} Error");
-            }
-        }
-
-        return results ?? [];
-    }
-
-    /// <summary>
-    /// Returns an IEnumerable of T resulting from the SQL query
-    /// </summary>
-    /// <param name="sql">Select query to retrieve populate datatable</param>
-    /// <param name="connStr">Connection string to run the query on</param>
-    /// <param name="commandTimeoutSeconds">Query execution timeout length in seconds</param>
-    /// <param name="maxRetry">Number of times to re-try executing the command on failure</param>
-    /// <returns>DataTable containing the results of the SQL query</returns>
-    public async Task<IEnumerable<T>> GetDataDirectAsync<T>(string sql, string connStr, int commandTimeoutSeconds = 30, int maxRetry = 3, CancellationToken cancellationToken = default) where T : class, new()
-    {
-        await using OdbcConnection sqlConn = connectionFactory(connStr);
-        await using OdbcCommand sqlCmd = new(sql, sqlConn);
-        return await Common.DirectQuery.GetDataDirectAsync<T>(sqlConn, sqlCmd, commandTimeoutSeconds, maxRetry, cancellationToken).ConfigureAwait(false);
-    }
-}
-=======
-﻿using System.Data;
+﻿﻿using System.Data;
 using System.Data.Common;
 using System.Data.Odbc;
 using System.Runtime.CompilerServices;
@@ -343,5 +169,4 @@
         await using OdbcCommand sqlCmd = new(sql, sqlConn);
         return await Common.DirectQuery.GetDataDirectAsync<T>(sqlConn, sqlCmd, commandTimeoutSeconds, maxRetry, useCache, cancellationToken).ConfigureAwait(false);
     }
-}
->>>>>>> 270705e4f794428a4927e32ef23496c0001e47e7+}