<Project Sdk="Microsoft.NET.Sdk">

  <PropertyGroup>
    <TargetFramework>net9.0</TargetFramework>
    <Platforms>AnyCPU;x86;x64</Platforms>
    <PlatformTarget>AnyCPU</PlatformTarget>
    <LangVersion>latest</LangVersion>
    <ImplicitUsings>enable</ImplicitUsings>
    <Nullable>enable</Nullable>
    <Title>$(AssemblyName)</Title>
    <AssemblyVersion>$(Version)</AssemblyVersion>
    <FileVersion>$(Version)</FileVersion>
    <PackageLicenseExpression>MIT</PackageLicenseExpression>
    <Authors>NickScarpitti</Authors>
    <PackageIcon>TTLogo.png</PackageIcon>
    <RepositoryType>git</RepositoryType>
    <RepositoryUrl>https://github.com/NickScarpitti/common-net-funcs.git</RepositoryUrl>
    <PackageProjectUrl>https://github.com/NickScarpitti/common-net-funcs/tree/main/$(AssemblyName)</PackageProjectUrl>
    <!--<GeneratePackageOnBuild>True</GeneratePackageOnBuild>-->
    <IncludeSymbols>True</IncludeSymbols>
    <SymbolPackageFormat>snupkg</SymbolPackageFormat>
    <DebugType>embedded</DebugType>
    <Description>
      SQL Server driver companion for CommonNetFuncs.Sql.Common
    </Description>
    <PackageTags>dotnet;helpers;sql;sql server;tsql</PackageTags>
    <PackageReadmeFile>README.md</PackageReadmeFile>
    <Configurations>Debug;Release;ReducedBuild</Configurations>
  </PropertyGroup>

  <PropertyGroup>
    <Version>3.6.26</Version>
    <MinVerTagPrefix>sql.sqlserver-</MinVerTagPrefix>
    <MinVerIgnoreHeight>true</MinVerIgnoreHeight>
    <MinVerSkip Condition="'$(Configuration)' == 'Debug'">true</MinVerSkip>
    <MinVerSkip Condition="'$(Configuration)'=='ReducedBuild'">true</MinVerSkip>
    <!-- Optional: Detect breaking changes from a previous stable version -->
    <PackageValidationBaselineVersion>3.6.0</PackageValidationBaselineVersion>
    <EnablePackageValidation>true</EnablePackageValidation>
  </PropertyGroup>

  <PropertyGroup Condition="'$(Configuration)|$(Platform)'=='Debug|AnyCPU'">
    <WarningLevel>8</WarningLevel>
  </PropertyGroup>

  <PropertyGroup Condition="'$(Configuration)|$(Platform)'=='Debug|x86'">
    <WarningLevel>8</WarningLevel>
  </PropertyGroup>

  <PropertyGroup Condition="'$(Configuration)|$(Platform)'=='Debug|x64'">
    <WarningLevel>8</WarningLevel>
  </PropertyGroup>

  <PropertyGroup Condition="'$(Configuration)|$(Platform)'=='Release|AnyCPU'">
    <WarningLevel>8</WarningLevel>
  </PropertyGroup>

  <PropertyGroup Condition="'$(Configuration)|$(Platform)'=='Release|x86'">
    <WarningLevel>8</WarningLevel>
  </PropertyGroup>

  <PropertyGroup Condition="'$(Configuration)|$(Platform)'=='Release|x64'">
    <WarningLevel>8</WarningLevel>
  </PropertyGroup>

  <PropertyGroup Condition="'$(Configuration)|$(Platform)'=='ReducedBuild|AnyCPU'">
    <WarningLevel>8</WarningLevel>
  </PropertyGroup>

  <PropertyGroup Condition="'$(Configuration)|$(Platform)'=='ReducedBuild|x86'">
    <WarningLevel>8</WarningLevel>
  </PropertyGroup>

  <PropertyGroup Condition="'$(Configuration)|$(Platform)'=='ReducedBuild|x64'">
    <WarningLevel>8</WarningLevel>
  </PropertyGroup>

  <ItemGroup>
<<<<<<< HEAD
    <PackageReference Include="Microsoft.Data.SqlClient" Version="6.1.0" />
=======
    <PackageReference Include="Microsoft.Data.SqlClient" Version="6.1.1" />
>>>>>>> 100dd32f
    <PackageReference Include="MinVer" Version="6.0.0">
      <PrivateAssets>all</PrivateAssets>
      <IncludeAssets>runtime; build; native; contentfiles; analyzers; buildtransitive</IncludeAssets>
    </PackageReference>
    <PackageReference Include="NLog.Extensions.Logging" Version="6.0.3" PrivateAssets="all" />
  </ItemGroup>

  <ItemGroup>
    <ProjectReference Include="..\CommonNetFuncs.Sql.Common\CommonNetFuncs.Sql.Common.csproj" />
  </ItemGroup>

  <ItemGroup>
    <None Update="TTLogo.png">
      <PackagePath>\</PackagePath>
      <Pack>True</Pack>
    </None>
    <None Include="README.md">
      <PackagePath>\</PackagePath>
      <Pack>True</Pack>
    </None>
  </ItemGroup>

  <ItemGroup>
    <None Remove=".editorconfig" />
  </ItemGroup>

</Project><|MERGE_RESOLUTION|>--- conflicted
+++ resolved
@@ -76,11 +76,7 @@
   </PropertyGroup>
 
   <ItemGroup>
-<<<<<<< HEAD
-    <PackageReference Include="Microsoft.Data.SqlClient" Version="6.1.0" />
-=======
     <PackageReference Include="Microsoft.Data.SqlClient" Version="6.1.1" />
->>>>>>> 100dd32f
     <PackageReference Include="MinVer" Version="6.0.0">
       <PrivateAssets>all</PrivateAssets>
       <IncludeAssets>runtime; build; native; contentfiles; analyzers; buildtransitive</IncludeAssets>
