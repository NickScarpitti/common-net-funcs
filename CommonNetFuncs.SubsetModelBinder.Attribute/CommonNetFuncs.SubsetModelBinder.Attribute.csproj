--- conflicted
+++ resolved
@@ -31,11 +31,7 @@
   </PropertyGroup>
 
   <PropertyGroup>
-<<<<<<< HEAD
-    <Version>3.8.20</Version>
-=======
     <Version>4.0.0</Version>
->>>>>>> 5e922b4e
     <MinVerTagPrefix>subsetmodelbinder.attribute-</MinVerTagPrefix>
     <MinVerIgnoreHeight>true</MinVerIgnoreHeight>
     <MinVerSkip Condition="'$(Configuration)' == 'Debug'">true</MinVerSkip>
