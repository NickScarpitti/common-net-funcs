--- conflicted
+++ resolved
@@ -29,11 +29,7 @@
   </PropertyGroup>
 
   <PropertyGroup>
-<<<<<<< HEAD
-    <Version>3.8.20</Version>
-=======
     <Version>4.0.0</Version>
->>>>>>> 5e922b4e
     <MinVerTagPrefix>web.api-</MinVerTagPrefix>
     <MinVerIgnoreHeight>true</MinVerIgnoreHeight>
     <MinVerSkip Condition="'$(Configuration)' == 'Debug'">true</MinVerSkip>
@@ -87,10 +83,6 @@
     <PackageReference Include="Microsoft.AspNetCore.JsonPatch" Version="10.0.0" PrivateAssets="all" />
     <PackageReference Include="Microsoft.AspNetCore.OpenApi" Version="10.0.0" />
     <PackageReference Include="Microsoft.EntityFrameworkCore" Version="10.0.0" />
-<<<<<<< HEAD
-=======
-    <PackageReference Include="Microsoft.OpenApi" Version="2.0.0" />
->>>>>>> 5e922b4e
     <PackageReference Include="MinVer" Version="6.0.0">
       <PrivateAssets>all</PrivateAssets>
       <IncludeAssets>runtime; build; native; contentfiles; analyzers; buildtransitive</IncludeAssets>
