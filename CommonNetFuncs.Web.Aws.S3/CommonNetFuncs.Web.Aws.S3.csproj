﻿<Project Sdk="Microsoft.NET.Sdk">

  <PropertyGroup>
    <TargetFramework>net9.0</TargetFramework>
    <Platforms>AnyCPU;x86;x64</Platforms>
    <PlatformTarget>AnyCPU</PlatformTarget>
    <LangVersion>latest</LangVersion>
    <ImplicitUsings>enable</ImplicitUsings>
    <Nullable>enable</Nullable>
    <Title>$(AssemblyName)</Title>
    <AssemblyVersion>$(Version)</AssemblyVersion>
    <FileVersion>$(Version)</FileVersion>
    <PackageLicenseExpression>MIT</PackageLicenseExpression>
    <Authors>NickScarpitti</Authors>
    <PackageIcon>TTLogo.png</PackageIcon>
    <RepositoryType>git</RepositoryType>
    <RepositoryUrl>https://github.com/NickScarpitti/common-net-funcs.git</RepositoryUrl>
    <PackageProjectUrl>https://github.com/NickScarpitti/common-net-funcs/tree/main/$(AssemblyName)</PackageProjectUrl>
    <!--<GeneratePackageOnBuild>True</GeneratePackageOnBuild>-->
    <IncludeSymbols>True</IncludeSymbols>
    <SymbolPackageFormat>snupkg</SymbolPackageFormat>
    <DebugType>embedded</DebugType>
    <PackageReadmeFile>README.md</PackageReadmeFile>
    <Description>
      Helper methods that deal with AWS S3 interactions
    </Description>
    <PackageTags>dotnet;helpers;aws;s3;</PackageTags>
  </PropertyGroup>

  <PropertyGroup>
<<<<<<< HEAD
    <Version>3.3.8</Version>
=======
    <Version>3.3.10</Version>
>>>>>>> 910655d5
    <MinVerTagPrefix>web.aws.s3-</MinVerTagPrefix>
    <MinVerIgnoreHeight>true</MinVerIgnoreHeight>
    <MinVerSkip Condition="'$(Configuration)' == 'Debug'">true</MinVerSkip>
    <!-- Optional: Detect breaking changes from a previous stable version -->
    <PackageValidationBaselineVersion>3.2.22</PackageValidationBaselineVersion>
    <EnablePackageValidation>true</EnablePackageValidation>
  </PropertyGroup>

  <ItemGroup>
    <PackageReference Include="AWSSDK.S3" Version="4.0.0.5" PrivateAssets="all" />
    <PackageReference Include="MinVer" Version="6.0.0">
      <PrivateAssets>all</PrivateAssets>
      <IncludeAssets>runtime; build; native; contentfiles; analyzers; buildtransitive</IncludeAssets>
    </PackageReference>
    <PackageReference Include="NLog.Extensions.Logging" Version="5.4.0" PrivateAssets="all" />
  </ItemGroup>

  <ItemGroup>
    <ProjectReference Include="..\CommonNetFuncs.Core\CommonNetFuncs.Core.csproj" />
    <ProjectReference Include="..\CommonNetFuncs.Web.Api\CommonNetFuncs.Web.Api.csproj" />
  </ItemGroup>

  <ItemGroup>
    <None Update="TTLogo.png">
      <PackagePath>\</PackagePath>
      <Pack>True</Pack>
    </None>
    <None Include="README.md">
      <PackagePath>\</PackagePath>
      <Pack>True</Pack>
    </None>
  </ItemGroup>

  <ItemGroup>
    <None Remove=".editorconfig" />
  </ItemGroup>

</Project><|MERGE_RESOLUTION|>--- conflicted
+++ resolved
@@ -28,11 +28,7 @@
   </PropertyGroup>
 
   <PropertyGroup>
-<<<<<<< HEAD
-    <Version>3.3.8</Version>
-=======
     <Version>3.3.10</Version>
->>>>>>> 910655d5
     <MinVerTagPrefix>web.aws.s3-</MinVerTagPrefix>
     <MinVerIgnoreHeight>true</MinVerIgnoreHeight>
     <MinVerSkip Condition="'$(Configuration)' == 'Debug'">true</MinVerSkip>
