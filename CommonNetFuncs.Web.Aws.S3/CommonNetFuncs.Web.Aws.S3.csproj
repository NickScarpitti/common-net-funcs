<Project Sdk="Microsoft.NET.Sdk">

  <PropertyGroup>
    <TargetFramework>net9.0</TargetFramework>
    <Platforms>AnyCPU;x86;x64</Platforms>
    <PlatformTarget>AnyCPU</PlatformTarget>
    <LangVersion>latest</LangVersion>
    <ImplicitUsings>enable</ImplicitUsings>
    <Nullable>enable</Nullable>
    <Title>$(AssemblyName)</Title>
    <AssemblyVersion>$(Version)</AssemblyVersion>
    <FileVersion>$(Version)</FileVersion>
    <PackageLicenseExpression>MIT</PackageLicenseExpression>
    <Authors>NickScarpitti</Authors>
    <PackageIcon>TTLogo.png</PackageIcon>
    <RepositoryType>git</RepositoryType>
    <RepositoryUrl>https://github.com/NickScarpitti/common-net-funcs.git</RepositoryUrl>
    <PackageProjectUrl>https://github.com/NickScarpitti/common-net-funcs/tree/main/$(AssemblyName)</PackageProjectUrl>
    <!--<GeneratePackageOnBuild>True</GeneratePackageOnBuild>-->
    <IncludeSymbols>True</IncludeSymbols>
    <SymbolPackageFormat>snupkg</SymbolPackageFormat>
    <DebugType>embedded</DebugType>
    <PackageReadmeFile>README.md</PackageReadmeFile>
    <Description>
      Helper methods that deal with AWS S3 interactions
    </Description>
    <PackageTags>dotnet;helpers;aws;s3;</PackageTags>
    <Configurations>Debug;Release;ReducedBuild</Configurations>
  </PropertyGroup>

  <PropertyGroup>
    <Version>3.6.26</Version>
    <MinVerTagPrefix>web.aws.s3-</MinVerTagPrefix>
    <MinVerIgnoreHeight>true</MinVerIgnoreHeight>
    <MinVerSkip Condition="'$(Configuration)' == 'Debug'">true</MinVerSkip>
    <MinVerSkip Condition="'$(Configuration)'=='ReducedBuild'">true</MinVerSkip>
    <!-- Optional: Detect breaking changes from a previous stable version -->
    <PackageValidationBaselineVersion>3.6.8</PackageValidationBaselineVersion>
    <EnablePackageValidation>true</EnablePackageValidation>
  </PropertyGroup>

  <PropertyGroup Condition="'$(Configuration)|$(Platform)'=='Debug|AnyCPU'">
    <WarningLevel>8</WarningLevel>
  </PropertyGroup>

  <PropertyGroup Condition="'$(Configuration)|$(Platform)'=='Debug|x86'">
    <WarningLevel>8</WarningLevel>
  </PropertyGroup>

  <PropertyGroup Condition="'$(Configuration)|$(Platform)'=='Debug|x64'">
    <WarningLevel>8</WarningLevel>
  </PropertyGroup>

  <PropertyGroup Condition="'$(Configuration)|$(Platform)'=='Release|AnyCPU'">
    <WarningLevel>8</WarningLevel>
  </PropertyGroup>

  <PropertyGroup Condition="'$(Configuration)|$(Platform)'=='Release|x86'">
    <WarningLevel>8</WarningLevel>
  </PropertyGroup>

  <PropertyGroup Condition="'$(Configuration)|$(Platform)'=='Release|x64'">
    <WarningLevel>8</WarningLevel>
  </PropertyGroup>

  <PropertyGroup Condition="'$(Configuration)|$(Platform)'=='ReducedBuild|AnyCPU'">
    <WarningLevel>8</WarningLevel>
  </PropertyGroup>

  <PropertyGroup Condition="'$(Configuration)|$(Platform)'=='ReducedBuild|x86'">
    <WarningLevel>8</WarningLevel>
  </PropertyGroup>

  <PropertyGroup Condition="'$(Configuration)|$(Platform)'=='ReducedBuild|x64'">
    <WarningLevel>8</WarningLevel>
  </PropertyGroup>

  <ItemGroup>
<<<<<<< HEAD
    <PackageReference Include="AWSSDK.S3" Version="4.0.6.5" PrivateAssets="all" />
=======
    <PackageReference Include="AWSSDK.S3" Version="4.0.6.6" PrivateAssets="all" />
>>>>>>> 100dd32f
    <PackageReference Include="MinVer" Version="6.0.0">
      <PrivateAssets>all</PrivateAssets>
      <IncludeAssets>runtime; build; native; contentfiles; analyzers; buildtransitive</IncludeAssets>
    </PackageReference>
    <PackageReference Include="NLog.Extensions.Logging" Version="6.0.3" PrivateAssets="all" />
  </ItemGroup>

  <ItemGroup>
    <ProjectReference Include="..\CommonNetFuncs.Compression\CommonNetFuncs.Compression.csproj" />
    <ProjectReference Include="..\CommonNetFuncs.Core\CommonNetFuncs.Core.csproj" />
  </ItemGroup>

  <ItemGroup>
    <None Update="TTLogo.png">
      <PackagePath>\</PackagePath>
      <Pack>True</Pack>
    </None>
    <None Include="README.md">
      <PackagePath>\</PackagePath>
      <Pack>True</Pack>
    </None>
  </ItemGroup>

  <ItemGroup>
    <None Remove=".editorconfig" />
  </ItemGroup>

</Project><|MERGE_RESOLUTION|>--- conflicted
+++ resolved
@@ -76,11 +76,7 @@
   </PropertyGroup>
 
   <ItemGroup>
-<<<<<<< HEAD
-    <PackageReference Include="AWSSDK.S3" Version="4.0.6.5" PrivateAssets="all" />
-=======
     <PackageReference Include="AWSSDK.S3" Version="4.0.6.6" PrivateAssets="all" />
->>>>>>> 100dd32f
     <PackageReference Include="MinVer" Version="6.0.0">
       <PrivateAssets>all</PrivateAssets>
       <IncludeAssets>runtime; build; native; contentfiles; analyzers; buildtransitive</IncludeAssets>
