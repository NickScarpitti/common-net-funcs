--- conflicted
+++ resolved
@@ -1,27 +1,4 @@
-<<<<<<< HEAD
-﻿using System.Collections.Concurrent;
-using static CommonNetFuncs.Compression.Streams;
-
-namespace CommonNetFuncs.Web.Aws.S3;
-
-public interface IAwsS3
-{
-    Task<bool> UploadS3File(string bucketName, string fileName, Stream fileData, ConcurrentDictionary<string, bool>? validatedBuckets = null, bool compressSteam = true, ECompressionType compressionType = ECompressionType.Gzip, CancellationToken cancellationToken = default);
-
-    Task GetS3File(string bucketName, string fileName, Stream fileData, ConcurrentDictionary<string, bool>? validatedBuckets = null, bool decompressGzipData = true, CancellationToken cancellationToken = default);
-
-    Task<bool> DeleteS3File(string bucketName, string fileName, ConcurrentDictionary<string, bool>? validatedBuckets = null, CancellationToken cancellationToken = default);
-
-    Task<bool> S3FileExists(string bucketName, string fileName, string? versionId = null, CancellationToken cancellationToken = default);
-
-    Task<List<string>?> GetAllS3BucketFiles(string bucketName, int maxKeysPerQuery = 1000, CancellationToken cancellationToken = default);
-
-    Task<string?> GetS3Url(string bucketName, string fileName, ConcurrentDictionary<string, bool>? validatedBuckets = null);
-
-    Task<bool> IsBucketValid(string bucketName, ConcurrentDictionary<string, bool>? validatedBuckets = null);
-}
-=======
-﻿using System.Collections.Concurrent;
+﻿﻿using System.Collections.Concurrent;
 using static CommonNetFuncs.Compression.Streams;
 
 namespace CommonNetFuncs.Web.Aws.S3;
@@ -43,5 +20,4 @@
     Task<string?> GetS3Url(string bucketName, string fileName, ConcurrentDictionary<string, bool>? validatedBuckets = null);
 
     Task<bool> IsBucketValid(string bucketName, ConcurrentDictionary<string, bool>? validatedBuckets = null);
-}
->>>>>>> 270705e4f794428a4927e32ef23496c0001e47e7+}