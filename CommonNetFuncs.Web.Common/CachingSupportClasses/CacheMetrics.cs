--- conflicted
+++ resolved
@@ -1,73 +1,4 @@
-<<<<<<< HEAD
-﻿using System.Collections.Concurrent;
-using Microsoft.Extensions.Caching.Memory;
-
-namespace CommonNetFuncs.Web.Common.CachingSupportClasses;
-
-public sealed class CacheMetrics(ConcurrentDictionary<string, HashSet<string>>? cacheTags = null)
-{
-    private long _cacheHits;
-    private long _cacheMisses;
-    private long _currentCacheSize;
-    private long _evictedDueToExpired;
-    private long _evictedDueToCapacity;
-    private long _evictedDueToNone;
-    private long _evictedDueToRemoved;
-    private long _evictedDueToReplaced;
-    private long _evictedDueToTokenExpired;
-    private long _evictionsForSpace;
-    private long _skippedDueToSize;
-
-    public long EvictedDueToExpiration => Interlocked.Read(ref _evictedDueToExpired);
-    public long EvictedDueToCapacity => Interlocked.Read(ref _evictedDueToCapacity);
-    public long EvictedDueToNone => Interlocked.Read(ref _evictedDueToNone);
-    public long EvictedDueToRemoved => Interlocked.Read(ref _evictedDueToRemoved);
-    public long EvictedDueToReplaced => Interlocked.Read(ref _evictedDueToReplaced);
-    public long EvictedDueToExpired => Interlocked.Read(ref _evictedDueToTokenExpired);
-
-    public long EvictionsForSpace => Interlocked.Read(ref _evictionsForSpace);
-    public long SkippedDueToSize => Interlocked.Read(ref _skippedDueToSize);
-
-    public void IncrementEviction(EvictionReason reason)
-    {
-        switch (reason)
-        {
-            case EvictionReason.None:
-                Interlocked.Increment(ref _evictedDueToNone);
-                break;
-            case EvictionReason.Removed:
-                Interlocked.Increment(ref _evictedDueToRemoved);
-                break;
-            case EvictionReason.Replaced:
-                Interlocked.Increment(ref _evictedDueToReplaced);
-                break;
-            case EvictionReason.Expired:
-                Interlocked.Increment(ref _evictedDueToExpired);
-                break;
-            case EvictionReason.TokenExpired:
-                Interlocked.Increment(ref _evictedDueToTokenExpired);
-                break;
-            case EvictionReason.Capacity:
-                Interlocked.Increment(ref _evictedDueToCapacity);
-                break;
-        }
-    }
-
-    public void IncrementEvictionsForSpace() => Interlocked.Increment(ref _evictionsForSpace);
-    public void IncrementSkippedDueToSize() => Interlocked.Increment(ref _skippedDueToSize);
-
-    public ConcurrentDictionary<string, HashSet<string>> CacheTags { get; } = cacheTags ??= new(); //Key = tag, Value = All cache keys that have that tag
-    public long CacheHits => Interlocked.Read(ref _cacheHits);
-    public long CacheMisses => Interlocked.Read(ref _cacheMisses);
-    public long CurrentCacheSize => Interlocked.Read(ref _currentCacheSize);
-
-    public void IncrementHits() => Interlocked.Increment(ref _cacheHits);
-    public void IncrementMisses() => Interlocked.Increment(ref _cacheMisses);
-    public void AddToSize(long bytes) => Interlocked.Add(ref _currentCacheSize, bytes);
-    public void SubtractFromSize(long bytes) => Interlocked.Add(ref _currentCacheSize, bytes);
-}
-=======
-﻿using System.Collections.Concurrent;
+﻿﻿using System.Collections.Concurrent;
 using Microsoft.Extensions.Caching.Memory;
 
 namespace CommonNetFuncs.Web.Common.CachingSupportClasses;
@@ -169,5 +100,4 @@
     {
         Interlocked.Add(ref _currentCacheSize, bytes);
     }
-}
->>>>>>> 270705e4f794428a4927e32ef23496c0001e47e7+}