<<<<<<< HEAD
﻿namespace CommonNetFuncs.Web.Ftp;

public sealed class FileTransferConnection
{
    public string HostName { get; set; } = string.Empty;

    public string UserName { get; set; } = string.Empty;

    public string Password { get; set; } = string.Empty;

    public string ConnectionProtocol { get; set; } = string.Empty;

    public int Port { get; set; }
}
=======
﻿namespace CommonNetFuncs.Web.Ftp;

public sealed class FileTransferConnection
{
    public string HostName { get; set; } = string.Empty;

    public string UserName { get; set; } = string.Empty;

    public string Password { get; set; } = string.Empty;

    public string ConnectionProtocol { get; set; } = string.Empty;

    public int Port { get; set; }

    public uint BufferSize { get; set; }
}
>>>>>>> 270705e4f794428a4927e32ef23496c0001e47e7<|MERGE_RESOLUTION|>--- conflicted
+++ resolved
@@ -1,20 +1,4 @@
-<<<<<<< HEAD
-﻿namespace CommonNetFuncs.Web.Ftp;
-
-public sealed class FileTransferConnection
-{
-    public string HostName { get; set; } = string.Empty;
-
-    public string UserName { get; set; } = string.Empty;
-
-    public string Password { get; set; } = string.Empty;
-
-    public string ConnectionProtocol { get; set; } = string.Empty;
-
-    public int Port { get; set; }
-}
-=======
-﻿namespace CommonNetFuncs.Web.Ftp;
+﻿﻿namespace CommonNetFuncs.Web.Ftp;
 
 public sealed class FileTransferConnection
 {
@@ -29,5 +13,4 @@
     public int Port { get; set; }
 
     public uint BufferSize { get; set; }
-}
->>>>>>> 270705e4f794428a4927e32ef23496c0001e47e7+}