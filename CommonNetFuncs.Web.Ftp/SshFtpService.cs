<<<<<<< HEAD
﻿using Renci.SshNet;

namespace CommonNetFuncs.Web.Ftp;

public interface ISshFtpService
{
    string GetHostName();

    bool IsConnected();

    SftpClient Connect();

    Task<SftpClient> ConnectAsync(CancellationTokenSource? cancellationTokenSource);

    bool DisconnectClient();

    bool DirectoryExists(string path);

    Task<bool> DirectoryExistsAsync(string path);

    IEnumerable<string> GetFileList(string path, string extension = "*");

    IAsyncEnumerable<string> GetFileListAsync(string path, string extension = "*", CancellationTokenSource? cancellationTokenSource = null);

    List<T> GetDataFromCsv<T>(string remoteFilePath, bool csvHasHeaderRow = true);

    bool DeleteFile(string remoteFilePath);

    Task<bool> DeleteFileAsync(string remoteFilePath);

    void Dispose();
}

public sealed class SshFtpService : IDisposable, ISshFtpService
{
    public SshFtpService(FileTransferConnection fileTransferConnection, Func<FileTransferConnection, SftpClient>? clientFactory = null)
    {
        connection = fileTransferConnection;
        Client = clientFactory?.Invoke(connection) ?? Connect();
    }

    public SftpClient Client { get; private set; }

    //private readonly SftpClient Client;
    private readonly FileTransferConnection connection;
    private bool disposed;

    public string GetHostName()
    {
        return connection.GetHostName();
    }

    public bool IsConnected()
    {
        return Client.IsConnected();
    }

    public SftpClient Connect()
    {
        if (!Client.IsConnected())
        {
            Client = Client.Connect(connection);
        }
        return Client;
    }

    public async Task<SftpClient> ConnectAsync(CancellationTokenSource? cancellationTokenSource)
    {
        if (!Client.IsConnected())
        {
            await Client.ConnectAsync(cancellationTokenSource?.Token ?? CancellationToken.None);
        }
        return Client;
    }

    public bool DisconnectClient()
    {
        return Client.DisconnectClient();
    }

    public bool DirectoryExists(string path)
    {
        return Client.DirectoryOrFileExists(path);
    }

    public Task<bool> DirectoryExistsAsync(string path)
    {
        return Client.DirectoryOrFileExistsAsync(path);
    }

    public IEnumerable<string> GetFileList(string path, string extension = "*")
    {
        return Client.GetFileList(path, extension);
    }

    public IAsyncEnumerable<string> GetFileListAsync(string path, string extension = "*", CancellationTokenSource? cancellationTokenSource = null)
    {
        return Client.GetFileListAsync(path, extension, cancellationTokenSource);
    }

    public Task<List<T>> GetDataFromCsvAsync<T>(string remoteFilePath, bool csvHasHeaderRow = true)
    {
        return Client.GetDataFromCsvAsync<T>(remoteFilePath, csvHasHeaderRow);
    }

    public List<T> GetDataFromCsv<T>(string remoteFilePath, bool csvHasHeaderRow = true)
    {
        return Client.GetDataFromCsv<T>(remoteFilePath, csvHasHeaderRow);
    }

    public bool DeleteFile(string remoteFilePath)
    {
        return Client.DeleteSftpFile(remoteFilePath);
    }

    public Task<bool> DeleteFileAsync(string remoteFilePath)
    {
        return Client.DeleteFileAsync(remoteFilePath);
    }

    // IDisposable implementation
    public void Dispose()
    {
        Dispose(true);
        GC.SuppressFinalize(this);
    }

    private void Dispose(bool disposing)
    {
        if (!disposed)
        {
            if (disposing)
            {
                Client?.Dispose();
            }
            disposed = true;
        }
    }

    ~SshFtpService()
    {
        Dispose(false);
    }
}
=======
﻿using System.Globalization;
using Renci.SshNet;

namespace CommonNetFuncs.Web.Ftp;

public interface ISshFtpService
{
    string GetHostName();

    bool IsConnected();

    SftpClient Connect();

    Task<SftpClient> ConnectAsync(CancellationTokenSource? cancellationTokenSource);

    bool DisconnectClient();

    bool DirectoryExists(string path);

    Task<bool> DirectoryExistsAsync(string path);

    IEnumerable<string> GetFileList(string path, string extension = "*");

    IAsyncEnumerable<string> GetFileListAsync(string path, string extension = "*", CancellationTokenSource? cancellationTokenSource = null);

    List<T> GetDataFromCsv<T>(string remoteFilePath, bool csvHasHeaderRow = true, CultureInfo? cultureInfo = null, int bufferSize = 4096);

    Task<List<T>>GetDataFromCsvAsync<T>(string remoteFilePath, bool csvHasHeaderRow = true, CultureInfo? cultureInfo = null, int bufferSize = 4096, CancellationToken cancellationToken = default);

    IAsyncEnumerable<T> GetDataFromCsvAsyncEnumerable<T>(string remoteFilePath, bool csvHasHeaderRow = true, CultureInfo? cultureInfo = null, int bufferSize = 4096, CancellationToken cancellationToken = default);

    bool DeleteFile(string remoteFilePath);

    Task<bool> DeleteFileAsync(string remoteFilePath);

    void Dispose();
}

public sealed class SshFtpService : IDisposable, ISshFtpService
{
    public SshFtpService(FileTransferConnection fileTransferConnection, Func<FileTransferConnection, SftpClient>? clientFactory = null)
    {
        connection = fileTransferConnection;
        Client = clientFactory?.Invoke(connection) ?? Connect();
    }

    public SftpClient Client { get; private set; }

    //private readonly SftpClient Client;
    private readonly FileTransferConnection connection;
    private bool disposed;

    public string GetHostName()
    {
        return connection.GetHostName();
    }

    public bool IsConnected()
    {
        return Client.IsConnected();
    }

    public SftpClient Connect()
    {
        if (!Client.IsConnected())
        {
            Client = Client.Connect(connection);
        }
        return Client;
    }

    public async Task<SftpClient> ConnectAsync(CancellationTokenSource? cancellationTokenSource)
    {
        if (!Client.IsConnected())
        {
            await Client.ConnectAsync(cancellationTokenSource?.Token ?? CancellationToken.None).ConfigureAwait(false);
        }
        return Client;
    }

    public bool DisconnectClient()
    {
        return Client.DisconnectClient();
    }

    public bool DirectoryExists(string path)
    {
        return Client.DirectoryOrFileExists(path);
    }

    public Task<bool> DirectoryExistsAsync(string path)
    {
        return Client.DirectoryOrFileExistsAsync(path);
    }

    public IEnumerable<string> GetFileList(string path, string extension = "*")
    {
        return Client.GetFileList(path, extension);
    }

    public IAsyncEnumerable<string> GetFileListAsync(string path, string extension = "*", CancellationTokenSource? cancellationTokenSource = null)
    {
        return Client.GetFileListAsync(path, extension, cancellationTokenSource);
    }

    public Task<List<T>> GetDataFromCsvAsync<T>(string remoteFilePath, bool csvHasHeaderRow = true, CultureInfo? cultureInfo = null, int bufferSize = 4096, CancellationToken cancellationToken = default)
    {
        return Client.GetDataFromCsvAsync<T>(remoteFilePath, csvHasHeaderRow, cultureInfo, bufferSize, cancellationToken);
    }

    public IAsyncEnumerable<T> GetDataFromCsvAsyncEnumerable<T>(string remoteFilePath, bool csvHasHeaderRow = true, CultureInfo? cultureInfo = null, int bufferSize = 4096, CancellationToken cancellationToken = default)
    {
        return Client.GetDataFromCsvAsyncEnumerable<T>(remoteFilePath, csvHasHeaderRow, cultureInfo, bufferSize, cancellationToken);
    }

    public List<T> GetDataFromCsv<T>(string remoteFilePath, bool csvHasHeaderRow = true, CultureInfo? cultureInfo = null, int bufferSize = 4096)
    {
        return Client.GetDataFromCsv<T>(remoteFilePath, csvHasHeaderRow, cultureInfo, bufferSize);
    }

    public bool DeleteFile(string remoteFilePath)
    {
        return Client.DeleteSftpFile(remoteFilePath);
    }

    public Task<bool> DeleteFileAsync(string remoteFilePath)
    {
        return Client.DeleteFileAsync(remoteFilePath);
    }

    // IDisposable implementation
    public void Dispose()
    {
        Dispose(true);
        GC.SuppressFinalize(this);
    }

    private void Dispose(bool disposing)
    {
        if (!disposed)
        {
            if (disposing)
            {
                Client?.Dispose();
            }
            disposed = true;
        }
    }

    ~SshFtpService()
    {
        Dispose(false);
    }
}
>>>>>>> 270705e4f794428a4927e32ef23496c0001e47e7<|MERGE_RESOLUTION|>--- conflicted
+++ resolved
@@ -1,150 +1,4 @@
-<<<<<<< HEAD
-﻿using Renci.SshNet;
-
-namespace CommonNetFuncs.Web.Ftp;
-
-public interface ISshFtpService
-{
-    string GetHostName();
-
-    bool IsConnected();
-
-    SftpClient Connect();
-
-    Task<SftpClient> ConnectAsync(CancellationTokenSource? cancellationTokenSource);
-
-    bool DisconnectClient();
-
-    bool DirectoryExists(string path);
-
-    Task<bool> DirectoryExistsAsync(string path);
-
-    IEnumerable<string> GetFileList(string path, string extension = "*");
-
-    IAsyncEnumerable<string> GetFileListAsync(string path, string extension = "*", CancellationTokenSource? cancellationTokenSource = null);
-
-    List<T> GetDataFromCsv<T>(string remoteFilePath, bool csvHasHeaderRow = true);
-
-    bool DeleteFile(string remoteFilePath);
-
-    Task<bool> DeleteFileAsync(string remoteFilePath);
-
-    void Dispose();
-}
-
-public sealed class SshFtpService : IDisposable, ISshFtpService
-{
-    public SshFtpService(FileTransferConnection fileTransferConnection, Func<FileTransferConnection, SftpClient>? clientFactory = null)
-    {
-        connection = fileTransferConnection;
-        Client = clientFactory?.Invoke(connection) ?? Connect();
-    }
-
-    public SftpClient Client { get; private set; }
-
-    //private readonly SftpClient Client;
-    private readonly FileTransferConnection connection;
-    private bool disposed;
-
-    public string GetHostName()
-    {
-        return connection.GetHostName();
-    }
-
-    public bool IsConnected()
-    {
-        return Client.IsConnected();
-    }
-
-    public SftpClient Connect()
-    {
-        if (!Client.IsConnected())
-        {
-            Client = Client.Connect(connection);
-        }
-        return Client;
-    }
-
-    public async Task<SftpClient> ConnectAsync(CancellationTokenSource? cancellationTokenSource)
-    {
-        if (!Client.IsConnected())
-        {
-            await Client.ConnectAsync(cancellationTokenSource?.Token ?? CancellationToken.None);
-        }
-        return Client;
-    }
-
-    public bool DisconnectClient()
-    {
-        return Client.DisconnectClient();
-    }
-
-    public bool DirectoryExists(string path)
-    {
-        return Client.DirectoryOrFileExists(path);
-    }
-
-    public Task<bool> DirectoryExistsAsync(string path)
-    {
-        return Client.DirectoryOrFileExistsAsync(path);
-    }
-
-    public IEnumerable<string> GetFileList(string path, string extension = "*")
-    {
-        return Client.GetFileList(path, extension);
-    }
-
-    public IAsyncEnumerable<string> GetFileListAsync(string path, string extension = "*", CancellationTokenSource? cancellationTokenSource = null)
-    {
-        return Client.GetFileListAsync(path, extension, cancellationTokenSource);
-    }
-
-    public Task<List<T>> GetDataFromCsvAsync<T>(string remoteFilePath, bool csvHasHeaderRow = true)
-    {
-        return Client.GetDataFromCsvAsync<T>(remoteFilePath, csvHasHeaderRow);
-    }
-
-    public List<T> GetDataFromCsv<T>(string remoteFilePath, bool csvHasHeaderRow = true)
-    {
-        return Client.GetDataFromCsv<T>(remoteFilePath, csvHasHeaderRow);
-    }
-
-    public bool DeleteFile(string remoteFilePath)
-    {
-        return Client.DeleteSftpFile(remoteFilePath);
-    }
-
-    public Task<bool> DeleteFileAsync(string remoteFilePath)
-    {
-        return Client.DeleteFileAsync(remoteFilePath);
-    }
-
-    // IDisposable implementation
-    public void Dispose()
-    {
-        Dispose(true);
-        GC.SuppressFinalize(this);
-    }
-
-    private void Dispose(bool disposing)
-    {
-        if (!disposed)
-        {
-            if (disposing)
-            {
-                Client?.Dispose();
-            }
-            disposed = true;
-        }
-    }
-
-    ~SshFtpService()
-    {
-        Dispose(false);
-    }
-}
-=======
-﻿using System.Globalization;
+﻿﻿using System.Globalization;
 using Renci.SshNet;
 
 namespace CommonNetFuncs.Web.Ftp;
@@ -297,5 +151,4 @@
     {
         Dispose(false);
     }
-}
->>>>>>> 270705e4f794428a4927e32ef23496c0001e47e7+}