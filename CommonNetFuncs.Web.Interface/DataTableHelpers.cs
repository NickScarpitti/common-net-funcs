<<<<<<< HEAD
﻿using System.Text.Json.Serialization;
using MemoryPack;
using MessagePack;
using Microsoft.AspNetCore.Http;
using Microsoft.Extensions.Primitives;
using NLog;
using static CommonNetFuncs.Sql.Common.QueryParameters;
using static CommonNetFuncs.Web.Common.ContentTypes;
using static System.Convert;

namespace CommonNetFuncs.Web.Interface;

/// <summary>
/// For use with the DataTables JavaScript framework
/// </summary>
public static class DataTableHelpers
{
    private static readonly Logger logger = LogManager.GetCurrentClassLogger();

    /// <summary>
    /// Parse the DataTables HttpRequest object into the DataTableRequest class
    /// </summary>
    /// <param name="request">HTTP request sent by DataTables</param>
    /// <returns>DataTableRequest object containing the parsed request values</returns>
    public static DataTableRequest GetDataTableRequest(this HttpRequest request)
    {
        DataTableRequest dataTableRequest = new();
        try
        {
            if (FormDataTypes.Any(x => request.ContentType?.Contains(x, StringComparison.InvariantCultureIgnoreCase) ?? false) && request.Form != null)
            {
                dataTableRequest.Draw = request.Form.Where(x => string.Equals(x.Key, "draw", StringComparison.InvariantCultureIgnoreCase)).Select(x => x.Value).FirstOrDefault();

                for (int i = 0; request.Form.Any(y => string.Equals(y.Key, $"order[{i}][column]", StringComparison.InvariantCultureIgnoreCase)); i++)
                {
                    dataTableRequest.SortColumns.Add(i, request.Form.Where(x => string.Equals(x.Key, "columns[" + request.Form.Where(y => string.Equals(y.Key, $"order[{i}][column]", StringComparison.InvariantCultureIgnoreCase))
                        .Select(z => z.Value).FirstOrDefault() + "][data]", StringComparison.InvariantCultureIgnoreCase)).Select(x => x.Value).FirstOrDefault());

                    dataTableRequest.SortColumnDir.Add(i, request.Form.Where(x => string.Equals(x.Key, $"order[{i}][dir]", StringComparison.InvariantCultureIgnoreCase)).Select(x => x.Value).FirstOrDefault());
                }

                string? start = request.Form.Where(x => string.Equals(x.Key, "start", StringComparison.InvariantCultureIgnoreCase)).Select(x => x.Value).FirstOrDefault();
                string? length = request.Form.Where(x => string.Equals(x.Key, "length", StringComparison.InvariantCultureIgnoreCase)).Select(x => x.Value).FirstOrDefault();
                string? searchValue = request.Form.Where(x => string.Equals(x.Key, "search[value]", StringComparison.InvariantCultureIgnoreCase)).Select(x => x.Value).FirstOrDefault();

                //Paging Size (10,20,50,100)
                dataTableRequest.PageSize = length != StringValues.Empty ? ToInt32(length) : 0;
                dataTableRequest.Skip = start != StringValues.Empty ? ToInt32(start) : 0;

                //Get search value key pairs
                if (!string.IsNullOrEmpty(searchValue))
                {
                    foreach (string val in searchValue.Split(',').ToList())
                    {
                        string cleanVal = val.CleanQueryParam()!;
                        int startPos = cleanVal.IndexOf('=') + 1;
                        if (startPos == 0)
                        {
                            continue;
                        }
                        string key = cleanVal[..(startPos - 1)];
                        if (startPos + 1 <= cleanVal.Length)
                        {
                            int valLength = cleanVal.Length - startPos;
                            string outVal = cleanVal.Substring(startPos, valLength);
                            dataTableRequest.SearchValues.Add(key, outVal);
                        }
                        else
                        {
                            dataTableRequest.SearchValues.Add(key, null);
                        }
                    }
                }
            }
            else
            {
                logger.Warn($"Unable to read Datatable request: Body is not a valid form data type [{string.Join(", ", FormDataTypes)}], or form data is null");
            }
        }
        catch (Exception ex)
        {
            logger.Error(ex, "{msg}", $"{nameof(DataTableHelpers)}.{nameof(GetDataTableRequest)} Error");
        }
        return dataTableRequest;
    }

    /// <summary>
    /// Transform DataTableRequest into an object that can be used to limit the results sent back from a query why using paging or applying a sort
    /// </summary>
    /// <param name="request">DataTableRequest to get SortAndLimitPostModel object for</param>
    /// <returns>SortAndLimitPostModel object created from the parameters in DataTableRequest</returns>
    public static SortAndLimitPostModel GetSortAndLimitPostModel(DataTableRequest request)
    {
        return new()
        {
            SortColumns = request.SortColumns,
            SortColumnDir = request.SortColumnDir,
            Skip = request.Skip,
            PageSize = request.PageSize
        };
    }
}

#region Classes

public sealed class DataTableRequest
{
    public DataTableRequest()
    {
        SearchValues = [];
        SortColumnDir = [];
        SortColumns = [];
    }

    public int PageSize { get; set; }

    public int Skip { get; set; }

    public Dictionary<int, string?> SortColumnDir { get; set; }

    public Dictionary<int, string?> SortColumns { get; set; }

    public string? Draw { get; set; }

    public Dictionary<string, string?> SearchValues { get; set; }
}

public sealed class DataTableReturnData<T>
{
    [JsonPropertyName("draw")]
    public string? Draw { get; set; }

    [JsonPropertyName("recordsFiltered")]
    public int? RecordsFiltered { get; set; }

    [JsonPropertyName("recordsTotal")]
    public int? RecordsTotal { get; set; }

    [JsonPropertyName("data")]
    public IEnumerable<T> Data { get; set; } = [];
}

[MemoryPackable]
[MessagePackObject(true)]
public partial class SortAndLimitPostModel
{
    public SortAndLimitPostModel()
    {
        SortColumns = [];
        SortColumnDir = [];
    }

    public Dictionary<int, string?> SortColumns { get; set; }

    public Dictionary<int, string?> SortColumnDir { get; set; }

    public int Skip { get; set; }

    public int PageSize { get; set; }
}

#endregion Classes

=======
﻿using System.Text.Json.Serialization;
using MemoryPack;
using MessagePack;
using Microsoft.AspNetCore.Http;
using Microsoft.Extensions.Primitives;
using static CommonNetFuncs.Sql.Common.QueryParameters;
using static CommonNetFuncs.Web.Common.ContentTypes;
using static System.Convert;

namespace CommonNetFuncs.Web.Interface;

/// <summary>
/// For use with the DataTables JavaScript framework
/// </summary>
public static class DataTableHelpers
{
    private static readonly NLog.Logger logger = NLog.LogManager.GetCurrentClassLogger();

    /// <summary>
    /// Parse the DataTables HttpRequest object into the DataTableRequest class
    /// </summary>
    /// <param name="request">HTTP request sent by DataTables</param>
    /// <returns><see cref="DataTable"/>Request object containing the parsed request values</returns>
    public static DataTableRequest GetDataTableRequest(this HttpRequest request)
    {
        DataTableRequest dataTableRequest = new();
        try
        {
            if (FormDataTypes.Any(x => request.ContentType?.Contains(x, StringComparison.InvariantCultureIgnoreCase) ?? false) && request.Form != null)
            {
                dataTableRequest.Draw = request.Form.Where(x => string.Equals(x.Key, "draw", StringComparison.InvariantCultureIgnoreCase)).Select(x => x.Value).FirstOrDefault();

                for (int i = 0; request.Form.Any(y => string.Equals(y.Key, $"order[{i}][column]", StringComparison.InvariantCultureIgnoreCase)); i++)
                {
                    dataTableRequest.SortColumns.Add(i, request.Form.Where(x => string.Equals(x.Key, "columns[" + request.Form.Where(y => string.Equals(y.Key, $"order[{i}][column]", StringComparison.InvariantCultureIgnoreCase))
                        .Select(z => z.Value).FirstOrDefault() + "][data]", StringComparison.InvariantCultureIgnoreCase)).Select(x => x.Value).FirstOrDefault());

                    dataTableRequest.SortColumnDir.Add(i, request.Form.Where(x => string.Equals(x.Key, $"order[{i}][dir]", StringComparison.InvariantCultureIgnoreCase)).Select(x => x.Value).FirstOrDefault());
                }

                string? start = request.Form.Where(x => string.Equals(x.Key, "start", StringComparison.InvariantCultureIgnoreCase)).Select(x => x.Value).FirstOrDefault();
                string? length = request.Form.Where(x => string.Equals(x.Key, "length", StringComparison.InvariantCultureIgnoreCase)).Select(x => x.Value).FirstOrDefault();
                string? searchValue = request.Form.Where(x => string.Equals(x.Key, "search[value]", StringComparison.InvariantCultureIgnoreCase)).Select(x => x.Value).FirstOrDefault();

                //Paging Size (10,20,50,100)
                dataTableRequest.PageSize = length != StringValues.Empty ? ToInt32(length) : 0;
                dataTableRequest.Skip = start != StringValues.Empty ? ToInt32(start) : 0;

                //Get search value key pairs
                if (!string.IsNullOrEmpty(searchValue))
                {
                    foreach (string val in searchValue.Split(','))
                    {
                        string cleanVal = val.CleanQueryParam()!;
                        int startPos = cleanVal.IndexOf('=') + 1;
                        if (startPos == 0)
                        {
                            continue;
                        }
                        string key = cleanVal[..(startPos - 1)];
                        if (startPos + 1 <= cleanVal.Length)
                        {
                            int valLength = cleanVal.Length - startPos;
                            string outVal = cleanVal.Substring(startPos, valLength);
                            dataTableRequest.SearchValues.Add(key, outVal);
                        }
                        else
                        {
                            dataTableRequest.SearchValues.Add(key, null);
                        }
                    }
                }
            }
            else
            {
                logger.Warn($"Unable to read Datatable request: Body is not a valid form data type [{string.Join(", ", FormDataTypes)}], or form data is null");
            }
        }
        catch (Exception ex)
        {
            logger.Error(ex, "{msg}", $"{nameof(DataTableHelpers)}.{nameof(GetDataTableRequest)} Error");
        }
        return dataTableRequest;
    }

    /// <summary>
    /// Transform DataTableRequest into an object that can be used to limit the results sent back from a query why using paging or applying a sort
    /// </summary>
    /// <param name="request">DataTableRequest to get SortAndLimitPostModel object for</param>
    /// <returns>SortAndLimitPostModel object created from the parameters in DataTableRequest</returns>
    public static SortAndLimitPostModel GetSortAndLimitPostModel(DataTableRequest request)
    {
        return new()
        {
            SortColumns = request.SortColumns,
            SortColumnDir = request.SortColumnDir,
            Skip = request.Skip,
            PageSize = request.PageSize
        };
    }
}

#region Classes

public sealed class DataTableRequest
{
    public DataTableRequest()
    {
        SearchValues = [];
        SortColumnDir = [];
        SortColumns = [];
    }

    public int PageSize { get; set; }

    public int Skip { get; set; }

    public Dictionary<int, string?> SortColumnDir { get; set; }

    public Dictionary<int, string?> SortColumns { get; set; }

    public string? Draw { get; set; }

    public Dictionary<string, string?> SearchValues { get; set; }
}

public sealed class DataTableReturnData<T>
{
    [JsonPropertyName("draw")]
    public string? Draw { get; set; }

    [JsonPropertyName("recordsFiltered")]
    public int? RecordsFiltered { get; set; }

    [JsonPropertyName("recordsTotal")]
    public int? RecordsTotal { get; set; }

    [JsonPropertyName("data")]
    public IEnumerable<T> Data { get; set; } = [];
}

[MemoryPackable]
[MessagePackObject(true)]
public partial class SortAndLimitPostModel
{
    public SortAndLimitPostModel()
    {
        SortColumns = [];
        SortColumnDir = [];
    }

    public Dictionary<int, string?> SortColumns { get; set; }

    public Dictionary<int, string?> SortColumnDir { get; set; }

    public int Skip { get; set; }

    public int PageSize { get; set; }
}

#endregion Classes

>>>>>>> 270705e4f794428a4927e32ef23496c0001e47e7<|MERGE_RESOLUTION|>--- conflicted
+++ resolved
@@ -1,169 +1,4 @@
-<<<<<<< HEAD
-﻿using System.Text.Json.Serialization;
-using MemoryPack;
-using MessagePack;
-using Microsoft.AspNetCore.Http;
-using Microsoft.Extensions.Primitives;
-using NLog;
-using static CommonNetFuncs.Sql.Common.QueryParameters;
-using static CommonNetFuncs.Web.Common.ContentTypes;
-using static System.Convert;
-
-namespace CommonNetFuncs.Web.Interface;
-
-/// <summary>
-/// For use with the DataTables JavaScript framework
-/// </summary>
-public static class DataTableHelpers
-{
-    private static readonly Logger logger = LogManager.GetCurrentClassLogger();
-
-    /// <summary>
-    /// Parse the DataTables HttpRequest object into the DataTableRequest class
-    /// </summary>
-    /// <param name="request">HTTP request sent by DataTables</param>
-    /// <returns>DataTableRequest object containing the parsed request values</returns>
-    public static DataTableRequest GetDataTableRequest(this HttpRequest request)
-    {
-        DataTableRequest dataTableRequest = new();
-        try
-        {
-            if (FormDataTypes.Any(x => request.ContentType?.Contains(x, StringComparison.InvariantCultureIgnoreCase) ?? false) && request.Form != null)
-            {
-                dataTableRequest.Draw = request.Form.Where(x => string.Equals(x.Key, "draw", StringComparison.InvariantCultureIgnoreCase)).Select(x => x.Value).FirstOrDefault();
-
-                for (int i = 0; request.Form.Any(y => string.Equals(y.Key, $"order[{i}][column]", StringComparison.InvariantCultureIgnoreCase)); i++)
-                {
-                    dataTableRequest.SortColumns.Add(i, request.Form.Where(x => string.Equals(x.Key, "columns[" + request.Form.Where(y => string.Equals(y.Key, $"order[{i}][column]", StringComparison.InvariantCultureIgnoreCase))
-                        .Select(z => z.Value).FirstOrDefault() + "][data]", StringComparison.InvariantCultureIgnoreCase)).Select(x => x.Value).FirstOrDefault());
-
-                    dataTableRequest.SortColumnDir.Add(i, request.Form.Where(x => string.Equals(x.Key, $"order[{i}][dir]", StringComparison.InvariantCultureIgnoreCase)).Select(x => x.Value).FirstOrDefault());
-                }
-
-                string? start = request.Form.Where(x => string.Equals(x.Key, "start", StringComparison.InvariantCultureIgnoreCase)).Select(x => x.Value).FirstOrDefault();
-                string? length = request.Form.Where(x => string.Equals(x.Key, "length", StringComparison.InvariantCultureIgnoreCase)).Select(x => x.Value).FirstOrDefault();
-                string? searchValue = request.Form.Where(x => string.Equals(x.Key, "search[value]", StringComparison.InvariantCultureIgnoreCase)).Select(x => x.Value).FirstOrDefault();
-
-                //Paging Size (10,20,50,100)
-                dataTableRequest.PageSize = length != StringValues.Empty ? ToInt32(length) : 0;
-                dataTableRequest.Skip = start != StringValues.Empty ? ToInt32(start) : 0;
-
-                //Get search value key pairs
-                if (!string.IsNullOrEmpty(searchValue))
-                {
-                    foreach (string val in searchValue.Split(',').ToList())
-                    {
-                        string cleanVal = val.CleanQueryParam()!;
-                        int startPos = cleanVal.IndexOf('=') + 1;
-                        if (startPos == 0)
-                        {
-                            continue;
-                        }
-                        string key = cleanVal[..(startPos - 1)];
-                        if (startPos + 1 <= cleanVal.Length)
-                        {
-                            int valLength = cleanVal.Length - startPos;
-                            string outVal = cleanVal.Substring(startPos, valLength);
-                            dataTableRequest.SearchValues.Add(key, outVal);
-                        }
-                        else
-                        {
-                            dataTableRequest.SearchValues.Add(key, null);
-                        }
-                    }
-                }
-            }
-            else
-            {
-                logger.Warn($"Unable to read Datatable request: Body is not a valid form data type [{string.Join(", ", FormDataTypes)}], or form data is null");
-            }
-        }
-        catch (Exception ex)
-        {
-            logger.Error(ex, "{msg}", $"{nameof(DataTableHelpers)}.{nameof(GetDataTableRequest)} Error");
-        }
-        return dataTableRequest;
-    }
-
-    /// <summary>
-    /// Transform DataTableRequest into an object that can be used to limit the results sent back from a query why using paging or applying a sort
-    /// </summary>
-    /// <param name="request">DataTableRequest to get SortAndLimitPostModel object for</param>
-    /// <returns>SortAndLimitPostModel object created from the parameters in DataTableRequest</returns>
-    public static SortAndLimitPostModel GetSortAndLimitPostModel(DataTableRequest request)
-    {
-        return new()
-        {
-            SortColumns = request.SortColumns,
-            SortColumnDir = request.SortColumnDir,
-            Skip = request.Skip,
-            PageSize = request.PageSize
-        };
-    }
-}
-
-#region Classes
-
-public sealed class DataTableRequest
-{
-    public DataTableRequest()
-    {
-        SearchValues = [];
-        SortColumnDir = [];
-        SortColumns = [];
-    }
-
-    public int PageSize { get; set; }
-
-    public int Skip { get; set; }
-
-    public Dictionary<int, string?> SortColumnDir { get; set; }
-
-    public Dictionary<int, string?> SortColumns { get; set; }
-
-    public string? Draw { get; set; }
-
-    public Dictionary<string, string?> SearchValues { get; set; }
-}
-
-public sealed class DataTableReturnData<T>
-{
-    [JsonPropertyName("draw")]
-    public string? Draw { get; set; }
-
-    [JsonPropertyName("recordsFiltered")]
-    public int? RecordsFiltered { get; set; }
-
-    [JsonPropertyName("recordsTotal")]
-    public int? RecordsTotal { get; set; }
-
-    [JsonPropertyName("data")]
-    public IEnumerable<T> Data { get; set; } = [];
-}
-
-[MemoryPackable]
-[MessagePackObject(true)]
-public partial class SortAndLimitPostModel
-{
-    public SortAndLimitPostModel()
-    {
-        SortColumns = [];
-        SortColumnDir = [];
-    }
-
-    public Dictionary<int, string?> SortColumns { get; set; }
-
-    public Dictionary<int, string?> SortColumnDir { get; set; }
-
-    public int Skip { get; set; }
-
-    public int PageSize { get; set; }
-}
-
-#endregion Classes
-
-=======
-﻿using System.Text.Json.Serialization;
+﻿﻿using System.Text.Json.Serialization;
 using MemoryPack;
 using MessagePack;
 using Microsoft.AspNetCore.Http;
@@ -323,6 +158,4 @@
     public int PageSize { get; set; }
 }
 
-#endregion Classes
-
->>>>>>> 270705e4f794428a4927e32ef23496c0001e47e7+#endregion Classes