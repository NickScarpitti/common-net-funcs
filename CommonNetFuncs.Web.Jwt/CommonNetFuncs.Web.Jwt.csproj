<Project Sdk="Microsoft.NET.Sdk">

  <PropertyGroup>
    <TargetFramework>net9.0</TargetFramework>
    <Platforms>AnyCPU;x86;x64</Platforms>
    <PlatformTarget>AnyCPU</PlatformTarget>
    <LangVersion>latest</LangVersion>
    <ImplicitUsings>enable</ImplicitUsings>
    <Nullable>enable</Nullable>
    <Title>$(AssemblyName)</Title>
    <AssemblyVersion>$(Version)</AssemblyVersion>
    <FileVersion>$(Version)</FileVersion>
    <PackageLicenseExpression>MIT</PackageLicenseExpression>
    <Authors>NickScarpitti</Authors>
    <PackageIcon>TTLogo.png</PackageIcon>
    <RepositoryType>git</RepositoryType>
    <RepositoryUrl>https://github.com/NickScarpitti/common-net-funcs.git</RepositoryUrl>
    <PackageProjectUrl>https://github.com/NickScarpitti/common-net-funcs/tree/main/$(AssemblyName)</PackageProjectUrl>
    <!--<GeneratePackageOnBuild>True</GeneratePackageOnBuild>-->
    <IncludeSymbols>True</IncludeSymbols>
    <SymbolPackageFormat>snupkg</SymbolPackageFormat>
    <DebugType>embedded</DebugType>
    <Description>
      A simple JWT token creation helper
    </Description>
    <PackageTags>dotnet;helpers;web;jwt;token;asp.net;asp.net core;api;security;</PackageTags>
    <PackageReadmeFile>README.md</PackageReadmeFile>
    <Configurations>Debug;Release;ReducedBuild</Configurations>
  </PropertyGroup>

  <PropertyGroup>
    <Version>3.6.26</Version>
    <MinVerTagPrefix>web.jwt-</MinVerTagPrefix>
    <MinVerIgnoreHeight>true</MinVerIgnoreHeight>
    <MinVerSkip Condition="'$(Configuration)' == 'Debug'">true</MinVerSkip>
    <MinVerSkip Condition="'$(Configuration)'=='ReducedBuild'">true</MinVerSkip>
    <!-- Optional: Detect breaking changes from a previous stable version -->
    <PackageValidationBaselineVersion>3.6.0</PackageValidationBaselineVersion>
    <EnablePackageValidation>true</EnablePackageValidation>
  </PropertyGroup>

  <PropertyGroup Condition="'$(Configuration)|$(Platform)'=='Debug|AnyCPU'">
    <WarningLevel>8</WarningLevel>
  </PropertyGroup>

  <PropertyGroup Condition="'$(Configuration)|$(Platform)'=='Debug|x86'">
    <WarningLevel>8</WarningLevel>
  </PropertyGroup>

  <PropertyGroup Condition="'$(Configuration)|$(Platform)'=='Debug|x64'">
    <WarningLevel>8</WarningLevel>
  </PropertyGroup>

  <PropertyGroup Condition="'$(Configuration)|$(Platform)'=='Release|AnyCPU'">
    <WarningLevel>8</WarningLevel>
  </PropertyGroup>

  <PropertyGroup Condition="'$(Configuration)|$(Platform)'=='Release|x86'">
    <WarningLevel>8</WarningLevel>
  </PropertyGroup>

  <PropertyGroup Condition="'$(Configuration)|$(Platform)'=='Release|x64'">
    <WarningLevel>8</WarningLevel>
  </PropertyGroup>

  <PropertyGroup Condition="'$(Configuration)|$(Platform)'=='ReducedBuild|AnyCPU'">
    <WarningLevel>8</WarningLevel>
  </PropertyGroup>

  <PropertyGroup Condition="'$(Configuration)|$(Platform)'=='ReducedBuild|x86'">
    <WarningLevel>8</WarningLevel>
  </PropertyGroup>

  <PropertyGroup Condition="'$(Configuration)|$(Platform)'=='ReducedBuild|x64'">
    <WarningLevel>8</WarningLevel>
  </PropertyGroup>

  <PropertyGroup>
    <_FunctionsSkipCleanOutput>true</_FunctionsSkipCleanOutput>
  </PropertyGroup>

  <ItemGroup>
    <PackageReference Include="MemoryPack" Version="1.21.4" />
    <PackageReference Include="MessagePack" Version="3.1.4" />
<<<<<<< HEAD
    <PackageReference Include="Microsoft.IdentityModel.JsonWebTokens" Version="8.13.1" PrivateAssets="all" />
=======
    <PackageReference Include="Microsoft.IdentityModel.JsonWebTokens" Version="8.14.0" PrivateAssets="all" />
>>>>>>> 100dd32f
    <PackageReference Include="MinVer" Version="6.0.0">
      <PrivateAssets>all</PrivateAssets>
      <IncludeAssets>runtime; build; native; contentfiles; analyzers; buildtransitive</IncludeAssets>
    </PackageReference>
  </ItemGroup>

  <ItemGroup>
    <None Update="TTLogo.png">
      <PackagePath>\</PackagePath>
      <Pack>True</Pack>
    </None>
    <None Include="README.md">
      <PackagePath>\</PackagePath>
      <Pack>True</Pack>
    </None>
  </ItemGroup>

  <ItemGroup>
    <None Remove=".editorconfig" />
  </ItemGroup>

</Project><|MERGE_RESOLUTION|>--- conflicted
+++ resolved
@@ -82,11 +82,7 @@
   <ItemGroup>
     <PackageReference Include="MemoryPack" Version="1.21.4" />
     <PackageReference Include="MessagePack" Version="3.1.4" />
-<<<<<<< HEAD
-    <PackageReference Include="Microsoft.IdentityModel.JsonWebTokens" Version="8.13.1" PrivateAssets="all" />
-=======
     <PackageReference Include="Microsoft.IdentityModel.JsonWebTokens" Version="8.14.0" PrivateAssets="all" />
->>>>>>> 100dd32f
     <PackageReference Include="MinVer" Version="6.0.0">
       <PrivateAssets>all</PrivateAssets>
       <IncludeAssets>runtime; build; native; contentfiles; analyzers; buildtransitive</IncludeAssets>
