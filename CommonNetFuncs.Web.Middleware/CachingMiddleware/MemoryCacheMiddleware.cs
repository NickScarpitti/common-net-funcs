--- conflicted
+++ resolved
@@ -212,11 +212,7 @@
 									cache.Remove(keyToEvict);
 									if (!cacheOptions.SuppressLogs)
 									{
-<<<<<<< HEAD
-										logger.Info("Manually evicting {keyToEvict} because it had tag {tag}", keyToEvict, tag.UrlEncodeReadable());
-=======
 										logger.Info("Manually evicting {keyToEvict} because it had tag {tag}", keyToEvict, tag.SanitizeForLog());
->>>>>>> 244d4077
 									}
 								}
 							}
@@ -245,11 +241,7 @@
 					cache.Remove(cacheKey);
 					if (!cacheOptions.SuppressLogs)
 					{
-<<<<<<< HEAD
-						logger.Info("Manually evicting {cacheKey}", cacheKey);
-=======
 						logger.Info("Manually evicting {cacheKey}", cacheKey.SanitizeForLog());
->>>>>>> 244d4077
 					}
 					RemoveCacheTags(cacheKey, entry?.Tags ?? []);
 				}
@@ -274,11 +266,7 @@
 		RemoveCacheTags(key.ToString() ?? string.Empty, entry.Tags);
 		if (!cacheOptions.SuppressLogs)
 		{
-<<<<<<< HEAD
-			logger.Info("Automatically evicting {key} for reason: {reason}", key, reason);
-=======
 			logger.Info("Automatically evicting {key} for reason: {reason}", key.ToString()!.SanitizeForLog(), reason);
->>>>>>> 244d4077
 		}
 	}
 
@@ -342,11 +330,7 @@
 					cacheTracker?.RemoveEntry(entry.Key);
 					if (!cacheOptions.SuppressLogs)
 					{
-<<<<<<< HEAD
-						logger.Info("Automatically evicting {key} because due to there not being enough space in cache for new value of size {size}", entry.Key, entry.Value.Size.BytesToKb());
-=======
 						logger.Info("Automatically evicting {key} because due to there not being enough space in cache for new value of size {size}", entry.Key.SanitizeForLog(), entry.Value.Size.BytesToKb());
->>>>>>> 244d4077
 					}
 
 					freedSpace += entry.Value.Size;
@@ -470,10 +454,7 @@
 		{
 			try
 			{
-<<<<<<< HEAD
-=======
 #pragma warning disable IDE0037 // Use inferred member name
->>>>>>> 244d4077
 				return Results.Ok(
 								new
 								{
@@ -494,10 +475,7 @@
 										ManuallyRemoved = metrics.EvictedDueToRemoved()
 									}
 								});
-<<<<<<< HEAD
-=======
 #pragma warning restore IDE0037 // Use inferred member name
->>>>>>> 244d4077
 			}
 			catch (Exception ex)
 			{
@@ -545,26 +523,15 @@
 						}
 					}
 
-<<<<<<< HEAD
-					logger.Info("Cache entry evicted for key: {key}", key);
-					return Results.Ok(1);
-				}
-				logger.Info("No cache entry found for key: {key}", key);
-=======
 					logger.Info("Cache entry evicted for key: {key}", key.SanitizeForLog());
 					return Results.Ok(1);
 				}
 				logger.Info("No cache entry found for key: {key}", key.SanitizeForLog());
->>>>>>> 244d4077
 				return Results.Ok(0);
 			}
 			catch (Exception ex)
 			{
-<<<<<<< HEAD
-				logger.Error(ex, "Error evicting cache entry by key");
-=======
 				logger.Error(ex, "Error evicting cache entry by key: {key}", key.SanitizeForLog());
->>>>>>> 244d4077
 				return Results.Problem(detail: ex.Message, statusCode: StatusCodes.Status500InternalServerError, title: "Error evicting cache entry");
 			}
 		})
@@ -615,19 +582,11 @@
 						}
 					}
 
-<<<<<<< HEAD
-					logger.Info("Evicted {count} cache entries with tag: {tag}", evictedCount, tag);
-					return Results.Ok(evictedCount);
-				}
-
-				logger.Info("No cache entries found with tag: {tag}", tag);
-=======
 					logger.Info("Evicted {count} cache entries with tag: {tag}", evictedCount, tag.SanitizeForLog());
 					return Results.Ok(evictedCount);
 				}
 
-				logger.Info("No cache entries found with tag: {tag}", tag.SanitizeForLog());
->>>>>>> 244d4077
+				logger.Info("No cache entries found with tag: {tag}", tag);
 				return Results.Ok(0);
 			}
 			catch (Exception ex)
