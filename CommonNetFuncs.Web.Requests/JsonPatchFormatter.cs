<<<<<<< HEAD
﻿using Microsoft.AspNetCore.Mvc;
using Microsoft.AspNetCore.Mvc.Formatters;
using Microsoft.Extensions.DependencyInjection;
using Microsoft.Extensions.Options;
using Newtonsoft.Json.Serialization;

namespace CommonNetFuncs.Web.Requests;

public static class JsonPatchFormatter
{
    /// <summary>
    /// <para>Use as InputFormatter in startup.cs ConfigureServices method</para>
    /// <para>Eg. options.InputFormatters.Insert(0, JsonPatchFormatter.JsonPatchInputFormatter());</para>
    /// </summary>
    public static NewtonsoftJsonPatchInputFormatter JsonPatchInputFormatter()
    {
        ServiceProvider builder = new ServiceCollection()
            .AddLogging()
            .AddMvc()
            .AddNewtonsoftJson(options =>
            {
                //options.SerializerSettings.ContractResolver = new CamelCasePropertyNamesContractResolver();
                options.SerializerSettings.ContractResolver = new DefaultContractResolver();
                options.SerializerSettings.ReferenceLoopHandling = Newtonsoft.Json.ReferenceLoopHandling.Ignore;
                options.SerializerSettings.NullValueHandling = Newtonsoft.Json.NullValueHandling.Ignore;
            })
            .Services.BuildServiceProvider();

        return builder
            .GetRequiredService<IOptions<MvcOptions>>()
            .Value
            .InputFormatters
            .OfType<NewtonsoftJsonPatchInputFormatter>()
            .First();
    }
}
=======
﻿using Microsoft.AspNetCore.Mvc;
using Microsoft.AspNetCore.Mvc.Formatters;
using Microsoft.Extensions.DependencyInjection;
using Microsoft.Extensions.Options;
using Newtonsoft.Json.Serialization;

namespace CommonNetFuncs.Web.Requests;

public static class JsonPatchFormatter
{
    /// <summary>
    /// <para>Use as InputFormatter in startup.cs ConfigureServices method</para>
    /// <para>Eg. options.InputFormatters.Insert(0, JsonPatchFormatter.JsonPatchInputFormatter());</para>
    /// </summary>
    public static NewtonsoftJsonPatchInputFormatter JsonPatchInputFormatter()
    {
        ServiceProvider builder = new ServiceCollection()
            .AddLogging()
            .AddMvc()
            .AddNewtonsoftJson(options =>
            {
                //options.SerializerSettings.ContractResolver = new CamelCasePropertyNamesContractResolver();
                options.SerializerSettings.ContractResolver = new DefaultContractResolver();
                options.SerializerSettings.ReferenceLoopHandling = Newtonsoft.Json.ReferenceLoopHandling.Ignore;
                options.SerializerSettings.NullValueHandling = Newtonsoft.Json.NullValueHandling.Ignore;
            })
            .Services.BuildServiceProvider();

        return builder.GetRequiredService<IOptions<MvcOptions>>().Value.InputFormatters.OfType<NewtonsoftJsonPatchInputFormatter>()            .First();
    }
}
>>>>>>> 270705e4f794428a4927e32ef23496c0001e47e7<|MERGE_RESOLUTION|>--- conflicted
+++ resolved
@@ -1,5 +1,4 @@
-<<<<<<< HEAD
-﻿using Microsoft.AspNetCore.Mvc;
+﻿﻿using Microsoft.AspNetCore.Mvc;
 using Microsoft.AspNetCore.Mvc.Formatters;
 using Microsoft.Extensions.DependencyInjection;
 using Microsoft.Extensions.Options;
@@ -27,44 +26,6 @@
             })
             .Services.BuildServiceProvider();
 
-        return builder
-            .GetRequiredService<IOptions<MvcOptions>>()
-            .Value
-            .InputFormatters
-            .OfType<NewtonsoftJsonPatchInputFormatter>()
-            .First();
+        return builder.GetRequiredService<IOptions<MvcOptions>>().Value.InputFormatters.OfType<NewtonsoftJsonPatchInputFormatter>().First();
     }
-}
-=======
-﻿using Microsoft.AspNetCore.Mvc;
-using Microsoft.AspNetCore.Mvc.Formatters;
-using Microsoft.Extensions.DependencyInjection;
-using Microsoft.Extensions.Options;
-using Newtonsoft.Json.Serialization;
-
-namespace CommonNetFuncs.Web.Requests;
-
-public static class JsonPatchFormatter
-{
-    /// <summary>
-    /// <para>Use as InputFormatter in startup.cs ConfigureServices method</para>
-    /// <para>Eg. options.InputFormatters.Insert(0, JsonPatchFormatter.JsonPatchInputFormatter());</para>
-    /// </summary>
-    public static NewtonsoftJsonPatchInputFormatter JsonPatchInputFormatter()
-    {
-        ServiceProvider builder = new ServiceCollection()
-            .AddLogging()
-            .AddMvc()
-            .AddNewtonsoftJson(options =>
-            {
-                //options.SerializerSettings.ContractResolver = new CamelCasePropertyNamesContractResolver();
-                options.SerializerSettings.ContractResolver = new DefaultContractResolver();
-                options.SerializerSettings.ReferenceLoopHandling = Newtonsoft.Json.ReferenceLoopHandling.Ignore;
-                options.SerializerSettings.NullValueHandling = Newtonsoft.Json.NullValueHandling.Ignore;
-            })
-            .Services.BuildServiceProvider();
-
-        return builder.GetRequiredService<IOptions<MvcOptions>>().Value.InputFormatters.OfType<NewtonsoftJsonPatchInputFormatter>()            .First();
-    }
-}
->>>>>>> 270705e4f794428a4927e32ef23496c0001e47e7+}