<<<<<<< HEAD
﻿using Microsoft.AspNetCore.JsonPatch;
using Newtonsoft.Json;
using Newtonsoft.Json.Linq;
using static CommonNetFuncs.Core.Strings;

namespace CommonNetFuncs.Web.Requests;

/// <summary>
/// Uses Newtonsoft.Json to create a JsonPatchDocument
/// </summary>
public static class PatchCreator
{
    private static readonly JsonSerializerSettings settings = new() { ReferenceLoopHandling = ReferenceLoopHandling.Ignore };
    private static readonly JsonSerializer serializer = JsonSerializer.Create(settings);

    /// <summary>
    /// Converts two like models to JObjects and passes them into the FillPatchForObject method to create a JSON patch document
    /// From Source2
    /// </summary>
    /// <param name="originalObject">Object state being changed FROM</param>
    /// <param name="modifiedObject">Object state being changed TO</param>
    /// <param name="jsonSerializer">Custom Newtonsoft serializer to override default</param>
    /// <returns>JsonPatchDocument document of changes from originalObject to modifiedObject</returns>
    public static JsonPatchDocument CreatePatch(object originalObject, object modifiedObject, JsonSerializer? jsonSerializer = null)
    {
        JObject original = JObject.FromObject(originalObject, jsonSerializer ?? serializer);
        JObject modified = JObject.FromObject(modifiedObject, jsonSerializer ?? serializer);

        JsonPatchDocument patch = new();
        FillPatchForObject(original, modified, patch, "/");

        return patch;
    }

    /// <summary>
    /// Compares two JObjects together and populates a JsonPatchDocument with the differences
    /// From Source2
    /// </summary>
    /// <param name="originalObject">Original object to be compared to</param>
    /// <param name="modObject">Modified version of the original object</param>
    /// <param name="patch">The json patch document to write the patch instructions to</param>
    /// <param name="path"></param>
    private static void FillPatchForObject(JObject originalObject, JObject modObject, JsonPatchDocument patch, string path)
    {
        Dictionary<string, JProperty> origProps = originalObject.Properties().ToDictionary(p => p.Name, p => p);
        Dictionary<string, JProperty> modProps = modObject.Properties().ToDictionary(p => p.Name, p => p);

        HashSet<string> origNames = new(origProps.Keys);
        HashSet<string> modNames = new(modProps.Keys);

        // Names removed in modified
        foreach (string? k in origNames.Except(modNames))
        {
            JProperty? prop = originalObject.Property(k);
            patch.Remove($"{path}{prop!.Name}");
        }

        // Names added in modified
        foreach (string? k in modNames.Except(origNames))
        {
            JProperty? prop = modObject.Property(k);
            patch.Add($"{path}{prop!.Name}", prop.Value);
        }

        // Present in both
        foreach (string? k in origNames.Intersect(modNames))
        {
            JProperty? origProp = origProps[k];
            JProperty? modProp = modProps[k];
            //JProperty? origProp = originalObject.Property(k); // Slightly slower than using the dictionary
            //JProperty? modProp = modObject.Property(k); // Slightly slower than using the dictionary

            if (origProp?.Value.Type != modProp?.Value.Type)
            {
                patch.Replace($"{path}{modProp?.Name}", modProp?.Value);
            }
            else if (origProp?.Value.Type == JTokenType.Float)
            {
                decimal? origDec = null;
                decimal? modDec = null;
                if (decimal.TryParse(origProp?.Value.ToString(Formatting.None), out decimal origDecimal))
                {
                    origDec = origDecimal;
                }
                if (decimal.TryParse(modProp?.Value.ToString(Formatting.None), out decimal modDecimal))
                {
                    modDec = modDecimal;
                }

                if (modDec != origDec)
                {
                    if (origProp?.Value.Type == JTokenType.Object)
                    {
                        // Recurse into objects
                        FillPatchForObject(origProp.Value as JObject ?? [], modProp?.Value as JObject ?? [], patch, $"{path}{modProp?.Name}/");
                    }
                    else
                    {
                        // Replace values directly
                        patch.Replace($"{path}{modProp?.Name}", modProp?.Value);
                    }
                }
            }
            else if (!(origProp?.Value.ToString(Formatting.None)).StrComp(modProp?.Value.ToString(Formatting.None)) && origProp?.Value.Type != JTokenType.Date)
            {
                if (origProp?.Value.Type == JTokenType.Object)
                {
                    // Recurse into objects
                    FillPatchForObject(origProp.Value as JObject ?? [], modProp?.Value as JObject ?? [], patch, $"{path}{modProp?.Name}/");
                }
                else
                {
                    // Replace values directly
                    patch.Replace($"{path}{modProp?.Name}", modProp?.Value);
                }
            }
            else if (origProp?.Value.Type == JTokenType.Date && modProp?.Value.Type == JTokenType.Date)
            {
                string originalDts = origProp.Value.ToString(Formatting.None).Replace(@"""", string.Empty).Replace(@"\", string.Empty);
                string modDts = modProp.Value.ToString(Formatting.None).Replace(@"""", string.Empty).Replace(@"\", string.Empty);

                bool originalSucceed = DateTime.TryParse(originalDts, out DateTime originalDate);
                bool modSucceed = DateTime.TryParse(modDts, out DateTime modDate);

                if (modSucceed && (originalSucceed ? originalDate : null) != modDate)
                {
                    // Replace values directly
                    patch.Replace($"{path}{modProp.Name}", modProp.Value);
                }
            }
        }
    }
}
=======
﻿using Microsoft.AspNetCore.JsonPatch;
using Newtonsoft.Json;
using Newtonsoft.Json.Linq;
using static CommonNetFuncs.Core.Strings;

namespace CommonNetFuncs.Web.Requests;

/// <summary>
/// Uses Newtonsoft.Json to create a JsonPatchDocument
/// </summary>
public static class PatchCreator
{
    private static readonly JsonSerializerSettings settings = new() { ReferenceLoopHandling = ReferenceLoopHandling.Ignore };
    private static readonly JsonSerializer serializer = JsonSerializer.Create(settings);

    /// <summary>
    /// Converts two like models to JObjects and passes them into the FillPatchForObject method to create a JSON patch document
    /// From Source2
    /// </summary>
    /// <param name="originalObject">Object state being changed FROM</param>
    /// <param name="modifiedObject">Object state being changed TO</param>
    /// <param name="jsonSerializer">Custom Newtonsoft serializer to override default</param>
    /// <returns>JsonPatchDocument document of changes from originalObject to modifiedObject</returns>
    public static JsonPatchDocument CreatePatch(object originalObject, object modifiedObject, JsonSerializer? jsonSerializer = null)
    {
        JObject original = JObject.FromObject(originalObject, jsonSerializer ?? serializer);
        JObject modified = JObject.FromObject(modifiedObject, jsonSerializer ?? serializer);

        JsonPatchDocument patch = new();
        FillPatchForObject(original, modified, patch, "/");

        return patch;
    }

    /// <summary>
    /// Compares two JObjects together and populates a JsonPatchDocument with the differences
    /// From Source2
    /// </summary>
    /// <param name="originalObject">Original object to be compared to</param>
    /// <param name="modObject">Modified version of the original object</param>
    /// <param name="patch">The json patch document to write the patch instructions to</param>
    /// <param name="path">Property path</param>
    private static void FillPatchForObject(JObject originalObject, JObject modObject, JsonPatchDocument patch, string path)
    {
        Dictionary<string, JProperty> origProps = originalObject.Properties().ToDictionary(x => x.Name, x => x);
        Dictionary<string, JProperty> modProps = modObject.Properties().ToDictionary(x => x.Name, x => x);

        HashSet<string> origNames = new(origProps.Keys);
        HashSet<string> modNames = new(modProps.Keys);

        // Names removed in modified
        foreach (string? k in origNames.Except(modNames))
        {
            JProperty? prop = originalObject.Property(k);
            patch.Remove($"{path}{prop!.Name}");
        }

        // Names added in modified
        foreach (string? k in modNames.Except(origNames))
        {
            JProperty? prop = modObject.Property(k);
            patch.Add($"{path}{prop!.Name}", prop.Value);
        }

        // Present in both
        foreach (string? k in origNames.Intersect(modNames))
        {
            JProperty origProp = origProps[k];
            JProperty modProp = modProps[k];

            JTokenType? origType = origProp.Value.Type;
            JTokenType? modType = modProp.Value.Type;
            //JProperty? origProp = originalObject.Property(k); // Slightly slower than using the dictionary
            //JProperty? modProp = modObject.Property(k); // Slightly slower than using the dictionary

            if (origType != modType)
            {
                patch.Replace($"{path}{modProp.Name}", modProp.Value);
                continue;
            }

            if (origType == JTokenType.Float)
            {
                decimal origDec = origProp.Value.Value<decimal>();
                decimal modDec = modProp.Value.Value<decimal>();
                if (modDec != origDec)
                {
                    // Replace values directly
                    patch.Replace($"{path}{modProp.Name}", modProp.Value);
                }
                continue;
            }

            if (origType == JTokenType.Object)
            {
                FillPatchForObject((JObject)origProp.Value, (JObject)modProp.Value, patch, $"{path}{modProp.Name}/");
                continue;
            }

            string? origStr = origProp.Value.ToString(Formatting.None);
            string? modStr = modProp.Value.ToString(Formatting.None);

            if (!origStr.StrComp(modStr) && origType != JTokenType.Date)
            {
                patch.Replace($"{path}{modProp.Name}", modProp.Value);
                continue;
            }

            if (origType == JTokenType.Date)
            {
                //DateTime origDate = origProp.Value.Value<DateTime>();
                //DateTime modDate = modProp.Value.Value<DateTime>();
                //if (origDate != modDate)
                //{
                //    patch.Replace($"{path}{modProp.Name}", modProp.Value);
                //}

                object? origVal = origProp.Value.ToObject<object>();
                object? modVal = modProp.Value.ToObject<object>();

                if (origVal is DateTime origDt && modVal is DateTime modDt)
                {
                    if (origDt != modDt)
                    {
                        patch.Replace($"{path}{modProp.Name}", modProp.Value);
                    }

                    continue;
                }

                #if NET6_0_OR_GREATER
                if (origVal is DateOnly origDo && modVal is DateOnly modDo)
                {
                    if (origDo != modDo)
                    {
                        patch.Replace($"{path}{modProp.Name}", modProp.Value);
                    }

                    continue;
                }
                #endif

                if (origVal is DateTimeOffset origDto && modVal is DateTimeOffset modDto)
                {
                    if (origDto != modDto)
                    {
                        patch.Replace($"{path}{modProp.Name}", modProp.Value);
                    }

                    continue;
                }

                // Fallback: compare as string if unknown date type
                if (!Equals(origVal?.ToString(), modVal?.ToString()))
                {
                    patch.Replace($"{path}{modProp.Name}", modProp.Value);
                }
            }
        }
    }
}
>>>>>>> 270705e4f794428a4927e32ef23496c0001e47e7<|MERGE_RESOLUTION|>--- conflicted
+++ resolved
@@ -1,139 +1,4 @@
-<<<<<<< HEAD
-﻿using Microsoft.AspNetCore.JsonPatch;
-using Newtonsoft.Json;
-using Newtonsoft.Json.Linq;
-using static CommonNetFuncs.Core.Strings;
-
-namespace CommonNetFuncs.Web.Requests;
-
-/// <summary>
-/// Uses Newtonsoft.Json to create a JsonPatchDocument
-/// </summary>
-public static class PatchCreator
-{
-    private static readonly JsonSerializerSettings settings = new() { ReferenceLoopHandling = ReferenceLoopHandling.Ignore };
-    private static readonly JsonSerializer serializer = JsonSerializer.Create(settings);
-
-    /// <summary>
-    /// Converts two like models to JObjects and passes them into the FillPatchForObject method to create a JSON patch document
-    /// From Source2
-    /// </summary>
-    /// <param name="originalObject">Object state being changed FROM</param>
-    /// <param name="modifiedObject">Object state being changed TO</param>
-    /// <param name="jsonSerializer">Custom Newtonsoft serializer to override default</param>
-    /// <returns>JsonPatchDocument document of changes from originalObject to modifiedObject</returns>
-    public static JsonPatchDocument CreatePatch(object originalObject, object modifiedObject, JsonSerializer? jsonSerializer = null)
-    {
-        JObject original = JObject.FromObject(originalObject, jsonSerializer ?? serializer);
-        JObject modified = JObject.FromObject(modifiedObject, jsonSerializer ?? serializer);
-
-        JsonPatchDocument patch = new();
-        FillPatchForObject(original, modified, patch, "/");
-
-        return patch;
-    }
-
-    /// <summary>
-    /// Compares two JObjects together and populates a JsonPatchDocument with the differences
-    /// From Source2
-    /// </summary>
-    /// <param name="originalObject">Original object to be compared to</param>
-    /// <param name="modObject">Modified version of the original object</param>
-    /// <param name="patch">The json patch document to write the patch instructions to</param>
-    /// <param name="path"></param>
-    private static void FillPatchForObject(JObject originalObject, JObject modObject, JsonPatchDocument patch, string path)
-    {
-        Dictionary<string, JProperty> origProps = originalObject.Properties().ToDictionary(p => p.Name, p => p);
-        Dictionary<string, JProperty> modProps = modObject.Properties().ToDictionary(p => p.Name, p => p);
-
-        HashSet<string> origNames = new(origProps.Keys);
-        HashSet<string> modNames = new(modProps.Keys);
-
-        // Names removed in modified
-        foreach (string? k in origNames.Except(modNames))
-        {
-            JProperty? prop = originalObject.Property(k);
-            patch.Remove($"{path}{prop!.Name}");
-        }
-
-        // Names added in modified
-        foreach (string? k in modNames.Except(origNames))
-        {
-            JProperty? prop = modObject.Property(k);
-            patch.Add($"{path}{prop!.Name}", prop.Value);
-        }
-
-        // Present in both
-        foreach (string? k in origNames.Intersect(modNames))
-        {
-            JProperty? origProp = origProps[k];
-            JProperty? modProp = modProps[k];
-            //JProperty? origProp = originalObject.Property(k); // Slightly slower than using the dictionary
-            //JProperty? modProp = modObject.Property(k); // Slightly slower than using the dictionary
-
-            if (origProp?.Value.Type != modProp?.Value.Type)
-            {
-                patch.Replace($"{path}{modProp?.Name}", modProp?.Value);
-            }
-            else if (origProp?.Value.Type == JTokenType.Float)
-            {
-                decimal? origDec = null;
-                decimal? modDec = null;
-                if (decimal.TryParse(origProp?.Value.ToString(Formatting.None), out decimal origDecimal))
-                {
-                    origDec = origDecimal;
-                }
-                if (decimal.TryParse(modProp?.Value.ToString(Formatting.None), out decimal modDecimal))
-                {
-                    modDec = modDecimal;
-                }
-
-                if (modDec != origDec)
-                {
-                    if (origProp?.Value.Type == JTokenType.Object)
-                    {
-                        // Recurse into objects
-                        FillPatchForObject(origProp.Value as JObject ?? [], modProp?.Value as JObject ?? [], patch, $"{path}{modProp?.Name}/");
-                    }
-                    else
-                    {
-                        // Replace values directly
-                        patch.Replace($"{path}{modProp?.Name}", modProp?.Value);
-                    }
-                }
-            }
-            else if (!(origProp?.Value.ToString(Formatting.None)).StrComp(modProp?.Value.ToString(Formatting.None)) && origProp?.Value.Type != JTokenType.Date)
-            {
-                if (origProp?.Value.Type == JTokenType.Object)
-                {
-                    // Recurse into objects
-                    FillPatchForObject(origProp.Value as JObject ?? [], modProp?.Value as JObject ?? [], patch, $"{path}{modProp?.Name}/");
-                }
-                else
-                {
-                    // Replace values directly
-                    patch.Replace($"{path}{modProp?.Name}", modProp?.Value);
-                }
-            }
-            else if (origProp?.Value.Type == JTokenType.Date && modProp?.Value.Type == JTokenType.Date)
-            {
-                string originalDts = origProp.Value.ToString(Formatting.None).Replace(@"""", string.Empty).Replace(@"\", string.Empty);
-                string modDts = modProp.Value.ToString(Formatting.None).Replace(@"""", string.Empty).Replace(@"\", string.Empty);
-
-                bool originalSucceed = DateTime.TryParse(originalDts, out DateTime originalDate);
-                bool modSucceed = DateTime.TryParse(modDts, out DateTime modDate);
-
-                if (modSucceed && (originalSucceed ? originalDate : null) != modDate)
-                {
-                    // Replace values directly
-                    patch.Replace($"{path}{modProp.Name}", modProp.Value);
-                }
-            }
-        }
-    }
-}
-=======
-﻿using Microsoft.AspNetCore.JsonPatch;
+﻿﻿using Microsoft.AspNetCore.JsonPatch;
 using Newtonsoft.Json;
 using Newtonsoft.Json.Linq;
 using static CommonNetFuncs.Core.Strings;
@@ -293,5 +158,4 @@
             }
         }
     }
-}
->>>>>>> 270705e4f794428a4927e32ef23496c0001e47e7+}