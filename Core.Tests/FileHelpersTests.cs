--- conflicted
+++ resolved
@@ -1,9 +1,9 @@
-<<<<<<< HEAD
-﻿using System.Text;
+﻿﻿using System.Text;
 using CommonNetFuncs.Core;
 
 namespace Core.Tests;
 
+#pragma warning disable CRR0029 // ConfigureAwait(true) is called implicitly
 public sealed class FileHelpersTests : IDisposable
 {
     private readonly string _tempDir;
@@ -183,7 +183,7 @@
         File.WriteAllText(file2, "2");
 
         // Act
-        List<string> files = FileHelpers.GetAllFilesRecursive(_tempDir);
+        IEnumerable<string> files = FileHelpers.GetAllFilesRecursive(_tempDir);
 
         // Assert
         files.ShouldContain(file1);
@@ -197,8 +197,8 @@
         string missingDir = Path.Combine(_tempDir, "notfound");
 
         // Act
-        List<string> files1 = FileHelpers.GetAllFilesRecursive(missingDir);
-        List<string> files2 = FileHelpers.GetAllFilesRecursive(null);
+        IEnumerable<string> files1 = FileHelpers.GetAllFilesRecursive(missingDir);
+        IEnumerable<string> files2 = FileHelpers.GetAllFilesRecursive(null);
 
         // Assert
         files1.ShouldBeEmpty();
@@ -219,7 +219,7 @@
         File.WriteAllText(file3, "3");
 
         // Act
-        List<string> files = FileHelpers.GetAllFilesRecursive(_tempDir, "*.txt");
+        IEnumerable<string> files = FileHelpers.GetAllFilesRecursive(_tempDir, "*.txt");
 
         // Assert
         files.ShouldContain(file1);
@@ -278,286 +278,4 @@
         safeName.ShouldEndWith(".txt");
     }
 }
-=======
-﻿using System.Text;
-using CommonNetFuncs.Core;
-
-namespace Core.Tests;
-
-#pragma warning disable CRR0029 // ConfigureAwait(true) is called implicitly
-public sealed class FileHelpersTests : IDisposable
-{
-    private readonly string _tempDir;
-
-    public FileHelpersTests()
-    {
-        _tempDir = Path.Combine(Path.GetTempPath(), Guid.NewGuid().ToString());
-        Directory.CreateDirectory(_tempDir);
-    }
-
-    public void Dispose()
-    {
-        if (Directory.Exists(_tempDir))
-        {
-            Directory.Delete(_tempDir, true);
-        }
-        GC.SuppressFinalize(this);
-    }
-
-    ~FileHelpersTests()
-    {
-        Dispose();
-    }
-
-    [Fact]
-    public void GetSafeSaveName_String_ReturnsUniqueName_WhenFileExists()
-    {
-        // Arrange
-        string fileName = Path.Combine(_tempDir, "test.txt");
-        File.WriteAllText(fileName, "data");
-        string duplicateName = fileName;
-
-        // Act
-        string safeName = duplicateName.GetSafeSaveName();
-
-        // Assert
-        safeName.ShouldNotBe(duplicateName);
-        Path.GetFileNameWithoutExtension(safeName).ShouldContain("0");
-        File.Exists(safeName).ShouldBeFalse();
-    }
-
-    [Fact]
-    public void GetSafeSaveName_String_CreatesDirectory_WhenMissingAndFlagSet()
-    {
-        // Arrange
-        string newDir = Path.Combine(_tempDir, "newsubdir");
-        string fileName = Path.Combine(newDir, "file.txt");
-
-        // Act
-        string safeName = fileName.GetSafeSaveName(createPathIfMissing: true);
-
-        // Assert
-        Directory.Exists(newDir).ShouldBeTrue();
-        safeName.ShouldContain(newDir);
-    }
-
-    [Fact]
-    public void GetSafeSaveName_String_ReturnsEmpty_WhenDirectoryMissingAndNoCreate()
-    {
-        // Arrange
-        string newDir = Path.Combine(_tempDir, "missingdir");
-        string fileName = Path.Combine(newDir, "file.txt");
-
-        // Act
-        string safeName = fileName.GetSafeSaveName(createPathIfMissing: false);
-
-        // Assert
-        safeName.ShouldBeEmpty();
-    }
-
-    [Fact]
-    public void GetSafeSaveName_PathAndFileName_ReturnsUniqueName_WhenFileExists()
-    {
-        // Arrange
-        const string fileName = "test2.txt";
-        string filePath = Path.Combine(_tempDir, fileName);
-        File.WriteAllText(filePath, "data");
-
-        // Act
-        string safeName = FileHelpers.GetSafeSaveName(_tempDir, fileName);
-
-        // Assert
-        safeName.ShouldNotBe(fileName);
-        safeName.ShouldContain("0");
-    }
-
-    [Fact]
-    public void GetSafeSaveName_PathAndFileName_CreatesDirectory_WhenMissingAndFlagSet()
-    {
-        // Arrange
-        string newDir = Path.Combine(_tempDir, "newsubdir2");
-        const string fileName = "file2.txt";
-
-        // Act
-        string safeName = FileHelpers.GetSafeSaveName(newDir, fileName, createPathIfMissing: true);
-
-        // Assert
-        Directory.Exists(newDir).ShouldBeTrue();
-        safeName.ShouldBe("file2.txt");
-    }
-
-    [Fact]
-    public void GetSafeSaveName_PathAndFileName_ReturnsEmpty_WhenDirectoryMissingAndNoCreate()
-    {
-        // Arrange
-        string newDir = Path.Combine(_tempDir, "missingdir2");
-        const string fileName = "file3.txt";
-
-        // Act
-        string safeName = FileHelpers.GetSafeSaveName(newDir, fileName, createPathIfMissing: false);
-
-        // Assert
-        safeName.ShouldBeEmpty();
-    }
-
-    [Theory]
-    [InlineData("file.txt", new[] { ".txt", ".doc" }, true)]
-    [InlineData("file.doc", new[] { ".txt", ".doc" }, true)]
-    [InlineData("file.pdf", new[] { ".txt", ".doc" }, false)]
-    [InlineData("file", new[] { ".txt" }, false)]
-    public void ValidateFileExtention_Works(string fileName, string[] validExtensions, bool expected)
-    {
-        // Act
-        bool result = fileName.ValidateFileExtension(validExtensions);
-
-        // Assert
-        result.ShouldBe(expected);
-    }
-
-    [Theory]
-    [InlineData(EHashAlgorithm.SHA1)]
-    [InlineData(EHashAlgorithm.SHA256)]
-    [InlineData(EHashAlgorithm.SHA384)]
-    [InlineData(EHashAlgorithm.SHA512)]
-    [InlineData(EHashAlgorithm.MD5)]
-    public async Task GetHashFromFile_And_GetHashFromStream_ProduceExpectedHashes(EHashAlgorithm algo)
-    {
-        // Arrange
-        string fileName = Path.Combine(_tempDir, $"hash_{algo}.txt");
-        const string content = "hash test content";
-        await File.WriteAllTextAsync(fileName, content, Encoding.UTF8);
-
-        // Act
-        string fileHash = await fileName.GetHashFromFile(algo);
-
-        await using FileStream stream = new(fileName, FileMode.Open, FileAccess.Read);
-        string streamHash = await stream.GetHashFromStream(algo);
-
-        // Assert
-        fileHash.ShouldNotBeNullOrWhiteSpace();
-        streamHash.ShouldNotBeNullOrWhiteSpace();
-        fileHash.ShouldBe(streamHash, StringCompareShould.IgnoreCase);
-    }
-
-    [Fact]
-    public async Task GetHashFromFile_ReturnsEmptyString_OnException()
-    {
-        // Arrange
-        string fileName = Path.Combine(_tempDir, "doesnotexist.txt");
-
-        // Act
-        string hash = await fileName.GetHashFromFile();
-
-        // Assert
-        hash.ShouldBe(string.Empty);
-    }
-
-    [Fact]
-    public void GetAllFilesRecursive_ReturnsAllFiles()
-    {
-        // Arrange
-        string subDir = Path.Combine(_tempDir, "sub");
-        Directory.CreateDirectory(subDir);
-        string file1 = Path.Combine(_tempDir, "a.txt");
-        string file2 = Path.Combine(subDir, "b.txt");
-        File.WriteAllText(file1, "1");
-        File.WriteAllText(file2, "2");
-
-        // Act
-        IEnumerable<string> files = FileHelpers.GetAllFilesRecursive(_tempDir);
-
-        // Assert
-        files.ShouldContain(file1);
-        files.ShouldContain(file2);
-    }
-
-    [Fact]
-    public void GetAllFilesRecursive_ReturnsEmpty_WhenDirectoryMissingOrNull()
-    {
-        // Arrange
-        string missingDir = Path.Combine(_tempDir, "notfound");
-
-        // Act
-        IEnumerable<string> files1 = FileHelpers.GetAllFilesRecursive(missingDir);
-        IEnumerable<string> files2 = FileHelpers.GetAllFilesRecursive(null);
-
-        // Assert
-        files1.ShouldBeEmpty();
-        files2.ShouldBeEmpty();
-    }
-
-    [Fact]
-    public void GetAllFilesRecursive_RespectsSearchPattern()
-    {
-        // Arrange
-        string subDir = Path.Combine(_tempDir, "sub2");
-        Directory.CreateDirectory(subDir);
-        string file1 = Path.Combine(_tempDir, "a.txt");
-        string file2 = Path.Combine(subDir, "b.txt");
-        string file3 = Path.Combine(subDir, "c.doc");
-        File.WriteAllText(file1, "1");
-        File.WriteAllText(file2, "2");
-        File.WriteAllText(file3, "3");
-
-        // Act
-        IEnumerable<string> files = FileHelpers.GetAllFilesRecursive(_tempDir, "*.txt");
-
-        // Assert
-        files.ShouldContain(file1);
-        files.ShouldContain(file2);
-        files.ShouldNotContain(file3);
-    }
-
-    [Fact]
-    public void GetSafeSaveName_PathAndFileName_StartFromExistingNumber()
-    {
-        // Arrange
-        const string fileName = "test (3).txt";
-        string filePath = Path.Combine(_tempDir, fileName);
-        File.WriteAllText(filePath, "data");
-
-        // Act
-        string safeName = FileHelpers.GetSafeSaveName(_tempDir, fileName, startFromZero: false);
-
-        // Assert
-        safeName.ShouldNotBe(fileName);
-        safeName.ShouldBe("test (4).txt");
-    }
-
-    [Fact]
-    public void GetSafeSaveName_PathAndFileName_AlreadyHasIterator()
-    {
-        // Arrange
-        const string fileName = "test (1).txt";
-        string filePath = Path.Combine(_tempDir, fileName);
-        File.WriteAllText(filePath, "data");
-
-        // Act
-        string safeName = FileHelpers.GetSafeSaveName(_tempDir, fileName);
-
-        // Assert
-        safeName.ShouldNotBe(fileName);
-        safeName.ShouldBe("test (0).txt");
-    }
-
-    [Fact]
-    public void GetSafeSaveName_PathAndFileName_StrCompBreaksLoop()
-    {
-        // Arrange
-        // Simulate a scenario where StrComp returns true (file name doesn't change)
-        // This is tricky to simulate directly, so we can use a file name that matches the incrementing pattern but doesn't actually change after replacement.
-        const string fileName = "test (0).txt";
-        string filePath = Path.Combine(_tempDir, fileName);
-        File.WriteAllText(filePath, "data");
-
-        // Act
-        string safeName = FileHelpers.GetSafeSaveName(_tempDir, fileName);
-
-        // Assert
-        // The method should break out of the loop and return a name (should not loop infinitely)
-        safeName.ShouldNotBeNullOrWhiteSpace();
-        safeName.ShouldEndWith(".txt");
-    }
-}
-#pragma warning restore CRR0029 // ConfigureAwait(true) is called implicitly
->>>>>>> 270705e4f794428a4927e32ef23496c0001e47e7+#pragma warning restore CRR0029 // ConfigureAwait(true) is called implicitly