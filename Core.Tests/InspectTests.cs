<<<<<<< HEAD
﻿using System.ComponentModel;
using CommonNetFuncs.Core;

namespace Core.Tests;

#pragma warning disable IDE0079 // Remove unnecessary suppression
public sealed class InspectTests
{
    // Helper classes for testing
    public sealed class SimpleClass
    {
        public int IntProp { get; set; }

        public string? StringProp { get; set; }
    }

    public sealed class NestedClass
    {
        public int Id { get; set; }

        public SimpleClass? Child { get; set; }
    }

    public static readonly TheoryData<(Type, object?)> defaultValueTestData = new()
    {
        new(typeof(int), default(int)),
        new(typeof(string), default(string)),
        new(typeof(DateTime), default(DateTime)),
    };

    [Theory]
    [MemberData(nameof(defaultValueTestData), MemberType = typeof(InspectTests))]
    public void GetDefaultValue_ReturnsExpected((Type type, object? expected) values)
    {
        object? result = values.type.GetDefaultValue();
        result.ShouldBe(values.expected);
    }

    [Theory]
    [InlineData(0, null, 2)]
    [InlineData(1, "not default", 0)]
    public void CountDefaultProps_ReturnsCorrectCount(int intProp, string? stringProp, int expected)
    {
        SimpleClass obj = new() { IntProp = intProp, StringProp = stringProp };
        int count = obj.CountDefaultProps();
        count.ShouldBe(expected);
    }

    [Theory]
    [InlineData(typeof(ClassWithDescription), "DescriptionAttribute", true)]
    [InlineData(typeof(SimpleClass), "DescriptionAttribute", false)]
    public void ObjectHasAttribute_Works(Type type, string attrName, bool expected)
    {
        type.ObjectHasAttribute(attrName).ShouldBe(expected);
    }

    // Replace the untyped IEnumerable<object[]> with strongly-typed TheoryData<> for better type safety.

    public static TheoryData<SimpleClass?, SimpleClass?, IEnumerable<string>?, bool> IsEqualRTestData => new()
    {
        { new SimpleClass { IntProp = 5, StringProp = "abc" }, new SimpleClass { IntProp = 5, StringProp = "abc" }, null, true },
        { new SimpleClass { IntProp = 5, StringProp = "abc" }, new SimpleClass { IntProp = 6, StringProp = "abc" }, null, false },
        { new SimpleClass { IntProp = 5, StringProp = "abc" }, new SimpleClass { IntProp = 6, StringProp = "abc" }, ["IntProp"], true },
        { null, null, null, true },
        { new SimpleClass(), null, null, false },
    };

    [Theory]

    #pragma warning disable xUnit1045 // Avoid using TheoryData type arguments that might not be serializable
    [MemberData(nameof(IsEqualRTestData))]
    #pragma warning restore xUnit1045 // Avoid using TheoryData type arguments that might not be serializable
    public void IsEqualR_Works(object? a, object? b, IEnumerable<string>? exempt, bool expected)
    {
        #pragma warning disable CS0618 // Type or member is obsolete
        a.IsEqualR(b, exempt).ShouldBe(expected);
        #pragma warning restore CS0618 // Type or member is obsolete
    }

    [Theory]
    #pragma warning disable xUnit1045 // Avoid using TheoryData type arguments that might not be serializable
    [MemberData(nameof(IsEqualRTestData))]
    #pragma warning restore xUnit1045 // Avoid using TheoryData type arguments that might not be serializable
    public void IsEqualR_And_IsEqual_Consistency(object? a, object? b, IEnumerable<string>? exempt, bool expected)
    {
        a.IsEqual(b, exemptProps: exempt).ShouldBe(expected);
    }

    [Fact]
    public void IsEqual_Recursive_ReturnsTrue_ForIdenticalNestedObjects()
    {
        NestedClass a = new() { Id = 1, Child = new SimpleClass { IntProp = 2, StringProp = "x" } };
        NestedClass b = new() { Id = 1, Child = new SimpleClass { IntProp = 2, StringProp = "x" } };
        a.IsEqual(b).ShouldBeTrue();
    }

    [Fact]
    public void IsEqual_Recursive_ReturnsFalse_ForDifferentNestedObjects()
    {
        NestedClass a = new() { Id = 1, Child = new SimpleClass { IntProp = 2, StringProp = "x" } };
        NestedClass b = new() { Id = 1, Child = new SimpleClass { IntProp = 3, StringProp = "x" } };
        a.IsEqual(b).ShouldBeFalse();
    }

    [Fact]
    public void IsEqual_Recursive_HandlesCycles()
    {
        CyclicClass a = new();
        CyclicClass b = new();
        a.Self = a;
        b.Self = b;
        a.IsEqual(b).ShouldBeTrue();
    }

    [Theory]
    [InlineData(1, "a", 2, "a", new[] { "IntProp" }, true)]
    [InlineData(1, "a", 2, "b", new[] { "IntProp" }, false)]
    public void IsEqual_ExemptProps_Works(int aInt, string aStr, int bInt, string bStr, string[] exempt, bool expected)
    {
        SimpleClass a = new() { IntProp = aInt, StringProp = aStr };
        SimpleClass b = new() { IntProp = bInt, StringProp = bStr };
        a.IsEqual(b, exemptProps: exempt).ShouldBe(expected);
    }

    [Theory]
    [InlineData("abc", "ABC", true, true)]
    [InlineData("abc", "ABC", false, false)]
    [InlineData("abc", "abc", true, true)]
    public void IsEqual_IgnoreStringCase_Works(string aStr, string bStr, bool ignoreCase, bool expected)
    {
        SimpleClass a = new() { IntProp = 1, StringProp = aStr };
        SimpleClass b = new() { IntProp = 1, StringProp = bStr };
        a.IsEqual(b, ignoreStringCase: ignoreCase).ShouldBe(expected);
    }

    public static TheoryData<SimpleClass, SimpleClass, bool> HashTestData => new()
    {
        { new SimpleClass { IntProp = 1, StringProp = "abc" }, new SimpleClass { IntProp = 1, StringProp = "abc" }, true },
        { new SimpleClass { IntProp = 1, StringProp = "abc" }, new SimpleClass { IntProp = 2, StringProp = "abc" }, false },
    };

    [Theory]
    [MemberData(nameof(HashTestData))]
    public void GetHashCode_And_GetHashForObject_Consistency(SimpleClass a, SimpleClass b, bool shouldMatch)
    {
        // a.GetHashCode().ShouldBe(b.GetHashCode(), shouldMatch ? "Hashes should match" : "Hashes should not match");
        string aHash = a.GetHashForObject();
        string bHash = b.GetHashForObject();
        if (shouldMatch)
        {
            aHash.ShouldBe(bHash);
        }
        else
        {
            aHash.ShouldNotBe(bHash);
        }
    }

    [Theory]
    #pragma warning disable xUnit1045 // Avoid using TheoryData type arguments that might not be serializable
    [MemberData(nameof(HashTestData))]
    #pragma warning restore xUnit1045 // Avoid using TheoryData type arguments that might not be serializable
    public async Task GetHashCode_And_GetHashForObjectAsync_Consistency(SimpleClass a, SimpleClass b, bool shouldMatch)
    {
        // a.GetHashCode().ShouldBe(b.GetHashCode(), shouldMatch ? "Hashes should match" : "Hashes should not match");
        string aHash = await a.GetHashForObjectAsync();
        string bHash = await b.GetHashForObjectAsync();
        if (shouldMatch)
        {
            aHash.ShouldBe(bHash);
        }
        else
        {
            aHash.ShouldNotBe(bHash);
        }
    }

    [Fact]
    public void GetHashForObject_ReturnsNullString_ForNull()
    {
        string hash = ((SimpleClass?)null).GetHashForObject();
        hash.ShouldBe("null");
    }

    [Fact]
    public void GetHashForObject_CollectionOrderIndependence()
    {
        ClassWithCollection a = new() { Items = new[] { 1, 2, 3 } };
        ClassWithCollection b = new() { Items = new[] { 3, 2, 1 } };
        a.GetHashForObject().ShouldBe(b.GetHashForObject());
    }

    // Helper types for attribute and cycle tests
    [Description("desc")]
    private sealed class ClassWithDescription;

    private sealed class CyclicClass
    {
        public CyclicClass? Self { get; set; }
    }

    private sealed class ClassWithCollection
    {
        public IEnumerable<int>? Items { get; set; }
    }
}

#pragma warning restore IDE0079 // Remove unnecessary suppression
=======
﻿using System.ComponentModel;
using CommonNetFuncs.Core;

namespace Core.Tests;

#pragma warning disable IDE0079 // Remove unnecessary suppression
#pragma warning disable CRR0029 // ConfigureAwait(true) is called implicitly

public sealed class InspectTests
{
    // Helper classes for testing
    public sealed class SimpleClass
    {
        public int IntProp { get; set; }

        public string? StringProp { get; set; }
    }

    public sealed class NestedClass
    {
        public int Id { get; set; }

        public SimpleClass? Child { get; set; }
    }

    public static readonly TheoryData<(Type, object?)> defaultValueTestData = new()
    {
        new(typeof(int), default(int)),
        new(typeof(string), default(string)),
        new(typeof(DateTime), default(DateTime)),
    };

    [Theory]
    [MemberData(nameof(defaultValueTestData), MemberType = typeof(InspectTests))]
    public void GetDefaultValue_ReturnsExpected((Type type, object? expected) values)
    {
        object? result = values.type.GetDefaultValue();
        result.ShouldBe(values.expected);
    }

    [Theory]
    [InlineData(0, null, 2)]
    [InlineData(1, "not default", 0)]
    public void CountDefaultProps_ReturnsCorrectCount(int intProp, string? stringProp, int expected)
    {
        SimpleClass obj = new() { IntProp = intProp, StringProp = stringProp };
        int count = obj.CountDefaultProps();
        count.ShouldBe(expected);
    }

    [Theory]
    [InlineData(typeof(ClassWithDescription), "DescriptionAttribute", true)]
    [InlineData(typeof(SimpleClass), "DescriptionAttribute", false)]
    public void ObjectHasAttribute_Works(Type type, string attrName, bool expected)
    {
        type.ObjectHasAttribute(attrName).ShouldBe(expected);
    }

    // Replace the untyped IEnumerable<object[]> with strongly-typed TheoryData<> for better type safety.

    public static TheoryData<SimpleClass?, SimpleClass?, IEnumerable<string>?, bool> IsEqualRTestData => new()
    {
        { new SimpleClass { IntProp = 5, StringProp = "abc" }, new SimpleClass { IntProp = 5, StringProp = "abc" }, null, true },
        { new SimpleClass { IntProp = 5, StringProp = "abc" }, new SimpleClass { IntProp = 6, StringProp = "abc" }, null, false },
        { new SimpleClass { IntProp = 5, StringProp = "abc" }, new SimpleClass { IntProp = 6, StringProp = "abc" }, ["IntProp"], true },
        { null, null, null, true },
        { new SimpleClass(), null, null, false },
    };

    #pragma warning disable xUnit1045 // Avoid using TheoryData type arguments that might not be serializable

    [Theory]
    [MemberData(nameof(IsEqualRTestData))]
    public void IsEqualR_Works(object? a, object? b, IEnumerable<string>? exempt, bool expected)
    {
        #pragma warning disable CS0618 // Type or member is obsolete
        a.IsEqualR(b, exempt).ShouldBe(expected);
        #pragma warning restore CS0618 // Type or member is obsolete
    }

    [Theory]
    [MemberData(nameof(IsEqualRTestData))]
    public void IsEqualR_And_IsEqual_Consistency(object? a, object? b, IEnumerable<string>? exempt, bool expected)
    {
        a.IsEqual(b, exemptProps: exempt).ShouldBe(expected);
    }

    #pragma warning restore xUnit1045 // Avoid using TheoryData type arguments that might not be serializable

    [Fact]
    public void IsEqual_Recursive_ReturnsTrue_ForIdenticalNestedObjects()
    {
        NestedClass a = new() { Id = 1, Child = new SimpleClass { IntProp = 2, StringProp = "x" } };
        NestedClass b = new() { Id = 1, Child = new SimpleClass { IntProp = 2, StringProp = "x" } };
        a.IsEqual(b).ShouldBeTrue();
    }

    [Fact]
    public void IsEqual_Recursive_ReturnsFalse_ForDifferentNestedObjects()
    {
        NestedClass a = new() { Id = 1, Child = new SimpleClass { IntProp = 2, StringProp = "x" } };
        NestedClass b = new() { Id = 1, Child = new SimpleClass { IntProp = 3, StringProp = "x" } };
        a.IsEqual(b).ShouldBeFalse();
    }

    [Fact]
    public void IsEqual_Recursive_HandlesCycles()
    {
        CyclicClass a = new();
        CyclicClass b = new();
        a.Self = a;
        b.Self = b;
        a.IsEqual(b).ShouldBeTrue();
    }

    [Theory]
    [InlineData(1, "a", 2, "a", new[] { "IntProp" }, true)]
    [InlineData(1, "a", 2, "b", new[] { "IntProp" }, false)]
    public void IsEqual_ExemptProps_Works(int aInt, string aStr, int bInt, string bStr, string[] exempt, bool expected)
    {
        SimpleClass a = new() { IntProp = aInt, StringProp = aStr };
        SimpleClass b = new() { IntProp = bInt, StringProp = bStr };
        a.IsEqual(b, exemptProps: exempt).ShouldBe(expected);
    }

    [Theory]
    [InlineData("abc", "ABC", true, true)]
    [InlineData("abc", "ABC", false, false)]
    [InlineData("abc", "abc", true, true)]
    public void IsEqual_IgnoreStringCase_Works(string aStr, string bStr, bool ignoreCase, bool expected)
    {
        SimpleClass a = new() { IntProp = 1, StringProp = aStr };
        SimpleClass b = new() { IntProp = 1, StringProp = bStr };
        a.IsEqual(b, ignoreStringCase: ignoreCase).ShouldBe(expected);
    }

    public static TheoryData<SimpleClass, SimpleClass, bool> HashTestData => new()
    {
        { new SimpleClass { IntProp = 1, StringProp = "abc" }, new SimpleClass { IntProp = 1, StringProp = "abc" }, true },
        { new SimpleClass { IntProp = 1, StringProp = "abc" }, new SimpleClass { IntProp = 2, StringProp = "abc" }, false },
    };

    [Theory]
    [MemberData(nameof(HashTestData))]
    public void GetHashCode_And_GetHashForObject_Consistency(SimpleClass a, SimpleClass b, bool shouldMatch)
    {
        // a.GetHashCode().ShouldBe(b.GetHashCode(), shouldMatch ? "Hashes should match" : "Hashes should not match");
        string aHash = a.GetHashForObject();
        string bHash = b.GetHashForObject();
        if (shouldMatch)
        {
            aHash.ShouldBe(bHash);
        }
        else
        {
            aHash.ShouldNotBe(bHash);
        }
    }

    [Theory]
    [MemberData(nameof(HashTestData))]
    public async Task GetHashCode_And_GetHashForObjectAsync_Consistency(SimpleClass a, SimpleClass b, bool shouldMatch)
    {
        // a.GetHashCode().ShouldBe(b.GetHashCode(), shouldMatch ? "Hashes should match" : "Hashes should not match");
        string aHash = await a.GetHashForObjectAsync();
        string bHash = await b.GetHashForObjectAsync();
        if (shouldMatch)
        {
            aHash.ShouldBe(bHash);
        }
        else
        {
            aHash.ShouldNotBe(bHash);
        }
    }

    [Fact]
    public void GetHashForObject_ReturnsNullString_ForNull()
    {
        string hash = ((SimpleClass?)null).GetHashForObject();
        hash.ShouldBe("null");
    }

    [Fact]
    public void GetHashForObject_CollectionOrderIndependence()
    {
        ClassWithCollection a = new() { Items = new[] { 1, 2, 3 } };
        ClassWithCollection b = new() { Items = new[] { 3, 2, 1 } };
        a.GetHashForObject().ShouldBe(b.GetHashForObject());
    }

    // Helper types for attribute and cycle tests
    [Description("desc")]
    private sealed class ClassWithDescription;

    private sealed class CyclicClass
    {
        public CyclicClass? Self { get; set; }
    }

    private sealed class ClassWithCollection
    {
        public IEnumerable<int>? Items { get; set; }
    }
}
#pragma warning restore CRR0029 // ConfigureAwait(true) is called implicitly
#pragma warning restore IDE0079 // Remove unnecessary suppression
>>>>>>> 270705e4f794428a4927e32ef23496c0001e47e7<|MERGE_RESOLUTION|>--- conflicted
+++ resolved
@@ -1,10 +1,11 @@
-<<<<<<< HEAD
-﻿using System.ComponentModel;
+﻿﻿using System.ComponentModel;
 using CommonNetFuncs.Core;
 
 namespace Core.Tests;
 
 #pragma warning disable IDE0079 // Remove unnecessary suppression
+#pragma warning disable CRR0029 // ConfigureAwait(true) is called implicitly
+
 public sealed class InspectTests
 {
     // Helper classes for testing
@@ -66,11 +67,10 @@
         { new SimpleClass(), null, null, false },
     };
 
-    [Theory]
-
     #pragma warning disable xUnit1045 // Avoid using TheoryData type arguments that might not be serializable
+
+    [Theory]
     [MemberData(nameof(IsEqualRTestData))]
-    #pragma warning restore xUnit1045 // Avoid using TheoryData type arguments that might not be serializable
     public void IsEqualR_Works(object? a, object? b, IEnumerable<string>? exempt, bool expected)
     {
         #pragma warning disable CS0618 // Type or member is obsolete
@@ -79,13 +79,13 @@
     }
 
     [Theory]
-    #pragma warning disable xUnit1045 // Avoid using TheoryData type arguments that might not be serializable
     [MemberData(nameof(IsEqualRTestData))]
+    public void IsEqualR_And_IsEqual_Consistency(object? a, object? b, IEnumerable<string>? exempt, bool expected)
+    {
+        a.IsEqual(b, exemptProps: exempt).ShouldBe(expected);
+    }
+
     #pragma warning restore xUnit1045 // Avoid using TheoryData type arguments that might not be serializable
-    public void IsEqualR_And_IsEqual_Consistency(object? a, object? b, IEnumerable<string>? exempt, bool expected)
-    {
-        a.IsEqual(b, exemptProps: exempt).ShouldBe(expected);
-    }
 
     [Fact]
     public void IsEqual_Recursive_ReturnsTrue_ForIdenticalNestedObjects()
@@ -158,9 +158,7 @@
     }
 
     [Theory]
-    #pragma warning disable xUnit1045 // Avoid using TheoryData type arguments that might not be serializable
     [MemberData(nameof(HashTestData))]
-    #pragma warning restore xUnit1045 // Avoid using TheoryData type arguments that might not be serializable
     public async Task GetHashCode_And_GetHashForObjectAsync_Consistency(SimpleClass a, SimpleClass b, bool shouldMatch)
     {
         // a.GetHashCode().ShouldBe(b.GetHashCode(), shouldMatch ? "Hashes should match" : "Hashes should not match");
@@ -205,214 +203,5 @@
         public IEnumerable<int>? Items { get; set; }
     }
 }
-
-#pragma warning restore IDE0079 // Remove unnecessary suppression
-=======
-﻿using System.ComponentModel;
-using CommonNetFuncs.Core;
-
-namespace Core.Tests;
-
-#pragma warning disable IDE0079 // Remove unnecessary suppression
-#pragma warning disable CRR0029 // ConfigureAwait(true) is called implicitly
-
-public sealed class InspectTests
-{
-    // Helper classes for testing
-    public sealed class SimpleClass
-    {
-        public int IntProp { get; set; }
-
-        public string? StringProp { get; set; }
-    }
-
-    public sealed class NestedClass
-    {
-        public int Id { get; set; }
-
-        public SimpleClass? Child { get; set; }
-    }
-
-    public static readonly TheoryData<(Type, object?)> defaultValueTestData = new()
-    {
-        new(typeof(int), default(int)),
-        new(typeof(string), default(string)),
-        new(typeof(DateTime), default(DateTime)),
-    };
-
-    [Theory]
-    [MemberData(nameof(defaultValueTestData), MemberType = typeof(InspectTests))]
-    public void GetDefaultValue_ReturnsExpected((Type type, object? expected) values)
-    {
-        object? result = values.type.GetDefaultValue();
-        result.ShouldBe(values.expected);
-    }
-
-    [Theory]
-    [InlineData(0, null, 2)]
-    [InlineData(1, "not default", 0)]
-    public void CountDefaultProps_ReturnsCorrectCount(int intProp, string? stringProp, int expected)
-    {
-        SimpleClass obj = new() { IntProp = intProp, StringProp = stringProp };
-        int count = obj.CountDefaultProps();
-        count.ShouldBe(expected);
-    }
-
-    [Theory]
-    [InlineData(typeof(ClassWithDescription), "DescriptionAttribute", true)]
-    [InlineData(typeof(SimpleClass), "DescriptionAttribute", false)]
-    public void ObjectHasAttribute_Works(Type type, string attrName, bool expected)
-    {
-        type.ObjectHasAttribute(attrName).ShouldBe(expected);
-    }
-
-    // Replace the untyped IEnumerable<object[]> with strongly-typed TheoryData<> for better type safety.
-
-    public static TheoryData<SimpleClass?, SimpleClass?, IEnumerable<string>?, bool> IsEqualRTestData => new()
-    {
-        { new SimpleClass { IntProp = 5, StringProp = "abc" }, new SimpleClass { IntProp = 5, StringProp = "abc" }, null, true },
-        { new SimpleClass { IntProp = 5, StringProp = "abc" }, new SimpleClass { IntProp = 6, StringProp = "abc" }, null, false },
-        { new SimpleClass { IntProp = 5, StringProp = "abc" }, new SimpleClass { IntProp = 6, StringProp = "abc" }, ["IntProp"], true },
-        { null, null, null, true },
-        { new SimpleClass(), null, null, false },
-    };
-
-    #pragma warning disable xUnit1045 // Avoid using TheoryData type arguments that might not be serializable
-
-    [Theory]
-    [MemberData(nameof(IsEqualRTestData))]
-    public void IsEqualR_Works(object? a, object? b, IEnumerable<string>? exempt, bool expected)
-    {
-        #pragma warning disable CS0618 // Type or member is obsolete
-        a.IsEqualR(b, exempt).ShouldBe(expected);
-        #pragma warning restore CS0618 // Type or member is obsolete
-    }
-
-    [Theory]
-    [MemberData(nameof(IsEqualRTestData))]
-    public void IsEqualR_And_IsEqual_Consistency(object? a, object? b, IEnumerable<string>? exempt, bool expected)
-    {
-        a.IsEqual(b, exemptProps: exempt).ShouldBe(expected);
-    }
-
-    #pragma warning restore xUnit1045 // Avoid using TheoryData type arguments that might not be serializable
-
-    [Fact]
-    public void IsEqual_Recursive_ReturnsTrue_ForIdenticalNestedObjects()
-    {
-        NestedClass a = new() { Id = 1, Child = new SimpleClass { IntProp = 2, StringProp = "x" } };
-        NestedClass b = new() { Id = 1, Child = new SimpleClass { IntProp = 2, StringProp = "x" } };
-        a.IsEqual(b).ShouldBeTrue();
-    }
-
-    [Fact]
-    public void IsEqual_Recursive_ReturnsFalse_ForDifferentNestedObjects()
-    {
-        NestedClass a = new() { Id = 1, Child = new SimpleClass { IntProp = 2, StringProp = "x" } };
-        NestedClass b = new() { Id = 1, Child = new SimpleClass { IntProp = 3, StringProp = "x" } };
-        a.IsEqual(b).ShouldBeFalse();
-    }
-
-    [Fact]
-    public void IsEqual_Recursive_HandlesCycles()
-    {
-        CyclicClass a = new();
-        CyclicClass b = new();
-        a.Self = a;
-        b.Self = b;
-        a.IsEqual(b).ShouldBeTrue();
-    }
-
-    [Theory]
-    [InlineData(1, "a", 2, "a", new[] { "IntProp" }, true)]
-    [InlineData(1, "a", 2, "b", new[] { "IntProp" }, false)]
-    public void IsEqual_ExemptProps_Works(int aInt, string aStr, int bInt, string bStr, string[] exempt, bool expected)
-    {
-        SimpleClass a = new() { IntProp = aInt, StringProp = aStr };
-        SimpleClass b = new() { IntProp = bInt, StringProp = bStr };
-        a.IsEqual(b, exemptProps: exempt).ShouldBe(expected);
-    }
-
-    [Theory]
-    [InlineData("abc", "ABC", true, true)]
-    [InlineData("abc", "ABC", false, false)]
-    [InlineData("abc", "abc", true, true)]
-    public void IsEqual_IgnoreStringCase_Works(string aStr, string bStr, bool ignoreCase, bool expected)
-    {
-        SimpleClass a = new() { IntProp = 1, StringProp = aStr };
-        SimpleClass b = new() { IntProp = 1, StringProp = bStr };
-        a.IsEqual(b, ignoreStringCase: ignoreCase).ShouldBe(expected);
-    }
-
-    public static TheoryData<SimpleClass, SimpleClass, bool> HashTestData => new()
-    {
-        { new SimpleClass { IntProp = 1, StringProp = "abc" }, new SimpleClass { IntProp = 1, StringProp = "abc" }, true },
-        { new SimpleClass { IntProp = 1, StringProp = "abc" }, new SimpleClass { IntProp = 2, StringProp = "abc" }, false },
-    };
-
-    [Theory]
-    [MemberData(nameof(HashTestData))]
-    public void GetHashCode_And_GetHashForObject_Consistency(SimpleClass a, SimpleClass b, bool shouldMatch)
-    {
-        // a.GetHashCode().ShouldBe(b.GetHashCode(), shouldMatch ? "Hashes should match" : "Hashes should not match");
-        string aHash = a.GetHashForObject();
-        string bHash = b.GetHashForObject();
-        if (shouldMatch)
-        {
-            aHash.ShouldBe(bHash);
-        }
-        else
-        {
-            aHash.ShouldNotBe(bHash);
-        }
-    }
-
-    [Theory]
-    [MemberData(nameof(HashTestData))]
-    public async Task GetHashCode_And_GetHashForObjectAsync_Consistency(SimpleClass a, SimpleClass b, bool shouldMatch)
-    {
-        // a.GetHashCode().ShouldBe(b.GetHashCode(), shouldMatch ? "Hashes should match" : "Hashes should not match");
-        string aHash = await a.GetHashForObjectAsync();
-        string bHash = await b.GetHashForObjectAsync();
-        if (shouldMatch)
-        {
-            aHash.ShouldBe(bHash);
-        }
-        else
-        {
-            aHash.ShouldNotBe(bHash);
-        }
-    }
-
-    [Fact]
-    public void GetHashForObject_ReturnsNullString_ForNull()
-    {
-        string hash = ((SimpleClass?)null).GetHashForObject();
-        hash.ShouldBe("null");
-    }
-
-    [Fact]
-    public void GetHashForObject_CollectionOrderIndependence()
-    {
-        ClassWithCollection a = new() { Items = new[] { 1, 2, 3 } };
-        ClassWithCollection b = new() { Items = new[] { 3, 2, 1 } };
-        a.GetHashForObject().ShouldBe(b.GetHashForObject());
-    }
-
-    // Helper types for attribute and cycle tests
-    [Description("desc")]
-    private sealed class ClassWithDescription;
-
-    private sealed class CyclicClass
-    {
-        public CyclicClass? Self { get; set; }
-    }
-
-    private sealed class ClassWithCollection
-    {
-        public IEnumerable<int>? Items { get; set; }
-    }
-}
 #pragma warning restore CRR0029 // ConfigureAwait(true) is called implicitly
-#pragma warning restore IDE0079 // Remove unnecessary suppression
->>>>>>> 270705e4f794428a4927e32ef23496c0001e47e7+#pragma warning restore IDE0079 // Remove unnecessary suppression