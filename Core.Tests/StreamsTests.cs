<<<<<<< HEAD
﻿using System.Buffers;
using CommonNetFuncs.Core;

namespace Core.Tests;

public sealed class StreamsTests
{
    private readonly Fixture _fixture = new();

    [Theory]
    [InlineData(0)]
    [InlineData(1)]
    [InlineData(4096)]
    [InlineData(10000)]
    public async Task ReadStreamAsync_ReadsAllBytes(int length)
    {
        // Arrange
        byte[] data = _fixture.CreateMany<byte>(length).ToArray();
        await using MemoryStream stream = new(data);

        // Act
        byte[] result = await stream.ReadStreamAsync();

        // Assert
        result.ShouldBe(data);
    }

    [Theory]
    [InlineData(1)]
    [InlineData(512)]
    [InlineData(4096)]
    public async Task ReadStreamAsync_RespectsBufferSize(int bufferSize)
    {
        // Arrange
        byte[] data = _fixture.CreateMany<byte>(bufferSize * 2).ToArray();
        await using MemoryStream stream = new(data);

        // Act
        byte[] result = await stream.ReadStreamAsync(bufferSize);

        // Assert
        result.ShouldBe(data);
    }

    [Fact]
    public async Task ReadStreamAsync_ReturnsEmptyArrayForEmptyStream()
    {
        // Arrange
        await using MemoryStream stream = new();

        // Act
        byte[] result = await stream.ReadStreamAsync();

        // Assert
        result.ShouldBeEmpty();
    }

    [Fact]
    public async Task WriteStreamToStream_MemoryStream_CopiesData()
    {
        // Arrange
        byte[] data = _fixture.CreateMany<byte>(1024).ToArray();
        await using MemoryStream source = new(data);
        await using MemoryStream target = new();

        // Act
        await target.WriteStreamToStream(source);

        // Assert
        target.ToArray().ShouldBe(data);
        target.Position.ShouldBe(0);
    }

    [Fact]
    public async Task WriteStreamToStream_Stream_CopiesData()
    {
        // Arrange
        byte[] data = _fixture.CreateMany<byte>(2048).ToArray();
        await using MemoryStream source = new(data);
        await using MemoryStream target = new();

        // Act
        await target.WriteStreamToStream(source);

        // Assert
        target.ToArray().ShouldBe(data);
        target.Position.ShouldBe(0);
    }

    [Fact]
    public async Task WriteStreamToStream_Stream_ResetsSourcePosition()
    {
        // Arrange
        byte[] data = _fixture.CreateMany<byte>(128).ToArray();
        await using MemoryStream source = new(data);
        await using MemoryStream target = new();

        // Move position to end
        source.Position = source.Length;

        // Act
        await target.WriteStreamToStream(source);

        // Assert
        target.ToArray().ShouldBe(data);
        target.Position.ShouldBe(0);
    }

    [Fact]
    public async Task WriteStreamToStream_Copies_All_Data()
    {
        // Arrange
        await using FileStream source = new("TestData/test.png", FileMode.Open, FileAccess.Read, FileShare.Read);
        await using MemoryStream target = new();
        byte[] data = await source.ReadStreamAsync();
        source.Position = 0;

        // Act
        await target.WriteStreamToStream(source);

        // Assert
        target.ToArray().ShouldBe(data);
        target.Position.ShouldBe(0);
        source.Position.ShouldBe(0); // Source is reset to 0 by the method
    }

    [Fact]
    public async Task WriteStreamToStream_Respects_CancellationToken()
    {
        // Arrange
        await using ControllableFileStream source = new("TestData/test.png", FileMode.Open, FileAccess.Read, FileShare.Read);
        await using MemoryStream target = new();
        using CancellationTokenSource cts = new();
        cts.Cancel();

        // Act & Assert
        await Should.ThrowAsync<OperationCanceledException>(async () => await target.WriteStreamToStream(source, cts.Token));
    }

    [Fact]
    public async Task WriteStreamToStream_Throws_If_Source_Disposed()
    {
        // Arrange
        await using ControllableFileStream source = new("TestData/test.png", FileMode.Open, FileAccess.Read, FileShare.Read);
        await using MemoryStream target = new();
        source.Dispose();

        // Act & Assert
        await Should.ThrowAsync<ObjectDisposedException>(async () => await target.WriteStreamToStream(source));
    }

    [Fact]
    public async Task WriteStreamToStream_Throws_If_Target_Disposed()
    {
        // Arrange
        await using ControllableFileStream source = new("TestData/test.png", FileMode.Open, FileAccess.Read, FileShare.Read);
        await using MemoryStream target = new();
        target.Dispose();

        // Act & Assert
        await Should.ThrowAsync<InvalidOperationException>(async () => await target.WriteStreamToStream(source));
    }

    [Fact]
    public async Task WriteStreamToStream_Leaves_Target_At_Position_Zero_And_Flushed()
    {
        // Arrange
        await using FileStream source = new("TestData/test.png", FileMode.Open, FileAccess.Read, FileShare.Read);
        await using MemoryStream target = new();
        byte[] data = await source.ReadStreamAsync();
        source.Position = 0;

        // Act
        await target.WriteStreamToStream(source);

        // Assert
        target.Position.ShouldBe(0);
        target.ToArray().ShouldBe(data);
    }

    [Fact]
    public async Task WriteStreamToStream_Source_Position_Is_Reset()
    {
        // Arrange
        await using FileStream source = new("TestData/test.png", FileMode.Open, FileAccess.Read, FileShare.Read);
        await using MemoryStream target = new();
        byte[] data = await source.ReadStreamAsync();
        source.Position = 0;

        // Move source position to end
        source.Position = source.Length;

        // Act
        await target.WriteStreamToStream(source);

        // Assert
        source.Position.ShouldBe(0);
        target.ToArray().ShouldBe(data);
    }

    [Theory]
    [InlineData(false, true, true, true)]  // source: !CanRead
    [InlineData(true, false, true, true)]  // source: !CanSeek
    [InlineData(true, true, false, true)]  // target: !CanSeek
    [InlineData(true, true, true, false)]  // target: !CanWrite
    public async Task WriteStreamToStream_Stream_Throws_On_Invalid_Capabilities(bool sourceCanRead, bool sourceCanSeek, bool targetCanSeek, bool targetCanWrite)
    {
        // Arrange
        string tempSource = Path.GetTempFileName();
        string tempTarget = Path.GetTempFileName();
        await File.WriteAllBytesAsync(tempSource, new byte[] { 1, 2, 3, 4 });
        await File.WriteAllBytesAsync(tempTarget, Array.Empty<byte>());

        Stream source = new ControllableFileStream(tempSource, FileMode.Open, FileAccess.Read, FileShare.None, sourceCanSeek, sourceCanRead);

        Stream target = new ControllableFileStream(tempTarget, FileMode.Open, targetCanWrite ? FileAccess.ReadWrite : FileAccess.Read, FileShare.None, targetCanSeek);

        // Act & Assert
        await Should.ThrowAsync<InvalidOperationException>(async () => await target.WriteStreamToStream(source));

        await source.DisposeAsync();
        await target.DisposeAsync();
        File.Delete(tempSource);
        File.Delete(tempTarget);
    }

    // Helper for non-seekable stream
    private sealed class ControllableFileStream(string path, FileMode fileMode, FileAccess fileAccess, FileShare fileShare, bool canSeek = true, bool canRead = true) : FileStream(path, fileMode, fileAccess, fileShare)
    {
        public override bool CanSeek => canSeek;

        public override bool CanRead => canRead;
    }

    [Theory]
    [InlineData(false, true, true, true)]  // source: !CanRead
    [InlineData(true, false, true, true)]  // source: !CanSeek
    [InlineData(true, true, false, true)]  // target: !CanSeek
    [InlineData(true, true, true, false)]  // target: !CanWrite
    public async Task WriteStreamToStream_MemoryStream_Throws_On_Invalid_Capabilities(bool sourceCanRead, bool sourceCanSeek, bool targetCanSeek, bool targetCanWrite)
    {
        // Arrange
        byte[] data = { 1, 2, 3, 4 };
        ControllableMemoryStream source = new(data, sourceCanRead, true, sourceCanSeek);
        ControllableMemoryStream target = new([], true, targetCanWrite, targetCanSeek);

        // Act & Assert
        await Should.ThrowAsync<InvalidOperationException>(async () => await target.WriteStreamToStream(source));

        await source.DisposeAsync();
        await target.DisposeAsync();
    }

    // Helper memory stream
    private sealed class ControllableMemoryStream(byte[] buffer, bool canRead = true, bool canWrite = true, bool canSeek = true) : MemoryStream(buffer, canWrite)
    {
        public override bool CanSeek => canSeek;

        public override bool CanRead => canRead;
    }

    [Fact]
    public async Task WriteStreamToStream_Stream_Resets_Source_Position()
    {
        // Arrange
        string tempSource = Path.GetTempFileName();
        string tempTarget = Path.GetTempFileName();
        byte[] data = { 10, 20, 30, 40 };
        await File.WriteAllBytesAsync(tempSource, data);
        await File.WriteAllBytesAsync(tempTarget, Array.Empty<byte>());

        await using FileStream source = new(tempSource, FileMode.Open, FileAccess.ReadWrite, FileShare.ReadWrite);
        await using FileStream target = new(tempTarget, FileMode.Open, FileAccess.ReadWrite, FileShare.ReadWrite);

        source.Position = source.Length; // Move to end

        // Act
        await target.WriteStreamToStream(source);

        // Assert
        source.Position.ShouldBe(0);
        target.Position.ShouldBe(0);
        (await target.ReadStreamAsync()).ShouldBe(data);

        source.Close();
        target.Close();
        await source.DisposeAsync();
        await target.DisposeAsync();

        File.Delete(tempSource);
        File.Delete(tempTarget);
    }

    [Fact]
    public async Task WriteStreamToStream_MemoryStream_Resets_Source_Position()
    {
        // Arrange
        byte[] data = { 5, 6, 7, 8 };
        MemoryStream source = new(data, true);
        MemoryStream target = new();

        source.Position = source.Length;

        // Act
        await target.WriteStreamToStream(source);

        // Assert
        source.Position.ShouldBe(0);
        target.Position.ShouldBe(0);
        target.ToArray().ShouldBe(data);
    }

    [Fact]
    public void CountingStream_TracksBytesWritten()
    {
        // Arrange
        using MemoryStream inner = new();
        using CountingStream counting = new(inner);

        byte[] buffer = _fixture.CreateMany<byte>(100).ToArray();

        // Act
        counting.Write(buffer, 0, buffer.Length);

        // Assert
        counting.BytesWritten.ShouldBe(buffer.Length);
    }

    [Fact]
    public async Task CountingStream_TracksBytesWrittenAsync()
    {
        // Arrange
        await using MemoryStream inner = new();
        await using CountingStream counting = new(inner);

        byte[] buffer = _fixture.CreateMany<byte>(200).ToArray();

        // Act
        await counting.WriteAsync(buffer, CancellationToken.None);

        // Assert
        counting.BytesWritten.ShouldBe(buffer.Length);
    }

    [Fact]
    public async Task CountingStream_TracksBytesWritten_ValueTask()
    {
        // Arrange
        await using MemoryStream inner = new();
        await using CountingStream counting = new(inner);

        byte[] buffer = _fixture.CreateMany<byte>(300).ToArray();

        // Act
        await counting.WriteAsync(buffer, CancellationToken.None);

        // Assert
        counting.BytesWritten.ShouldBe(buffer.Length);
    }

    [Fact]
    public void CountingStream_ReadWriteSeekFlush_DelegatesToInnerStream()
    {
        // Arrange
        using MemoryStream inner = new();
        using CountingStream counting = new(inner);

        byte[] buffer = _fixture.CreateMany<byte>(50).ToArray();

        // Act
        counting.Write(buffer, 0, buffer.Length);
        counting.Flush();
        counting.Position = 0;
        byte[] readBuffer = new byte[buffer.Length];
        int read = counting.Read(readBuffer, 0, readBuffer.Length);

        // Assert
        read.ShouldBe(buffer.Length);
        readBuffer.ShouldBe(buffer);
    }

    [Fact]
    public async Task CountingStream_CopyToAsync_CopiesData()
    {
        // Arrange
        byte[] data = _fixture.CreateMany<byte>(256).ToArray();
        await using MemoryStream inner = new(data);
        await using CountingStream counting = new(inner);
        await using MemoryStream dest = new();

        // Act
        await counting.CopyToAsync(dest, 128, CancellationToken.None);

        // Assert
        dest.ToArray().ShouldBe(data);
    }

    [Fact]
    public void CountingStream_ThrowsIfDisposed()
    {
        // Arrange
        using MemoryStream inner = new();
        CountingStream counting = new(inner);
        counting.Dispose();

        // Act & Assert
        Should.Throw<ObjectDisposedException>(() => counting.Write(new byte[1], 0, 1));
        Should.Throw<ObjectDisposedException>(() => counting.Read(new byte[1], 0, 1));
        Should.Throw<ObjectDisposedException>(() => counting.Flush());
    }

    [Fact]
    public async Task CountingStream_DisposeAsync_SetsDisposed()
    {
        // Arrange
        await using MemoryStream inner = new();
        CountingStream counting = new(inner);

        // Act
        await counting.DisposeAsync();

        // Assert
        Should.Throw<ObjectDisposedException>(() => counting.Write(new byte[1], 0, 1));
    }

    [Theory]
    [InlineData(0, SeekOrigin.Begin)]
    [InlineData(5, SeekOrigin.Begin)]
    [InlineData(-2, SeekOrigin.Current)]
    [InlineData(0, SeekOrigin.End)]
    public void CountingStream_Seek_DelegatesToInnerStream(long offset, SeekOrigin origin)
    {
        // Arrange
        byte[] data = _fixture.CreateMany<byte>(10).ToArray();
        using MemoryStream innerStream = new(data);
        using CountingStream countingStream = new(innerStream);

        // Act
        if (offset >= 0)
        {
            long expected = innerStream.Seek(offset, origin);
            long actual = countingStream.Seek(offset, origin);

            // Assert
            actual.ShouldBe(expected);
            countingStream.Position.ShouldBe(innerStream.Position);
        }
        else
        {
            Should.Throw<IOException>(() => innerStream.Seek(offset, origin));
        }
    }

    [Fact]
    public void CountingStream_Seek_ThrowsIfDisposed()
    {
        // Arrange
        using MemoryStream inner = new();
        CountingStream counting = new(inner);
        counting.Dispose();

        // Act & Assert
        Should.Throw<ObjectDisposedException>(() => counting.Seek(0, SeekOrigin.Begin));
    }

    [Theory]
    [InlineData(5)]
    [InlineData(20)]
    public void CountingStream_SetLength_DelegatesToInnerStream(long newLength)
    {
        // Arrange
        using MemoryStream inner = new();
        using CountingStream counting = new(inner);

        // Act
        counting.SetLength(newLength);

        // Assert
        inner.Length.ShouldBe(newLength);
        counting.Length.ShouldBe(newLength);
    }

    [Fact]
    public void CountingStream_SetLength_ThrowsIfDisposed()
    {
        // Arrange
        using MemoryStream inner = new();
        CountingStream counting = new(inner);
        counting.Dispose();

        // Act & Assert
        Should.Throw<ObjectDisposedException>(() => counting.SetLength(10));
    }
}
=======
﻿using System.Buffers;
using CommonNetFuncs.Core;

namespace Core.Tests;

#pragma warning disable CRR0029 // ConfigureAwait(true) is called implicitly
public sealed class StreamsTests
{
    private readonly Fixture _fixture = new();

    [Theory]
    [InlineData(0)]
    [InlineData(1)]
    [InlineData(4096)]
    [InlineData(10000)]
    public async Task ReadStreamAsync_ReadsAllBytes(int length)
    {
        // Arrange
        byte[] data = _fixture.CreateMany<byte>(length).ToArray();
        await using MemoryStream stream = new(data);

        // Act
        byte[] result = await stream.ReadStreamAsync();

        // Assert
        result.ShouldBe(data);
    }

    [Theory]
    [InlineData(1)]
    [InlineData(512)]
    [InlineData(4096)]
    public async Task ReadStreamAsync_RespectsBufferSize(int bufferSize)
    {
        // Arrange
        byte[] data = _fixture.CreateMany<byte>(bufferSize * 2).ToArray();
        await using MemoryStream stream = new(data);

        // Act
        byte[] result = await stream.ReadStreamAsync(bufferSize);

        // Assert
        result.ShouldBe(data);
    }

    [Fact]
    public async Task ReadStreamAsync_ReturnsEmptyArrayForEmptyStream()
    {
        // Arrange
        await using MemoryStream stream = new();

        // Act
        byte[] result = await stream.ReadStreamAsync();

        // Assert
        result.ShouldBeEmpty();
    }

    [Fact]
    public async Task WriteStreamToStream_MemoryStream_CopiesData()
    {
        // Arrange
        byte[] data = _fixture.CreateMany<byte>(1024).ToArray();
        await using MemoryStream source = new(data);
        await using MemoryStream target = new();

        // Act
        await target.WriteStreamToStream(source);

        // Assert
        target.ToArray().ShouldBe(data);
        target.Position.ShouldBe(0);
    }

    [Fact]
    public async Task WriteStreamToStream_Stream_CopiesData()
    {
        // Arrange
        byte[] data = _fixture.CreateMany<byte>(2048).ToArray();
        await using MemoryStream source = new(data);
        await using MemoryStream target = new();

        // Act
        await target.WriteStreamToStream(source);

        // Assert
        target.ToArray().ShouldBe(data);
        target.Position.ShouldBe(0);
    }

    [Fact]
    public async Task WriteStreamToStream_Stream_ResetsSourcePosition()
    {
        // Arrange
        byte[] data = _fixture.CreateMany<byte>(128).ToArray();
        await using MemoryStream source = new(data);
        await using MemoryStream target = new();

        // Move position to end
        source.Position = source.Length;

        // Act
        await target.WriteStreamToStream(source);

        // Assert
        target.ToArray().ShouldBe(data);
        target.Position.ShouldBe(0);
    }

    [Fact]
    public async Task WriteStreamToStream_Copies_All_Data()
    {
        // Arrange
        await using FileStream source = new("TestData/test.png", FileMode.Open, FileAccess.Read, FileShare.Read);
        await using MemoryStream target = new();
        byte[] data = await source.ReadStreamAsync();
        source.Position = 0;

        // Act
        await target.WriteStreamToStream(source);

        // Assert
        target.ToArray().ShouldBe(data);
        target.Position.ShouldBe(0);
        source.Position.ShouldBe(0); // Source is reset to 0 by the method
    }

    [Fact]
    public async Task WriteStreamToStream_Respects_CancellationToken()
    {
        // Arrange
        await using ControllableFileStream source = new("TestData/test.png", FileMode.Open, FileAccess.Read, FileShare.Read);
        await using MemoryStream target = new();
        using CancellationTokenSource cts = new();
        cts.Cancel();

        // Act & Assert
        await Should.ThrowAsync<OperationCanceledException>(async () => await target.WriteStreamToStream(source, cts.Token));
    }

    [Fact]
    public async Task WriteStreamToStream_Throws_If_Source_Disposed()
    {
        // Arrange
        await using ControllableFileStream source = new("TestData/test.png", FileMode.Open, FileAccess.Read, FileShare.Read);
        await using MemoryStream target = new();
        source.Dispose();

        // Act & Assert
        await Should.ThrowAsync<ObjectDisposedException>(async () => await target.WriteStreamToStream(source));
    }

    [Fact]
    public async Task WriteStreamToStream_Throws_If_Target_Disposed()
    {
        // Arrange
        await using ControllableFileStream source = new("TestData/test.png", FileMode.Open, FileAccess.Read, FileShare.Read);
        await using MemoryStream target = new();
        target.Dispose();

        // Act & Assert
        await Should.ThrowAsync<InvalidOperationException>(async () => await target.WriteStreamToStream(source));
    }

    [Fact]
    public async Task WriteStreamToStream_Leaves_Target_At_Position_Zero_And_Flushed()
    {
        // Arrange
        await using FileStream source = new("TestData/test.png", FileMode.Open, FileAccess.Read, FileShare.Read);
        await using MemoryStream target = new();
        byte[] data = await source.ReadStreamAsync();
        source.Position = 0;

        // Act
        await target.WriteStreamToStream(source);

        // Assert
        target.Position.ShouldBe(0);
        target.ToArray().ShouldBe(data);
    }

    [Fact]
    public async Task WriteStreamToStream_Source_Position_Is_Reset()
    {
        // Arrange
        await using FileStream source = new("TestData/test.png", FileMode.Open, FileAccess.Read, FileShare.Read);
        await using MemoryStream target = new();
        byte[] data = await source.ReadStreamAsync();
        source.Position = 0;

        // Move source position to end
        source.Position = source.Length;

        // Act
        await target.WriteStreamToStream(source);

        // Assert
        source.Position.ShouldBe(0);
        target.ToArray().ShouldBe(data);
    }

    [Theory]
    [InlineData(false, true, true, true)]  // source: !CanRead
    [InlineData(true, false, true, true)]  // source: !CanSeek
    [InlineData(true, true, false, true)]  // target: !CanSeek
    [InlineData(true, true, true, false)]  // target: !CanWrite
    public async Task WriteStreamToStream_Stream_Throws_On_Invalid_Capabilities(bool sourceCanRead, bool sourceCanSeek, bool targetCanSeek, bool targetCanWrite)
    {
        // Arrange
        string tempSource = Path.GetTempFileName();
        string tempTarget = Path.GetTempFileName();
        await File.WriteAllBytesAsync(tempSource, new byte[] { 1, 2, 3, 4 });
        await File.WriteAllBytesAsync(tempTarget, Array.Empty<byte>());

        Stream source = new ControllableFileStream(tempSource, FileMode.Open, FileAccess.Read, FileShare.None, sourceCanSeek, sourceCanRead);

        Stream target = new ControllableFileStream(tempTarget, FileMode.Open, targetCanWrite ? FileAccess.ReadWrite : FileAccess.Read, FileShare.None, targetCanSeek);

        // Act & Assert
        await Should.ThrowAsync<InvalidOperationException>(async () => await target.WriteStreamToStream(source));

        await source.DisposeAsync();
        await target.DisposeAsync();
        File.Delete(tempSource);
        File.Delete(tempTarget);
    }

    // Helper for non-seekable stream
    private sealed class ControllableFileStream(string path, FileMode fileMode, FileAccess fileAccess, FileShare fileShare, bool canSeek = true, bool canRead = true) : FileStream(path, fileMode, fileAccess, fileShare)
    {
        public override bool CanSeek => canSeek;

        public override bool CanRead => canRead;
    }

    [Theory]
    [InlineData(false, true, true, true)]  // source: !CanRead
    [InlineData(true, false, true, true)]  // source: !CanSeek
    [InlineData(true, true, false, true)]  // target: !CanSeek
    [InlineData(true, true, true, false)]  // target: !CanWrite
    public async Task WriteStreamToStream_MemoryStream_Throws_On_Invalid_Capabilities(bool sourceCanRead, bool sourceCanSeek, bool targetCanSeek, bool targetCanWrite)
    {
        // Arrange
        byte[] data = { 1, 2, 3, 4 };
        ControllableMemoryStream source = new(data, sourceCanRead, true, sourceCanSeek);
        ControllableMemoryStream target = new([], true, targetCanWrite, targetCanSeek);

        // Act & Assert
        await Should.ThrowAsync<InvalidOperationException>(async () => await target.WriteStreamToStream(source));

        await source.DisposeAsync();
        await target.DisposeAsync();
    }

    // Helper memory stream
    private sealed class ControllableMemoryStream(byte[] buffer, bool canRead = true, bool canWrite = true, bool canSeek = true) : MemoryStream(buffer, canWrite)
    {
        public override bool CanSeek => canSeek;

        public override bool CanRead => canRead;
    }

    [Fact]
    public async Task WriteStreamToStream_Stream_Resets_Source_Position()
    {
        // Arrange
        string tempSource = Path.GetTempFileName();
        string tempTarget = Path.GetTempFileName();
        byte[] data = { 10, 20, 30, 40 };
        await File.WriteAllBytesAsync(tempSource, data);
        await File.WriteAllBytesAsync(tempTarget, Array.Empty<byte>());

        await using FileStream source = new(tempSource, FileMode.Open, FileAccess.ReadWrite, FileShare.ReadWrite);
        await using FileStream target = new(tempTarget, FileMode.Open, FileAccess.ReadWrite, FileShare.ReadWrite);

        source.Position = source.Length; // Move to end

        // Act
        await target.WriteStreamToStream(source);

        // Assert
        source.Position.ShouldBe(0);
        target.Position.ShouldBe(0);
        (await target.ReadStreamAsync()).ShouldBe(data);

        source.Close();
        target.Close();
        await source.DisposeAsync();
        await target.DisposeAsync();

        File.Delete(tempSource);
        File.Delete(tempTarget);
    }

    [Fact]
    public async Task WriteStreamToStream_MemoryStream_Resets_Source_Position()
    {
        // Arrange
        byte[] data = { 5, 6, 7, 8 };
        MemoryStream source = new(data, true);
        MemoryStream target = new();

        source.Position = source.Length;

        // Act
        await target.WriteStreamToStream(source);

        // Assert
        source.Position.ShouldBe(0);
        target.Position.ShouldBe(0);
        target.ToArray().ShouldBe(data);
    }

    [Fact]
    public void CountingStream_TracksBytesWritten()
    {
        // Arrange
        using MemoryStream inner = new();
        using CountingStream counting = new(inner);

        byte[] buffer = _fixture.CreateMany<byte>(100).ToArray();

        // Act
        counting.Write(buffer, 0, buffer.Length);

        // Assert
        counting.BytesWritten.ShouldBe(buffer.Length);
    }

    [Fact]
    public async Task CountingStream_TracksBytesWrittenAsync()
    {
        // Arrange
        await using MemoryStream inner = new();
        await using CountingStream counting = new(inner);

        byte[] buffer = _fixture.CreateMany<byte>(200).ToArray();

        // Act
        await counting.WriteAsync(buffer, CancellationToken.None);

        // Assert
        counting.BytesWritten.ShouldBe(buffer.Length);
    }

    [Fact]
    public async Task CountingStream_TracksBytesWritten_ValueTask()
    {
        // Arrange
        await using MemoryStream inner = new();
        await using CountingStream counting = new(inner);

        byte[] buffer = _fixture.CreateMany<byte>(300).ToArray();

        // Act
        await counting.WriteAsync(buffer, CancellationToken.None);

        // Assert
        counting.BytesWritten.ShouldBe(buffer.Length);
    }

    [Fact]
    public void CountingStream_ReadWriteSeekFlush_DelegatesToInnerStream()
    {
        // Arrange
        using MemoryStream inner = new();
        using CountingStream counting = new(inner);

        byte[] buffer = _fixture.CreateMany<byte>(50).ToArray();

        // Act
        counting.Write(buffer, 0, buffer.Length);
        counting.Flush();
        counting.Position = 0;
        byte[] readBuffer = new byte[buffer.Length];
        int read = counting.Read(readBuffer, 0, readBuffer.Length);

        // Assert
        read.ShouldBe(buffer.Length);
        readBuffer.ShouldBe(buffer);
    }

    [Fact]
    public async Task CountingStream_CopyToAsync_CopiesData()
    {
        // Arrange
        byte[] data = _fixture.CreateMany<byte>(256).ToArray();
        await using MemoryStream inner = new(data);
        await using CountingStream counting = new(inner);
        await using MemoryStream dest = new();

        // Act
        await counting.CopyToAsync(dest, 128, CancellationToken.None);

        // Assert
        dest.ToArray().ShouldBe(data);
    }

    [Fact]
    public void CountingStream_ThrowsIfDisposed()
    {
        // Arrange
        using MemoryStream inner = new();
        CountingStream counting = new(inner);
        counting.Dispose();

        // Act & Assert
        Should.Throw<ObjectDisposedException>(() => counting.Write(new byte[1], 0, 1));
        Should.Throw<ObjectDisposedException>(() => counting.Read(new byte[1], 0, 1));
        Should.Throw<ObjectDisposedException>(() => counting.Flush());
    }

    [Fact]
    public async Task CountingStream_DisposeAsync_SetsDisposed()
    {
        // Arrange
        await using MemoryStream inner = new();
        CountingStream counting = new(inner);

        // Act
        await counting.DisposeAsync();

        // Assert
        Should.Throw<ObjectDisposedException>(() => counting.Write(new byte[1], 0, 1));
    }

    [Theory]
    [InlineData(0, SeekOrigin.Begin)]
    [InlineData(5, SeekOrigin.Begin)]
    [InlineData(-2, SeekOrigin.Current)]
    [InlineData(0, SeekOrigin.End)]
    public void CountingStream_Seek_DelegatesToInnerStream(long offset, SeekOrigin origin)
    {
        // Arrange
        byte[] data = _fixture.CreateMany<byte>(10).ToArray();
        using MemoryStream innerStream = new(data);
        using CountingStream countingStream = new(innerStream);

        // Act
        if (offset >= 0)
        {
            long expected = innerStream.Seek(offset, origin);
            long actual = countingStream.Seek(offset, origin);

            // Assert
            actual.ShouldBe(expected);
            countingStream.Position.ShouldBe(innerStream.Position);
        }
        else
        {
            Should.Throw<IOException>(() => innerStream.Seek(offset, origin));
        }
    }

    [Fact]
    public void CountingStream_Seek_ThrowsIfDisposed()
    {
        // Arrange
        using MemoryStream inner = new();
        CountingStream counting = new(inner);
        counting.Dispose();

        // Act & Assert
        Should.Throw<ObjectDisposedException>(() => counting.Seek(0, SeekOrigin.Begin));
    }

    [Theory]
    [InlineData(5)]
    [InlineData(20)]
    public void CountingStream_SetLength_DelegatesToInnerStream(long newLength)
    {
        // Arrange
        using MemoryStream inner = new();
        using CountingStream counting = new(inner);

        // Act
        counting.SetLength(newLength);

        // Assert
        inner.Length.ShouldBe(newLength);
        counting.Length.ShouldBe(newLength);
    }

    [Fact]
    public void CountingStream_SetLength_ThrowsIfDisposed()
    {
        // Arrange
        using MemoryStream inner = new();
        CountingStream counting = new(inner);
        counting.Dispose();

        // Act & Assert
        Should.Throw<ObjectDisposedException>(() => counting.SetLength(10));
    }
}
#pragma warning restore CRR0029 // ConfigureAwait(true) is called implicitly
>>>>>>> 270705e4f794428a4927e32ef23496c0001e47e7<|MERGE_RESOLUTION|>--- conflicted
+++ resolved
@@ -1,9 +1,9 @@
-<<<<<<< HEAD
-﻿using System.Buffers;
+﻿﻿using System.Buffers;
 using CommonNetFuncs.Core;
 
 namespace Core.Tests;
 
+#pragma warning disable CRR0029 // ConfigureAwait(true) is called implicitly
 public sealed class StreamsTests
 {
     private readonly Fixture _fixture = new();
@@ -493,501 +493,4 @@
         Should.Throw<ObjectDisposedException>(() => counting.SetLength(10));
     }
 }
-=======
-﻿using System.Buffers;
-using CommonNetFuncs.Core;
-
-namespace Core.Tests;
-
-#pragma warning disable CRR0029 // ConfigureAwait(true) is called implicitly
-public sealed class StreamsTests
-{
-    private readonly Fixture _fixture = new();
-
-    [Theory]
-    [InlineData(0)]
-    [InlineData(1)]
-    [InlineData(4096)]
-    [InlineData(10000)]
-    public async Task ReadStreamAsync_ReadsAllBytes(int length)
-    {
-        // Arrange
-        byte[] data = _fixture.CreateMany<byte>(length).ToArray();
-        await using MemoryStream stream = new(data);
-
-        // Act
-        byte[] result = await stream.ReadStreamAsync();
-
-        // Assert
-        result.ShouldBe(data);
-    }
-
-    [Theory]
-    [InlineData(1)]
-    [InlineData(512)]
-    [InlineData(4096)]
-    public async Task ReadStreamAsync_RespectsBufferSize(int bufferSize)
-    {
-        // Arrange
-        byte[] data = _fixture.CreateMany<byte>(bufferSize * 2).ToArray();
-        await using MemoryStream stream = new(data);
-
-        // Act
-        byte[] result = await stream.ReadStreamAsync(bufferSize);
-
-        // Assert
-        result.ShouldBe(data);
-    }
-
-    [Fact]
-    public async Task ReadStreamAsync_ReturnsEmptyArrayForEmptyStream()
-    {
-        // Arrange
-        await using MemoryStream stream = new();
-
-        // Act
-        byte[] result = await stream.ReadStreamAsync();
-
-        // Assert
-        result.ShouldBeEmpty();
-    }
-
-    [Fact]
-    public async Task WriteStreamToStream_MemoryStream_CopiesData()
-    {
-        // Arrange
-        byte[] data = _fixture.CreateMany<byte>(1024).ToArray();
-        await using MemoryStream source = new(data);
-        await using MemoryStream target = new();
-
-        // Act
-        await target.WriteStreamToStream(source);
-
-        // Assert
-        target.ToArray().ShouldBe(data);
-        target.Position.ShouldBe(0);
-    }
-
-    [Fact]
-    public async Task WriteStreamToStream_Stream_CopiesData()
-    {
-        // Arrange
-        byte[] data = _fixture.CreateMany<byte>(2048).ToArray();
-        await using MemoryStream source = new(data);
-        await using MemoryStream target = new();
-
-        // Act
-        await target.WriteStreamToStream(source);
-
-        // Assert
-        target.ToArray().ShouldBe(data);
-        target.Position.ShouldBe(0);
-    }
-
-    [Fact]
-    public async Task WriteStreamToStream_Stream_ResetsSourcePosition()
-    {
-        // Arrange
-        byte[] data = _fixture.CreateMany<byte>(128).ToArray();
-        await using MemoryStream source = new(data);
-        await using MemoryStream target = new();
-
-        // Move position to end
-        source.Position = source.Length;
-
-        // Act
-        await target.WriteStreamToStream(source);
-
-        // Assert
-        target.ToArray().ShouldBe(data);
-        target.Position.ShouldBe(0);
-    }
-
-    [Fact]
-    public async Task WriteStreamToStream_Copies_All_Data()
-    {
-        // Arrange
-        await using FileStream source = new("TestData/test.png", FileMode.Open, FileAccess.Read, FileShare.Read);
-        await using MemoryStream target = new();
-        byte[] data = await source.ReadStreamAsync();
-        source.Position = 0;
-
-        // Act
-        await target.WriteStreamToStream(source);
-
-        // Assert
-        target.ToArray().ShouldBe(data);
-        target.Position.ShouldBe(0);
-        source.Position.ShouldBe(0); // Source is reset to 0 by the method
-    }
-
-    [Fact]
-    public async Task WriteStreamToStream_Respects_CancellationToken()
-    {
-        // Arrange
-        await using ControllableFileStream source = new("TestData/test.png", FileMode.Open, FileAccess.Read, FileShare.Read);
-        await using MemoryStream target = new();
-        using CancellationTokenSource cts = new();
-        cts.Cancel();
-
-        // Act & Assert
-        await Should.ThrowAsync<OperationCanceledException>(async () => await target.WriteStreamToStream(source, cts.Token));
-    }
-
-    [Fact]
-    public async Task WriteStreamToStream_Throws_If_Source_Disposed()
-    {
-        // Arrange
-        await using ControllableFileStream source = new("TestData/test.png", FileMode.Open, FileAccess.Read, FileShare.Read);
-        await using MemoryStream target = new();
-        source.Dispose();
-
-        // Act & Assert
-        await Should.ThrowAsync<ObjectDisposedException>(async () => await target.WriteStreamToStream(source));
-    }
-
-    [Fact]
-    public async Task WriteStreamToStream_Throws_If_Target_Disposed()
-    {
-        // Arrange
-        await using ControllableFileStream source = new("TestData/test.png", FileMode.Open, FileAccess.Read, FileShare.Read);
-        await using MemoryStream target = new();
-        target.Dispose();
-
-        // Act & Assert
-        await Should.ThrowAsync<InvalidOperationException>(async () => await target.WriteStreamToStream(source));
-    }
-
-    [Fact]
-    public async Task WriteStreamToStream_Leaves_Target_At_Position_Zero_And_Flushed()
-    {
-        // Arrange
-        await using FileStream source = new("TestData/test.png", FileMode.Open, FileAccess.Read, FileShare.Read);
-        await using MemoryStream target = new();
-        byte[] data = await source.ReadStreamAsync();
-        source.Position = 0;
-
-        // Act
-        await target.WriteStreamToStream(source);
-
-        // Assert
-        target.Position.ShouldBe(0);
-        target.ToArray().ShouldBe(data);
-    }
-
-    [Fact]
-    public async Task WriteStreamToStream_Source_Position_Is_Reset()
-    {
-        // Arrange
-        await using FileStream source = new("TestData/test.png", FileMode.Open, FileAccess.Read, FileShare.Read);
-        await using MemoryStream target = new();
-        byte[] data = await source.ReadStreamAsync();
-        source.Position = 0;
-
-        // Move source position to end
-        source.Position = source.Length;
-
-        // Act
-        await target.WriteStreamToStream(source);
-
-        // Assert
-        source.Position.ShouldBe(0);
-        target.ToArray().ShouldBe(data);
-    }
-
-    [Theory]
-    [InlineData(false, true, true, true)]  // source: !CanRead
-    [InlineData(true, false, true, true)]  // source: !CanSeek
-    [InlineData(true, true, false, true)]  // target: !CanSeek
-    [InlineData(true, true, true, false)]  // target: !CanWrite
-    public async Task WriteStreamToStream_Stream_Throws_On_Invalid_Capabilities(bool sourceCanRead, bool sourceCanSeek, bool targetCanSeek, bool targetCanWrite)
-    {
-        // Arrange
-        string tempSource = Path.GetTempFileName();
-        string tempTarget = Path.GetTempFileName();
-        await File.WriteAllBytesAsync(tempSource, new byte[] { 1, 2, 3, 4 });
-        await File.WriteAllBytesAsync(tempTarget, Array.Empty<byte>());
-
-        Stream source = new ControllableFileStream(tempSource, FileMode.Open, FileAccess.Read, FileShare.None, sourceCanSeek, sourceCanRead);
-
-        Stream target = new ControllableFileStream(tempTarget, FileMode.Open, targetCanWrite ? FileAccess.ReadWrite : FileAccess.Read, FileShare.None, targetCanSeek);
-
-        // Act & Assert
-        await Should.ThrowAsync<InvalidOperationException>(async () => await target.WriteStreamToStream(source));
-
-        await source.DisposeAsync();
-        await target.DisposeAsync();
-        File.Delete(tempSource);
-        File.Delete(tempTarget);
-    }
-
-    // Helper for non-seekable stream
-    private sealed class ControllableFileStream(string path, FileMode fileMode, FileAccess fileAccess, FileShare fileShare, bool canSeek = true, bool canRead = true) : FileStream(path, fileMode, fileAccess, fileShare)
-    {
-        public override bool CanSeek => canSeek;
-
-        public override bool CanRead => canRead;
-    }
-
-    [Theory]
-    [InlineData(false, true, true, true)]  // source: !CanRead
-    [InlineData(true, false, true, true)]  // source: !CanSeek
-    [InlineData(true, true, false, true)]  // target: !CanSeek
-    [InlineData(true, true, true, false)]  // target: !CanWrite
-    public async Task WriteStreamToStream_MemoryStream_Throws_On_Invalid_Capabilities(bool sourceCanRead, bool sourceCanSeek, bool targetCanSeek, bool targetCanWrite)
-    {
-        // Arrange
-        byte[] data = { 1, 2, 3, 4 };
-        ControllableMemoryStream source = new(data, sourceCanRead, true, sourceCanSeek);
-        ControllableMemoryStream target = new([], true, targetCanWrite, targetCanSeek);
-
-        // Act & Assert
-        await Should.ThrowAsync<InvalidOperationException>(async () => await target.WriteStreamToStream(source));
-
-        await source.DisposeAsync();
-        await target.DisposeAsync();
-    }
-
-    // Helper memory stream
-    private sealed class ControllableMemoryStream(byte[] buffer, bool canRead = true, bool canWrite = true, bool canSeek = true) : MemoryStream(buffer, canWrite)
-    {
-        public override bool CanSeek => canSeek;
-
-        public override bool CanRead => canRead;
-    }
-
-    [Fact]
-    public async Task WriteStreamToStream_Stream_Resets_Source_Position()
-    {
-        // Arrange
-        string tempSource = Path.GetTempFileName();
-        string tempTarget = Path.GetTempFileName();
-        byte[] data = { 10, 20, 30, 40 };
-        await File.WriteAllBytesAsync(tempSource, data);
-        await File.WriteAllBytesAsync(tempTarget, Array.Empty<byte>());
-
-        await using FileStream source = new(tempSource, FileMode.Open, FileAccess.ReadWrite, FileShare.ReadWrite);
-        await using FileStream target = new(tempTarget, FileMode.Open, FileAccess.ReadWrite, FileShare.ReadWrite);
-
-        source.Position = source.Length; // Move to end
-
-        // Act
-        await target.WriteStreamToStream(source);
-
-        // Assert
-        source.Position.ShouldBe(0);
-        target.Position.ShouldBe(0);
-        (await target.ReadStreamAsync()).ShouldBe(data);
-
-        source.Close();
-        target.Close();
-        await source.DisposeAsync();
-        await target.DisposeAsync();
-
-        File.Delete(tempSource);
-        File.Delete(tempTarget);
-    }
-
-    [Fact]
-    public async Task WriteStreamToStream_MemoryStream_Resets_Source_Position()
-    {
-        // Arrange
-        byte[] data = { 5, 6, 7, 8 };
-        MemoryStream source = new(data, true);
-        MemoryStream target = new();
-
-        source.Position = source.Length;
-
-        // Act
-        await target.WriteStreamToStream(source);
-
-        // Assert
-        source.Position.ShouldBe(0);
-        target.Position.ShouldBe(0);
-        target.ToArray().ShouldBe(data);
-    }
-
-    [Fact]
-    public void CountingStream_TracksBytesWritten()
-    {
-        // Arrange
-        using MemoryStream inner = new();
-        using CountingStream counting = new(inner);
-
-        byte[] buffer = _fixture.CreateMany<byte>(100).ToArray();
-
-        // Act
-        counting.Write(buffer, 0, buffer.Length);
-
-        // Assert
-        counting.BytesWritten.ShouldBe(buffer.Length);
-    }
-
-    [Fact]
-    public async Task CountingStream_TracksBytesWrittenAsync()
-    {
-        // Arrange
-        await using MemoryStream inner = new();
-        await using CountingStream counting = new(inner);
-
-        byte[] buffer = _fixture.CreateMany<byte>(200).ToArray();
-
-        // Act
-        await counting.WriteAsync(buffer, CancellationToken.None);
-
-        // Assert
-        counting.BytesWritten.ShouldBe(buffer.Length);
-    }
-
-    [Fact]
-    public async Task CountingStream_TracksBytesWritten_ValueTask()
-    {
-        // Arrange
-        await using MemoryStream inner = new();
-        await using CountingStream counting = new(inner);
-
-        byte[] buffer = _fixture.CreateMany<byte>(300).ToArray();
-
-        // Act
-        await counting.WriteAsync(buffer, CancellationToken.None);
-
-        // Assert
-        counting.BytesWritten.ShouldBe(buffer.Length);
-    }
-
-    [Fact]
-    public void CountingStream_ReadWriteSeekFlush_DelegatesToInnerStream()
-    {
-        // Arrange
-        using MemoryStream inner = new();
-        using CountingStream counting = new(inner);
-
-        byte[] buffer = _fixture.CreateMany<byte>(50).ToArray();
-
-        // Act
-        counting.Write(buffer, 0, buffer.Length);
-        counting.Flush();
-        counting.Position = 0;
-        byte[] readBuffer = new byte[buffer.Length];
-        int read = counting.Read(readBuffer, 0, readBuffer.Length);
-
-        // Assert
-        read.ShouldBe(buffer.Length);
-        readBuffer.ShouldBe(buffer);
-    }
-
-    [Fact]
-    public async Task CountingStream_CopyToAsync_CopiesData()
-    {
-        // Arrange
-        byte[] data = _fixture.CreateMany<byte>(256).ToArray();
-        await using MemoryStream inner = new(data);
-        await using CountingStream counting = new(inner);
-        await using MemoryStream dest = new();
-
-        // Act
-        await counting.CopyToAsync(dest, 128, CancellationToken.None);
-
-        // Assert
-        dest.ToArray().ShouldBe(data);
-    }
-
-    [Fact]
-    public void CountingStream_ThrowsIfDisposed()
-    {
-        // Arrange
-        using MemoryStream inner = new();
-        CountingStream counting = new(inner);
-        counting.Dispose();
-
-        // Act & Assert
-        Should.Throw<ObjectDisposedException>(() => counting.Write(new byte[1], 0, 1));
-        Should.Throw<ObjectDisposedException>(() => counting.Read(new byte[1], 0, 1));
-        Should.Throw<ObjectDisposedException>(() => counting.Flush());
-    }
-
-    [Fact]
-    public async Task CountingStream_DisposeAsync_SetsDisposed()
-    {
-        // Arrange
-        await using MemoryStream inner = new();
-        CountingStream counting = new(inner);
-
-        // Act
-        await counting.DisposeAsync();
-
-        // Assert
-        Should.Throw<ObjectDisposedException>(() => counting.Write(new byte[1], 0, 1));
-    }
-
-    [Theory]
-    [InlineData(0, SeekOrigin.Begin)]
-    [InlineData(5, SeekOrigin.Begin)]
-    [InlineData(-2, SeekOrigin.Current)]
-    [InlineData(0, SeekOrigin.End)]
-    public void CountingStream_Seek_DelegatesToInnerStream(long offset, SeekOrigin origin)
-    {
-        // Arrange
-        byte[] data = _fixture.CreateMany<byte>(10).ToArray();
-        using MemoryStream innerStream = new(data);
-        using CountingStream countingStream = new(innerStream);
-
-        // Act
-        if (offset >= 0)
-        {
-            long expected = innerStream.Seek(offset, origin);
-            long actual = countingStream.Seek(offset, origin);
-
-            // Assert
-            actual.ShouldBe(expected);
-            countingStream.Position.ShouldBe(innerStream.Position);
-        }
-        else
-        {
-            Should.Throw<IOException>(() => innerStream.Seek(offset, origin));
-        }
-    }
-
-    [Fact]
-    public void CountingStream_Seek_ThrowsIfDisposed()
-    {
-        // Arrange
-        using MemoryStream inner = new();
-        CountingStream counting = new(inner);
-        counting.Dispose();
-
-        // Act & Assert
-        Should.Throw<ObjectDisposedException>(() => counting.Seek(0, SeekOrigin.Begin));
-    }
-
-    [Theory]
-    [InlineData(5)]
-    [InlineData(20)]
-    public void CountingStream_SetLength_DelegatesToInnerStream(long newLength)
-    {
-        // Arrange
-        using MemoryStream inner = new();
-        using CountingStream counting = new(inner);
-
-        // Act
-        counting.SetLength(newLength);
-
-        // Assert
-        inner.Length.ShouldBe(newLength);
-        counting.Length.ShouldBe(newLength);
-    }
-
-    [Fact]
-    public void CountingStream_SetLength_ThrowsIfDisposed()
-    {
-        // Arrange
-        using MemoryStream inner = new();
-        CountingStream counting = new(inner);
-        counting.Dispose();
-
-        // Act & Assert
-        Should.Throw<ObjectDisposedException>(() => counting.SetLength(10));
-    }
-}
-#pragma warning restore CRR0029 // ConfigureAwait(true) is called implicitly
->>>>>>> 270705e4f794428a4927e32ef23496c0001e47e7+#pragma warning restore CRR0029 // ConfigureAwait(true) is called implicitly