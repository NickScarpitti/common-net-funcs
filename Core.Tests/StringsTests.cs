--- conflicted
+++ resolved
@@ -1,5 +1,4 @@
-<<<<<<< HEAD
-﻿using System.Text;
+﻿﻿using System.Text;
 using System.Text.RegularExpressions;
 using CommonNetFuncs.Core;
 
@@ -653,1447 +652,6 @@
         bool result = input.IsNullOrEmpty();
 
         // Assert
-        Assert.Equal(expected, result);
-    }
-
-    [Theory]
-    [InlineData(null, true)]
-    [InlineData(new int[0], true)]
-    [InlineData(new[] { 1 }, false)]
-    public void IsNullOrEmpty_Enumerable_Works(int[]? input, bool expected)
-    {
-        // Act
-        bool result = input.IsNullOrEmpty();
-
-        // Assert
-        Assert.Equal(expected, result);
-    }
-
-    [Theory]
-    [InlineData("Hello", "he", true)]
-    [InlineData("Hello", "LO", true)]
-    [InlineData("Hello", "x", false)]
-    [InlineData(null, "he", false)]
-    [InlineData("Hello", null, false)]
-    public void ContainsInvariant_String_Works(string? s, string? textToFind, bool expected)
-    {
-        // Act
-        bool result = s.ContainsInvariant(textToFind);
-
-        // Assert
-        Assert.Equal(expected, result);
-    }
-
-    [Theory]
-    [InlineData("Hello", "he", true)]
-    [InlineData("Hello", "He", true)]
-    [InlineData("Hello", "lo", false)]
-    [InlineData(null, "he", false)]
-    [InlineData("Hello", null, false)]
-    public void StartsWithInvariant_Works(string? s, string? textToFind, bool expected)
-    {
-        // Act
-        bool result = s.StartsWithInvariant(textToFind);
-
-        // Assert
-        Assert.Equal(expected, result);
-    }
-
-    [Theory]
-    [InlineData("Hello", "LO", true)]
-    [InlineData("Hello", "lo", true)]
-    [InlineData("Hello", "he", false)]
-    [InlineData(null, "lo", false)]
-    [InlineData("Hello", null, false)]
-    public void EndsWithInvariant_Works(string? s, string? textToFind, bool expected)
-    {
-        // Act
-        bool result = s.EndsWithInvariant(textToFind);
-
-        // Assert
-        Assert.Equal(expected, result);
-    }
-
-    [Theory]
-    [InlineData("Hello", "l", 2)]
-    [InlineData("Hello", "LO", 3)]
-    [InlineData("Hello", "x", -1)]
-    [InlineData(null, "l", 0)]
-    [InlineData("Hello", null, 0)]
-    public void IndexOfInvariant_String_Works(string? s, string? textToFind, int expected)
-    {
-        // Act
-        int result = s.IndexOfInvariant(textToFind);
-
-        // Assert
-        Assert.Equal(expected, result);
-    }
-
-    [Theory]
-    [InlineData("Hello", 'l', 2)]
-    [InlineData("Hello", 'x', -1)]
-    [InlineData(null, 'l', 0)]
-    public void IndexOfInvariant_Char_Works(string? s, char? charToFind, int expected)
-    {
-        // Act
-        int result = s.IndexOfInvariant(charToFind);
-
-        // Assert
-        Assert.Equal(expected, result);
-    }
-
-    [Theory]
-    [InlineData("abc def", new[] { "abc", "def" }, true, true)]
-    [InlineData("abc def", new[] { "abc", "xyz" }, true, true)]
-    [InlineData("abc def", new[] { "abc", "xyz" }, false, false)]
-    [InlineData("abc def", new[] { "abc", "def" }, false, true)]
-    [InlineData(null, new[] { "abc" }, true, false)]
-    public void Contains_MultipleStrings_Works(string? s, string[] search, bool useOr, bool expected)
-    {
-        // Act
-        bool result = s.Contains(search, useOr);
-
-        // Assert
-        Assert.Equal(expected, result);
-    }
-
-    [Theory]
-    [InlineData("Hello World", "world", "Universe", true, "Hello Universe")]
-    [InlineData("Hello World World", "world", "Universe", false, "Hello Universe World")]
-    [InlineData(null, "world", "Universe", true, null)]
-    public void ReplaceInvariant_Single_Works(string? s, string oldValue, string newValue, bool replaceAll, string? expected)
-    {
-        // Act
-        string? result = s.ReplaceInvariant(oldValue, newValue, replaceAll);
-
-        // Assert
-        Assert.Equal(expected, result);
-    }
-
-    [Theory]
-    [InlineData("Hello World", new[] { "Hello", "World" }, "X", true, "X X")]
-    [InlineData("Hello World", new[] { "Hello" }, "X", true, "X World")]
-    [InlineData(null, new[] { "Hello" }, "X", true, null)]
-    public void ReplaceInvariant_Multiple_Works(string? s, string[] oldValues, string newValue, bool replaceAll, string? expected)
-    {
-        // Act
-        string? result = s.ReplaceInvariant(oldValues, newValue, replaceAll);
-
-        // Assert
-        Assert.Equal(expected, result);
-    }
-
-    // StrComp (string?, string?)
-    [Theory]
-    [InlineData("abc", "abc", true)]
-    [InlineData("abc", "ABC", false)]
-    [InlineData(null, null, true)]
-    [InlineData("", null, true)]
-    [InlineData("abc", null, false)]
-    public void StrComp_Default_Works(string? s1, string? s2, bool expected)
-    {
-        // Act
-        bool result = s1.StrComp(s2);
-
-        // Assert
-        Assert.Equal(expected, result);
-    }
-
-    [Theory]
-    [InlineData("abc", "ABC", StringComparison.InvariantCultureIgnoreCase, true)]
-    [InlineData("abc", "ABC", StringComparison.InvariantCulture, false)]
-    [InlineData(null, null, StringComparison.InvariantCulture, true)]
-    public void StrComp_Comparison_Works(string? s1, string? s2, StringComparison comparison, bool expected)
-    {
-        // Act
-        bool result = s1.StrComp(s2, comparison);
-
-        // Assert
-        Assert.Equal(expected, result);
-    }
-
-    [Theory]
-    [InlineData("12345", false, true)]
-    [InlineData("123 45", false, false)]
-    [InlineData("123 45", true, true)]
-    [InlineData("abc", false, false)]
-    [InlineData(null, false, false)]
-    public void IsNumericOnly_Works(string? input, bool allowSpaces, bool expected)
-    {
-        // Act
-        bool result = input.IsNumericOnly(allowSpaces);
-
-        // Assert
-        Assert.Equal(expected, result);
-    }
-
-    [Theory]
-    [InlineData("abc.def.ghi", '.', "abc.def")]
-    [InlineData("abc", '.', "abc")]
-    [InlineData(null, '.', null)]
-    public void ExtractToLastInstance_Works(string? s, char c, string? expected)
-    {
-        // Act
-        string? result = s.ExtractToLastInstance(c);
-
-        // Assert
-        Assert.Equal(expected, result);
-    }
-
-    [Theory]
-    [InlineData("abc.def.ghi", '.', "ghi")]
-    [InlineData("abc", '.', "abc")]
-    [InlineData(null, '.', null)]
-    public void ExtractFromLastInstance_Works(string? s, char c, string? expected)
-    {
-        // Act
-        string? result = s.ExtractFromLastInstance(c);
-
-        // Assert
-        Assert.Equal(expected, result);
-    }
-
-    private class TestTrimObj
-    {
-        public string? Name { get; set; }
-
-        public string? Desc { get; set; }
-    }
-
-    [Fact]
-    public void TrimObjectStringsR_TrimsStrings()
-    {
-        // Arrange
-        TestTrimObj obj = new() { Name = "  test  ", Desc = "  desc  " };
-
-        // Act
-#pragma warning disable CS0618 // Type or member is obsolete
-        TestTrimObj result = obj.TrimObjectStringsR();
-        #pragma warning restore CS0618 // Type or member is obsolete
-
-        // Assert
-        Assert.Equal("test", result!.Name);
-        Assert.Equal("desc", result.Desc);
-    }
-
-    private class TestNormObj
-    {
-        public string? Name { get; set; }
-    }
-
-    [Fact]
-    public void NormalizeObjectStringsR_NormalizesStrings()
-    {
-        // Arrange
-        TestNormObj obj = new() { Name = "  café  " };
-
-        // Act
-        TestNormObj? result = obj.NormalizeObjectStringsR(true, NormalizationForm.FormD);
-
-        // Assert
-        Assert.Equal("café", result!.Name); // decomposed form
-    }
-
-    private class TestNullObj
-    {
-        public string? Name { get; set; }
-    }
-
-    [Fact]
-    public void MakeObjectNullNullR_SetsNull()
-    {
-        // Arrange
-        TestNullObj obj = new() { Name = " null " };
-
-        // Act
-        TestNullObj result = obj.MakeObjectNullNullR();
-
-        // Assert
-        Assert.Null(result!.Name);
-    }
-
-    [Fact]
-    public void MakeObjectNullNull_SetsNull()
-    {
-        // Arrange
-        TestNullObj obj = new() { Name = " null " };
-
-        // Act
-        TestNullObj result = obj.MakeObjectNullNull();
-
-        // Assert
-        Assert.Null(result!.Name);
-    }
-
-    [Fact]
-    public void ToNString_Overloads_Work()
-    {
-        // Arrange
-        DateTime? dt = new DateTime(2024, 1, 2, 3, 4, 5);
-        DateOnly? d = new DateOnly(2024, 1, 2);
-        TimeSpan? ts = new TimeSpan(1, 2, 3);
-        int? i = 42;
-        long? l = 123456789L;
-        double? dbl = 3.14;
-        decimal? dec = 2.71m;
-        bool? b = true;
-        object? o = "test";
-
-        // Act & Assert
-        Assert.Equal(dt.Value.ToString(), dt.ToNString());
-        Assert.Equal(d.Value.ToString(), d.ToNString());
-        Assert.Equal(ts.Value.ToString(), ts.ToNString());
-        Assert.Equal("42", i.ToNString());
-        Assert.Equal("123456789", l.ToNString());
-        Assert.Equal("3.14", dbl.ToNString());
-        Assert.Equal("2.71", dec.ToNString());
-        Assert.Equal("True", b.ToNString());
-        Assert.Equal("test", o.ToNString());
-        Assert.Null(((object?)null).ToNString());
-    }
-
-    [Fact]
-    public void ToListInt_Overloads_Work()
-    {
-        // Arrange
-        IEnumerable<string> enumerable = new[] { "1", "2", "3" };
-        IList<string> list = new List<string> { "4", "5", "6" };
-
-        // Act
-        IEnumerable<int> result1 = enumerable.ToListInt();
-        List<int> result2 = list.ToListInt();
-
-        // Assert
-        Assert.Equal([1, 2, 3], result1);
-        Assert.Equal(new List<int> { 4, 5, 6 }, result2);
-    }
-
-    [Theory]
-    [InlineData("3.14", 3.14)]
-    [InlineData("not a number", null)]
-    [InlineData(null, null)]
-    public void ToNDouble_Works(string? input, double? expected)
-    {
-        // Act
-        double? result = input.ToNDouble();
-
-        // Assert
-        Assert.Equal(expected, result);
-    }
-
-    [Theory]
-    [InlineData("2.71", 2.71)]
-    [InlineData("not a number", null)]
-    [InlineData(null, null)]
-    public void ToNDecimal_Works(string? input, double? expected)
-    {
-        // Act
-        decimal? result = input.ToNDecimal();
-
-        // Assert
-        Assert.Equal((decimal?)expected, result);
-    }
-
-    [Theory]
-    [InlineData("2024-01-02", 2024, 1, 2)]
-    [InlineData(null, null, null, null)]
-    public void ToNDateTime_Works(string? input, int? year, int? month, int? day)
-    {
-        // Act
-        DateTime? result = input.ToNDateTime();
-
-        // Assert
-        if (year is null)
-        {
-            Assert.Null(result);
-        }
-        else
-        {
-            Assert.Equal(new DateTime(year.Value, month!.Value, day!.Value), result);
-        }
-    }
-
-    [Theory]
-    [InlineData("2024-01-02", 2024, 1, 2)]
-    [InlineData(null, null, null, null)]
-    public void ToNDateOnly_Works(string? input, int? year, int? month, int? day)
-    {
-        // Act
-        DateOnly? result = input.ToNDateOnly();
-
-        // Assert
-        if (year is null)
-        {
-            Assert.Null(result);
-        }
-        else
-        {
-            Assert.Equal(new DateOnly(year.Value, month!.Value, day!.Value), result);
-        }
-    }
-
-    [Theory]
-    [InlineData("Yes", true)]
-    [InlineData("No", false)]
-    [InlineData("yes", true)]
-    [InlineData("no", false)]
-    [InlineData("  Yes  ", true)]
-    [InlineData(null, false)]
-    public void YesNoToBool_Works(string? input, bool expected)
-    {
-        // Act
-        bool result = input.YesNoToBool();
-
-        // Assert
-        Assert.Equal(expected, result);
-    }
-
-    [Theory]
-    [InlineData("Y", true)]
-    [InlineData("N", false)]
-    [InlineData("y", true)]
-    [InlineData("n", false)]
-    [InlineData("  Y  ", true)]
-    [InlineData(null, false)]
-    public void YNToBool_Works(string? input, bool expected)
-    {
-        // Act
-        bool result = input.YNToBool();
-
-        // Assert
-        Assert.Equal(expected, result);
-    }
-
-    [Theory]
-    [InlineData(true, "Yes")]
-    [InlineData(false, "No")]
-    public void BoolToYesNo_Works(bool input, string expected)
-    {
-        // Act
-        string result = input.BoolToYesNo();
-
-        // Assert
-        Assert.Equal(expected, result);
-    }
-
-    [Theory]
-    [InlineData(true, "Y")]
-    [InlineData(false, "N")]
-    public void BoolToYN_Works(bool input, string expected)
-    {
-        // Act
-        string result = input.BoolToYN();
-
-        // Assert
-        Assert.Equal(expected, result);
-    }
-
-    [Fact]
-    public void GetSafeDate_Overloads_Work()
-    {
-        // Arrange
-        const string format = "yyyyMMdd";
-        DateTime? dt = DateTime.Now;
-        DateOnly? d = DateOnly.FromDateTime(DateTime.Now);
-
-        // Act
-        string result1 = Strings.GetSafeDate(format);
-        string result2 = dt.GetSafeDate(format);
-        string result3 = d.GetSafeDate(format);
-
-        // Assert
-        Assert.False(string.IsNullOrWhiteSpace(result1));
-        Assert.False(string.IsNullOrWhiteSpace(result2));
-        Assert.False(string.IsNullOrWhiteSpace(result3));
-    }
-
-    [Fact]
-    public void MakeExportNameUnique_Works()
-    {
-        // Arrange
-        const string tempDir = "TestData";
-        const string fileName = "test.png";
-        const string ext = "png";
-
-        // Act
-        string unique = Strings.MakeExportNameUnique(tempDir, fileName, ext);
-
-        // Assert
-        Assert.StartsWith(fileName.Replace($".{ext}", string.Empty), unique);
-        Assert.EndsWith(ext, unique);
-    }
-
-    [Theory]
-    [InlineData(1, 2, 3, "02:03:00")]
-    [InlineData(0, 0, 0, "00:00:00")]
-    public void TimespanToShortForm_Nullable_Works(int days, int hours, int minutes, string expected)
-    {
-        // Arrange
-        TimeSpan? ts = new TimeSpan(days, hours, minutes, 0);
-
-        // Act
-        string result = ts.TimespanToShortForm();
-
-        // Assert
-        Assert.Contains(expected[..2], result);
-    }
-
-    [Theory]
-    [InlineData(1, 2, 3, "02:03:00")]
-    [InlineData(0, 0, 0, "00:00:00")]
-    public void TimespanToShortForm_Value_Works(int days, int hours, int minutes, string expected)
-    {
-        // Arrange
-        TimeSpan ts = new(days, hours, minutes, 0);
-
-        // Act
-        string result = ts.TimespanToShortForm();
-
-        // Assert
-        Assert.Contains(expected[..2], result);
-    }
-
-    [Theory]
-    [InlineData("abc123", @"\d+", "*", false, "*123")]
-    [InlineData("abc123", "[a-z]+", "#", false, "abc#")]
-    [InlineData(null, @"\d+", "*", false, null)]
-    public void ReplaceInverse_String_Works(string? input, string pattern, string? replacement, bool matchFirstOnly, string? expected)
-    {
-        // Act
-        string? result = input.ReplaceInverse(pattern, replacement, matchFirstOnly);
-
-        // Assert
-        Assert.Equal(expected, result);
-    }
-
-    [Theory]
-    [InlineData("abc123", @"\d+", "*", false, "*123")]
-    [InlineData("abc123", "[a-z]+", "#", false, "abc#")]
-    [InlineData(null, @"\d+", "*", false, null)]
-    public void ReplaceInverse_Regex_Works(string? input, string pattern, string? replacement, bool matchFirstOnly, string? expected)
-    {
-        // Arrange
-        Regex regex = new(pattern);
-
-        // Act
-        string? result = regex.ReplaceInverse(input, replacement, matchFirstOnly);
-
-        // Assert
-        Assert.Equal(expected, result);
-    }
-
-    [Theory]
-    [InlineData(2.5, 3, "2 1/2")]
-    [InlineData(3.25, 2, "3 1/4")]
-    public void ToFractionString_Decimal_Works(decimal input, int maxDecimals, string expected)
-    {
-        // Act
-        string? result = input.ToFractionString(maxDecimals);
-
-        // Assert
-        Assert.Equal(expected, result);
-    }
-
-    [Theory]
-    [InlineData(2.5, 3, "2 1/2")]
-    [InlineData(3.25, 2, "3 1/4")]
-    public void ToFractionString_Double_Works(double input, int maxDecimals, string expected)
-    {
-        // Act
-        string? result = input.ToFractionString(maxDecimals);
-
-        // Assert
-        Assert.Equal(expected, result);
-    }
-
-    [Fact]
-    public void ToFractionString_NullableDecimal_Works()
-    {
-        // Arrange
-        decimal? input = null;
-
-        // Act
-        string? result = input.ToFractionString(2);
-
-        // Assert
-        Assert.Null(result);
-    }
-
-    [Fact]
-    public void ToFractionString_NullableDouble_Works()
-    {
-        // Arrange
-        double? input = null;
-
-        // Act
-        string? result = input.ToFractionString(2);
-
-        // Assert
-        Assert.Null(result);
-    }
-
-    [Theory]
-    [InlineData("1/2", 0.5, true)]
-    [InlineData("2", 2.0, true)]
-    [InlineData(null, null, false)]
-    [InlineData("bad", null, false)]
-    public void TryFractionToDecimal_Nullable_Works(string? input, double? expected, bool expectedSuccess)
-    {
-        // Act
-        bool success = input.TryFractionToDecimal(out decimal? result);
-
-        // Assert
-        Assert.Equal(expectedSuccess, success);
-        Assert.Equal((decimal?)expected, result);
-    }
-
-    [Theory]
-    [InlineData("1/2", 0.5, true)]
-    [InlineData("2", 2.0, true)]
-    [InlineData(null, 0.0, false)]
-    [InlineData("bad", 0.0, false)]
-    public void TryFractionToDecimal_Value_Works(string? input, double expected, bool expectedSuccess)
-    {
-        // Act
-        bool success = input.TryFractionToDecimal(out decimal result);
-
-        // Assert
-        Assert.Equal(expectedSuccess, success);
-        Assert.Equal((decimal?)expected, result);
-    }
-
-    [Theory]
-    [InlineData("1/2", 0.5, true)]
-    [InlineData("2", 2.0, true)]
-    [InlineData(null, null, false)]
-    [InlineData("bad", null, false)]
-    public void TryStringToDecimal_Nullable_Works(string? input, double? expected, bool expectedSuccess)
-    {
-        // Act
-        bool success = input.TryStringToDecimal(out decimal? result);
-
-        // Assert
-        Assert.Equal(expectedSuccess, success);
-        Assert.Equal((decimal?)expected, result);
-    }
-
-    [Theory]
-    [InlineData("1/2", 0.5, true)]
-    [InlineData("2", 2.0, true)]
-    [InlineData(null, 0.0, false)]
-    [InlineData("bad", 0.0, false)]
-    public void TryStringToDecimal_Value_Works(string? input, double expected, bool expectedSuccess)
-    {
-        // Act
-        bool success = input.TryStringToDecimal(out decimal result);
-
-        // Assert
-        Assert.Equal(expectedSuccess, success);
-        Assert.Equal((decimal?)expected, result);
-    }
-
-    [Theory]
-    [InlineData("1/2", 0.5)]
-    [InlineData("2", 2.0)]
-    [InlineData("1 1/2", 1.5)]
-    [InlineData(null, null)]
-    public void FractionToDouble_Works(string? input, double? expected)
-    {
-        // Act
-        double? result = input.FractionToDouble();
-
-        // Assert
-        Assert.Equal(expected, result);
-    }
-
-    [Theory]
-    [InlineData("1/2", 0.5, true)]
-    [InlineData("2", 2.0, true)]
-    [InlineData(null, null, false)]
-    [InlineData("bad", null, false)]
-    public void TryFractionToDouble_Nullable_Works(string? input, double? expected, bool expectedSuccess)
-    {
-        // Act
-        bool success = input.TryFractionToDouble(out double? result);
-
-        // Assert
-        Assert.Equal(expectedSuccess, success);
-        Assert.Equal(expected, result);
-    }
-
-    [Theory]
-    [InlineData("1/2", 0.5, true)]
-    [InlineData("2", 2.0, true)]
-    [InlineData(null, 0.0, false)]
-    [InlineData("bad", 0.0, false)]
-    public void TryFractionToDouble_Value_Works(string? input, double expected, bool expectedSuccess)
-    {
-        // Act
-        bool success = input.TryFractionToDouble(out double result);
-
-        // Assert
-        Assert.Equal(expectedSuccess, success);
-        Assert.Equal(expected, result);
-    }
-
-    [Theory]
-    [InlineData("1/2", 0.5, true)]
-    [InlineData("2", 2.0, true)]
-    [InlineData(null, null, false)]
-    [InlineData("bad", null, false)]
-    public void TryStringToDouble_Nullable_Works(string? input, double? expected, bool expectedSuccess)
-    {
-        // Act
-        bool success = input.TryStringToDouble(out double? result);
-
-        // Assert
-        Assert.Equal(expectedSuccess, success);
-        Assert.Equal(expected, result);
-    }
-
-    [Theory]
-    [InlineData("1/2", 0.5, true)]
-    [InlineData("2", 2.0, true)]
-    [InlineData(null, 0.0, false)]
-    [InlineData("bad", 0.0, false)]
-    public void TryStringToDouble_Value_Works(string? input, double expected, bool expectedSuccess)
-    {
-        // Act
-        bool success = input.TryStringToDouble(out double result);
-
-        // Assert
-        Assert.Equal(expectedSuccess, success);
-        Assert.Equal(expected, result);
-    }
-
-    [Theory]
-    [InlineData("!@#abc123", "abc123")]
-    [InlineData("---test---", "test")]
-    [InlineData("abc123", "abc123")]
-    [InlineData(null, null)]
-    public void TrimOuterNonAlphanumeric_Works(string? input, string? expected)
-    {
-        // Act
-        string? result = input.TrimOuterNonAlphanumeric();
-
-        // Assert
-        Assert.Equal(expected, result);
-    }
-
-    [Theory]
-    [InlineData("hello", 'l', 2)]
-    [InlineData("test", 't', 2)]
-    [InlineData("", 'x', 0)]
-    public void CountChars_Span_Works(string input, char charToFind, int expected)
-    {
-        // Act
-        int result = input.AsSpan().CountChars(charToFind);
-
-        // Assert
-        Assert.Equal(expected, result);
-    }
-
-    [Theory]
-    [InlineData("hello", "l", 2)]
-    [InlineData("test", "t", 2)]
-    [InlineData("", "x", 0)]
-    public void CountChars_String_Works(string? input, string charToFind, int expected)
-    {
-        // Act
-        int result = input.CountChars(charToFind);
-
-        // Assert
-        Assert.Equal(expected, result);
-    }
-
-    [Fact]
-    public void CountChars_StringTooLong_Throws()
-    {
-        // Act & Assert
-        Should.Throw<ArgumentException>(() => "input".CountChars("XYZ"));
-    }
-
-    [Theory]
-    [InlineData("hello", 'l', 2, true)]
-    [InlineData("hello", 'l', 1, false)]
-    [InlineData("", 'x', 0, true)]
-    public void HasNoMoreThanNumberOfChars_Works(string input, char charToFind, int max, bool expected)
-    {
-        // Act
-        bool result = input.AsSpan().HasNoMoreThanNumberOfChars(charToFind, max);
-
-        // Assert
-        Assert.Equal(expected, result);
-    }
-
-    [Theory]
-    [InlineData("hello", 'l', 2, true)]
-    [InlineData("hello", 'l', 3, false)]
-    [InlineData("", 'x', 0, true)]
-    public void HasNoLessThanNumberOfChars_Works(string input, char charToFind, int min, bool expected)
-    {
-        // Act
-        bool result = input.AsSpan().HasNoLessThanNumberOfChars(charToFind, min);
-
-        // Assert
-        Assert.Equal(expected, result);
-    }
-}
-=======
-﻿using System.Text;
-using System.Text.RegularExpressions;
-using CommonNetFuncs.Core;
-
-namespace Core.Tests;
-
-public sealed class StringsTests
-{
-    [Theory]
-    [InlineData("Hello", 3, "Hel")]
-    [InlineData("Test", 5, "Test")]
-    [InlineData("ABC", 0, "")]
-    [InlineData(null, 3, null)]
-    [InlineData("", 1, "")]
-    public void Left_ReturnsCorrectSubstring(string? input, int numChars, string? expected)
-    {
-        // Act
-        string? result = input.Left(numChars);
-
-        // Assert
-        result.ShouldBe(expected);
-    }
-
-    [Theory]
-    [InlineData("Hello", 3, "llo")]
-    [InlineData("Test", 5, "Test")]
-    [InlineData("ABC", 0, "")]
-    [InlineData(null, 3, null)]
-    [InlineData("", 1, "")]
-    public void Right_ReturnsCorrectSubstring(string? input, int numChars, string? expected)
-    {
-        // Act
-        string? result = input.Right(numChars);
-
-        // Assert
-        result.ShouldBe(expected);
-    }
-
-    [Theory]
-    [InlineData("Hello World", "Hello", "World", " ")]
-    [InlineData("Start[Middle]End", "[", "]", "Middle")]
-    [InlineData("NoDelimiters", "[", "]", null)]
-    [InlineData(null, "[", "]", null)]
-    [InlineData("", "[", "]", null)]
-    public void ExtractBetween_ReturnsCorrectSubstring(string? input, string start, string end, string? expected)
-    {
-        // Act
-        string? result = input.ExtractBetween(start, end);
-
-        // Assert
-        result.ShouldBe(expected);
-    }
-
-    [Theory]
-    [InlineData("null", null)]
-    [InlineData("NULL", null)]
-    [InlineData(" null ", null)]
-    [InlineData("not null", "not null")]
-    [InlineData(null, null)]
-    [InlineData("", "")]
-    public void MakeNullNull_HandlesNullStrings(string? input, string? expected)
-    {
-        // Act
-        string? result = input.MakeNullNull();
-
-        // Assert
-        result.ShouldBe(expected);
-    }
-
-    [Theory]
-    [InlineData("HelloWorld", "Hello World")]
-    [InlineData("camelCase", "camel Case")]
-    [InlineData("ABC", "A B C")]
-    [InlineData(null, null)]
-    [InlineData("", "")]
-    public void ParsePascalCase_CorrectlySeparatesWords(string? input, string? expected)
-    {
-        // Act
-        string? result = input.ParsePascalCase();
-
-        // Assert
-        result.ShouldBe(expected);
-    }
-
-    [Theory]
-    [InlineData("hello  world   test", "hello world test")]
-    [InlineData("   extra   spaces   ", "extra spaces")]
-    [InlineData("\t\nwhitespace\r\n", "whitespace")]
-    [InlineData(null, null)]
-    [InlineData("", "")]
-    public void TrimFull_RemovesExcessWhitespace(string? input, string? expected)
-    {
-        // Act
-        string? result = input.TrimFull();
-
-        // Assert
-        result.ShouldBe(expected);
-    }
-
-    [Theory]
-    [InlineData("Test String", false)]
-    [InlineData("", true)]
-    [InlineData("   ", true)]
-    [InlineData(null, true)]
-    [InlineData("NotEmpty", false)]
-    public void IsNullOrWhiteSpace_DetectsEmptyStrings(string? input, bool expected)
-    {
-        // Act
-        bool result = input.IsNullOrWhiteSpace();
-
-        // Assert
-        result.ShouldBe(expected);
-    }
-
-    [Theory]
-    [InlineData("Hello WORLD", "world", true)]
-    [InlineData("Test", "no match", false)]
-    [InlineData(null, "test", false)]
-    [InlineData("test", null, false)]
-    public void ContainsInvariant_ChecksStringContains(string? input, string? searchText, bool expected)
-    {
-        // Act
-        bool result = input.ContainsInvariant(searchText);
-
-        // Assert
-        result.ShouldBe(expected);
-    }
-
-    [Theory]
-    [InlineData("The quick brown fox", new[] { "quick", "fox" }, true, true)]
-    [InlineData("The quick brown fox", new[] { "quick", "missing" }, true, true)]
-    [InlineData("The quick brown fox", new[] { "quick", "fox" }, false, true)]
-    [InlineData("The quick brown fox", new[] { "quick", "missing" }, false, false)]
-    [InlineData("", new[] { "quick", "missing" }, false, false)]
-    public void ContainsInvariant_MultipleStrings_HandlesLogicalOperations(string input, string[] searchTexts, bool useOrComparison, bool expected)
-    {
-        // Act
-        bool result = input.ContainsInvariant(searchTexts, useOrComparison);
-
-        // Assert
-        result.ShouldBe(expected);
-    }
-
-    [Theory]
-    [InlineData("Hello WORLD", "HELLO", "Test", "Test WORLD")]
-    [InlineData("Test String", "missing", "replace", "Test String")]
-    [InlineData(null, "test", "replace", null)]
-    public void ReplaceInvariant_ReplacesText(string? input, string oldValue, string newValue, string? expected)
-    {
-        // Act
-        string? result = input.ReplaceInvariant(oldValue, newValue);
-
-        // Assert
-        result.ShouldBe(expected);
-    }
-
-    [Theory]
-    [InlineData("string1", "string1", true)]
-    [InlineData("STRING1", "string1", true)]
-    [InlineData("string1", "string2", false)]
-    [InlineData(null, null, true)]
-    [InlineData("", null, true)]
-    public void StrEq_ComparesStrings(string? input1, string? input2, bool expected)
-    {
-        // Act
-        bool result = input1.StrEq(input2);
-
-        // Assert
-        result.ShouldBe(expected);
-    }
-
-    [Fact]
-    public void ToTitleCase_HandlesUppercaseWords()
-    {
-        // Arrange
-        const string input = "THE QUICK BROWN FOX";
-
-        // Act & Assert
-        input.ToTitleCase(uppercaseHandling: TitleCaseUppercaseWordHandling.ConvertAllUppercase).ShouldBe("The Quick Brown Fox");
-
-        input.ToTitleCase(uppercaseHandling: TitleCaseUppercaseWordHandling.IgnoreUppercase).ShouldBe("THE QUICK BROWN FOX");
-
-        input.ToTitleCase(uppercaseHandling: TitleCaseUppercaseWordHandling.ConvertByLength, minLengthToConvert: 4).ShouldBe("THE Quick Brown FOX");
-    }
-
-    [Theory]
-    [InlineData("abc123", true)]
-    [InlineData("abc 123", true, true)]
-    [InlineData("abc@123", false)]
-    [InlineData(null, false)]
-    public void IsAlphanumeric_ValidatesInput(string? input, bool expected, bool allowSpaces = false)
-    {
-        // Act
-        bool result = input.IsAlphanumeric(allowSpaces);
-
-        // Assert
-        result.ShouldBe(expected);
-    }
-
-    [Theory]
-    [InlineData("abcDEF", true)]
-    [InlineData("abc DEF", true, true)]
-    [InlineData("abc123", false)]
-    [InlineData(null, false)]
-    public void IsAlphaOnly_ValidatesInput(string? input, bool expected, bool allowSpaces = false)
-    {
-        // Act
-        bool result = input.IsAlphaOnly(allowSpaces);
-
-        // Assert
-        result.ShouldBe(expected);
-    }
-
-    [Fact]
-    public void TrimObjectStrings_HandlesComplexObjects()
-    {
-        // Arrange
-        TestObject testObject = new()
-        {
-            StringProp = "  test  ",
-            NestedObject = new() { InnerString = "  inner1  " }
-        };
-
-        // Act
-        TestObject result = testObject.TrimObjectStrings(recursive: true);
-
-        // Assert
-        result.StringProp.ShouldBe("test");
-        result.NestedObject.InnerString.ShouldBe("inner1");
-    }
-
-    public sealed class TestObject
-    {
-        public string? StringProp { get; set; }
-
-        public NestedObject NestedObject { get; set; } = new();
-
-        public string? StringPropWithSpaces { get; set; }
-
-        public NestedObject NestedStringPropWithSpaces { get; set; } = new();
-    }
-
-    public sealed class NestedObject
-    {
-        public string? InnerString { get; set; }
-    }
-
-    [Fact]
-    public void NormalizeObjectStrings_HandlesComplexObjects()
-    {
-        // Arrange
-        TestObject testObject = new()
-        {
-            StringProp = "test\u0300", // Combining grave accent
-            NestedObject = new() { InnerString = "e\u0301" }, // Combining acute accent
-            StringPropWithSpaces = "  test  ",
-            NestedStringPropWithSpaces = new() { InnerString = "  test  " }
-        };
-
-        // Act
-        TestObject result = testObject.NormalizeObjectStrings(true, NormalizationForm.FormD, true);
-
-        // Assert
-        result.StringProp.ShouldBe(testObject.StringProp);
-        result.NestedObject.InnerString.ShouldBe(testObject.NestedObject.InnerString);
-        result.StringPropWithSpaces.ShouldBe(testObject.StringPropWithSpaces.Trim());
-        result.NestedStringPropWithSpaces.InnerString.ShouldBe(testObject.NestedStringPropWithSpaces.InnerString.Trim());
-    }
-
-    [Theory]
-    [InlineData("123-456-7890", "-", false, "123-456-7890")]
-    [InlineData("1234567890", "-", false, "123-456-7890")]
-    [InlineData("11234567890", "-", false, "+1 123-456-7890")]
-    [InlineData("111234567890", "-", false, "+11 123-456-7890")]
-    [InlineData("1234567", "-", false, "123-4567")]
-    [InlineData("1234567890x123", "-", false, "123-456-7890x123")]
-    [InlineData("1234567890", "-", true, "(123)-456-7890")]
-    [InlineData("11234567890", "-", true, "+1 (123)-456-7890")]
-    public void FormatPhoneNumber_FormatsCorrectly(string input, string separator, bool addParenToAreaCode, string expected)
-    {
-        // Act
-        string? result = input.FormatPhoneNumber(separator, addParenToAreaCode);
-
-        // Assert
-        result.ShouldBe(expected);
-    }
-
-    [Theory]
-    [InlineData("hello\nworld\ntest", 3)]
-    [InlineData("single line", 1)]
-    [InlineData("", 0)]
-    [InlineData(null, 0)]
-    public void SplitLines_CountsCorrectly(string? input, int expectedLineCount)
-    {
-        // Act
-        IEnumerable<string> lines = input.SplitLines();
-
-        // Assert
-        lines.Count().ShouldBe(expectedLineCount);
-    }
-
-    [Theory]
-    [InlineData(2.5, 3, "2 1/2")]
-    [InlineData(3.25, 2, "3 1/4")]
-    [InlineData(1.125, 3, "1 1/8")]
-    public void ToFractionString_ConvertsFractionCorrectly(decimal input, int maxDecimals, string expected)
-    {
-        // Act
-        string result = input.ToFractionString(maxDecimals);
-
-        // Assert
-        result.ShouldBe(expected);
-    }
-
-    [Theory]
-    [InlineData("2 1/2", 2.5)]
-    [InlineData("3 1/4", 3.25)]
-    [InlineData("1/2", 0.5)]
-    [InlineData("2.5", 2.5)]
-    public void FractionToDecimal_ParsesCorrectly(string input, decimal expected)
-    {
-        // Act
-        decimal? result = input.FractionToDecimal();
-
-        // Assert
-        result.ShouldBe(expected);
-    }
-
-    [Theory]
-    [InlineData("hello123", "hello")]
-    [InlineData("123abc456", "abc")]
-    [InlineData("123456", "")]
-    [InlineData(null, null)]
-    public void RemoveNumbers_RemovesCorrectly(string? input, string? expected)
-    {
-        // Act
-        string? result = input.RemoveNumbers();
-
-        // Assert
-        result.ShouldBe(expected);
-    }
-
-    [Theory]
-    [InlineData("hello123", "123")]
-    [InlineData("abc456def", "456")]
-    [InlineData("abc", "")]
-    [InlineData(null, null)]
-    public void RemoveLetters_RemovesCorrectly(string? input, string? expected)
-    {
-        // Act
-        string? result = input.RemoveLetters();
-
-        // Assert
-        result.ShouldBe(expected);
-    }
-
-    [Theory]
-    [InlineData("hello123", "hello")]
-    [InlineData("A1BC456DEF", "ABCDEF")]
-    [InlineData("123", "")]
-    [InlineData(null, null)]
-    public void GetOnlyLetters_ExtractsCorrectly(string? input, string? expected)
-    {
-        // Act
-        string? result = input.GetOnlyLetters();
-
-        // Assert
-        result.ShouldBe(expected);
-    }
-
-    [Theory]
-    [InlineData("hello123", "123")]
-    [InlineData("ABC45X6DEF", "456")]
-    [InlineData("abc", "")]
-    [InlineData("123 1/2", "123 1/2", true)]
-    [InlineData(null, null)]
-    public void GetOnlyNumbers_ExtractsCorrectly(string? input, string? expected, bool allowFractions = false)
-    {
-        // Act
-        string? result = input.GetOnlyNumbers(allowFractions);
-
-        // Assert
-        result.ShouldBe(expected);
-    }
-
-    [Theory]
-    [InlineData("!@#abc123", "abc123")]
-    [InlineData("---test", "test")]
-    [InlineData("abc123", "abc123")]
-    [InlineData(null, null)]
-    public void RemoveLeadingNonAlphanumeric_RemovesCorrectly(string? input, string? expected)
-    {
-        // Act
-        string? result = input.RemoveLeadingNonAlphanumeric();
-
-        // Assert
-        result.ShouldBe(expected);
-    }
-
-    [Theory]
-    [InlineData("abc123!@#", "abc123")]
-    [InlineData("test---", "test")]
-    [InlineData("abc123", "abc123")]
-    [InlineData(null, null)]
-    public void RemoveTrailingNonAlphanumeric_RemovesCorrectly(string? input, string? expected)
-    {
-        // Act
-        string? result = input.RemoveTrailingNonAlphanumeric();
-
-        // Assert
-        result.ShouldBe(expected);
-    }
-
-    [Theory]
-    [InlineData("hello", 'l', 2)]
-    [InlineData("test", 't', 2)]
-    [InlineData("", 'x', 0)]
-    [InlineData(null, 'x', 0)]
-    public void CountChars_CountsCorrectly(string? input, char charToFind, int expected)
-    {
-        // Act
-        int result = input.CountChars(charToFind);
-
-        // Assert
-        result.ShouldBe(expected);
-    }
-
-    [Theory]
-    [InlineData(null, null)]
-    [InlineData(3.14, "3.14")]
-    [InlineData(123, "123")]
-    public void ToNString_HandlesNullableTypes(object? value, string? expected)
-    {
-        // Act & Assert
-        if (value is int intVal)
-        {
-            intVal.ToNString().ShouldBe(expected);
-        }
-        else if (value is double doubleVal)
-        {
-            doubleVal.ToNString().ShouldBe(expected);
-        }
-        else
-        {
-            value.ToNString().ShouldBe(expected);
-        }
-    }
-
-    [Theory]
-    [InlineData("Hello World", "World", "Hello", true)]
-    [InlineData("Hello World", "missing", "value", false)]
-    public void ContainsInvariant_MultipleTexts(string input, string text1, string text2, bool expected)
-    {
-        // Arrange
-        string[] textsToFind = new[] { text1, text2 };
-
-        // Act
-        bool result = input.ContainsInvariant(textsToFind);
-
-        // Assert
-        result.ShouldBe(expected);
-    }
-
-    [Fact]
-    public void GetHash_GeneratesCorrectHash()
-    {
-        // Arrange
-        const string input = "test string";
-
-        // Act
-        string sha256Result = input.GetHash(EHashAlgorithm.SHA256);
-        string sha512Result = input.GetHash(EHashAlgorithm.SHA512);
-
-        // Assert
-        sha256Result.Length.ShouldBe(64); // SHA256 produces 32 bytes = 64 hex chars
-        sha512Result.Length.ShouldBe(128); // SHA512 produces 64 bytes = 128 hex chars
-    }
-
-    [Fact]
-    public void NormalizeWhiteSpace_HandlesVariousWhitespace()
-    {
-        // Arrange
-        const string input = "Hello   World\t\nTest";
-
-        // Act
-        string result = input.NormalizeWhiteSpace();
-
-        // Assert
-        result.ShouldBe("Hello World\nTest");
-    }
-
-    [Theory]
-    [InlineData("20230101", "yyyyMMdd", "MM/dd/yyyy", "01/01/2023")]
-    [InlineData("2023-01-01", "yyyy-MM-dd", "yyyy.MM.dd", "2023.01.01")]
-    public void FormatDateString_FormatsCorrectly(string input, string sourceFormat, string outputFormat, string expected)
-    {
-        // Act
-        string? result = input.FormatDateString(sourceFormat, outputFormat);
-
-        // Assert
-        result.ShouldBe(expected);
-    }
-
-    [Fact]
-    public void UrlEncodeReadable_HandlesSpecialCharacters()
-    {
-        // Arrange
-        const string input = "Hello World (test) * /";
-
-        // Act
-        string? result = input.UrlEncodeReadable();
-
-        // Assert
-        result.ShouldBe("Hello World (test) * /");
-    }
-
-    [Fact]
-    public void TrimObjectStrings_HandlesNestedObjects()
-    {
-        // Arrange
-        TestObject testObj = new()
-        {
-            StringProp = "  Test  ",
-            NestedObject = new() { InnerString = "  Nested  " }
-        };
-
-        // Act
-        TestObject result = testObj.TrimObjectStrings(recursive: true);
-
-        // Assert
-        result.StringProp.ShouldBe("Test");
-        result.NestedObject.InnerString.ShouldBe("Nested");
-    }
-
-    [Theory]
-    [InlineData(true, 1)]
-    [InlineData(false, 0)]
-    public void BoolToInt_ConvertsCorrectly(bool input, int expected)
-    {
-        // Act
-        int result = input.BoolToInt();
-
-        // Assert
-        result.ShouldBe(expected);
-    }
-
-    [Theory]
-    [InlineData("1", 1)]
-    [InlineData("", null)]
-    [InlineData(null, null)]
-    [InlineData("invalid", null)]
-    public void ToNInt_ParsesCorrectly(string? input, int? expected)
-    {
-        // Act
-        int? result = input.ToNInt();
-
-        // Assert
-        result.ShouldBe(expected);
-    }
-
-    [Theory]
-    [InlineData("hello", 'l', 2, true)]  // String has 2 'l's, max is 2
-    [InlineData("hello", 'l', 3, true)]  // String has 2 'l's, max is 3
-    [InlineData("hello", 'l', 1, false)] // String has 2 'l's, max is 1
-    [InlineData("test", 'x', 0, true)]   // String has 0 'x's, max is 0
-    [InlineData("", 'a', 5, true)]       // Empty string always returns true
-    [InlineData(null, 'a', 5, true)]     // Null string always returns true
-    public void HasNoMoreThanNumberOfChars_CountsCorrectly(string? input, char charToFind, int maxNumberOfChars, bool expected)
-    {
-        // Act
-        bool result = input.HasNoMoreThanNumberOfChars(charToFind, maxNumberOfChars);
-
-        // Assert
-        result.ShouldBe(expected);
-    }
-
-    [Theory]
-    [InlineData("hello", "l", 2, true)]  // String version test
-    [InlineData("hello", "l", 3, true)]
-    [InlineData("hello", "l", 1, false)]
-    public void HasNoMoreThanNumberOfChars_StringOverload_CountsCorrectly(string input, string charToFind, int maxNumberOfChars, bool expected)
-    {
-        // Act
-        bool result = input.HasNoMoreThanNumberOfChars(charToFind, maxNumberOfChars);
-
-        // Assert
-        result.ShouldBe(expected);
-    }
-
-    [Fact]
-    public void HasNoMoreThanNumberOfChars_ThrowsOnInvalidArgs()
-    {
-        // Arrange
-        const string input = "test";
-
-        // Act & Assert
-        Should.Throw<ArgumentException>(() => input.HasNoMoreThanNumberOfChars('t', -1));
-        Should.Throw<InvalidDataException>(() => input.HasNoMoreThanNumberOfChars("tt", 1));
-    }
-
-    [Theory]
-    [InlineData("hello", 'l', 2, true)]  // String has 2 'l's, min is 2
-    [InlineData("hello", 'l', 3, false)] // String has 2 'l's, min is 3
-    [InlineData("hello", 'l', 1, true)]  // String has 2 'l's, min is 1
-    [InlineData("test", 'x', 0, true)]   // String has 0 'x's, min is 0
-    [InlineData("test", 'x', 1, false)]  // String has 0 'x's, min is 1
-    [InlineData("", 'a', 0, true)]       // Empty string returns true only if min is 0
-    [InlineData("", 'a', 1, false)]      // Empty string returns false if min > 0
-    [InlineData(null, 'a', 0, true)]     // Null string behaves like empty string
-    [InlineData(null, 'a', 1, false)]    // Null string returns false if min > 0
-    public void HasNoLessThanNumberOfChars_CountsCorrectly(string? input, char charToFind, int minNumberOfChars, bool expected)
-    {
-        // Act
-        bool result = input.HasNoLessThanNumberOfChars(charToFind, minNumberOfChars);
-
-        // Assert
-        result.ShouldBe(expected);
-    }
-
-    [Theory]
-    [InlineData("hello", "l", 2, true)]  // String version test
-    [InlineData("hello", "l", 3, false)]
-    [InlineData("hello", "l", 1, true)]
-    public void HasNoLessThanNumberOfChars_StringOverload_CountsCorrectly(string input, string charToFind, int minNumberOfChars, bool expected)
-    {
-        // Act
-        bool result = input.HasNoLessThanNumberOfChars(charToFind, minNumberOfChars);
-
-        // Assert
-        result.ShouldBe(expected);
-    }
-
-    [Fact]
-    public void HasNoLessThanNumberOfChars_ThrowsOnInvalidArgs()
-    {
-        // Arrange
-        const string input = "test";
-
-        // Act & Assert
-        Should.Throw<ArgumentException>(() => input.HasNoLessThanNumberOfChars('t', -1));
-        Should.Throw<InvalidDataException>(() => input.HasNoLessThanNumberOfChars("tt", 1));
-    }
-
-    [Theory]
-    [InlineData(null, true)]
-    [InlineData("", true)]
-    [InlineData(" ", false)]
-    [InlineData("abc", false)]
-    public void IsNullOrEmpty_String_Works(string? input, bool expected)
-    {
-        // Act
-        bool result = input.IsNullOrEmpty();
-
-        // Assert
         result.ShouldBe(expected);
     }
 
@@ -2976,5 +1534,4 @@
             cacheManager.SetUseLimitedCache(wasLimited);
         }
     }
-}
->>>>>>> 270705e4f794428a4927e32ef23496c0001e47e7+}