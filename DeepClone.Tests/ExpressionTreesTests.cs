<<<<<<< HEAD
﻿using System.Reflection;
using static CommonNetFuncs.DeepClone.ExpressionTrees;

namespace DeepClone.Tests;

public sealed class ExpressionTreesTests
{
    public sealed class TestClass
    {
        public int Number { get; set; }

        public string? Text { get; set; }

        public List<int>? Numbers { get; set; }

        public int[]? NumberArray { get; set; }

        public TestClass? Child { get; set; }

        public readonly string ReadOnlyField = "test";

        #pragma warning disable RCS1213 // Remove unused member declaration
        #pragma warning disable CS0414 // The field is assigned but its value is never used
        private readonly int _privateReadOnlyField = 42;
        #pragma warning restore RCS1213 // Remove unused member declaration
        #pragma warning restore CS0414 //The field is assigned but its value is never used
    }

    public struct TestStruct
    {
        public int Number { get; set; }

        public string? Text { get; set; }

        public TestClass? RefType { get; set; }
    }

    public delegate void TestDelegate();

    [Fact]
    public void DeepClone_WhenInputIsNull_ShouldReturnNull()
    {
        // Arrange
        TestClass? source = null;

        // Act
        TestClass? result = source.DeepClone();

        // Assert
        result.ShouldBeNull();
    }

    [Fact]
    public void DeepClone_WhenInputIsPrimitiveType_ShouldReturnSameValue()
    {
        // Arrange
        const int source = 42;

        // Act
        int result = source.DeepClone();

        // Assert
        result.ShouldBe(source);
    }

    [Fact]
    public void DeepClone_WhenInputIsString_ShouldReturnSameInstance()
    {
        // Arrange
        const string source = "test";

        // Act
        string result = source.DeepClone();

        // Assert
        result.ShouldBe(source);
        ReferenceEquals(result, source).ShouldBeTrue();
    }

    [Fact]
    public void DeepClone_WhenInputIsDelegate_ShouldThrowArgumentException()
    {
        // Arrange
        TestDelegate source = () => { };

        // Act & Assert
        Should.Throw<ArgumentException>(() => source.DeepClone());
    }

    [Fact]
    public void DeepClone_WhenInputIsSimpleClass_ShouldCreateDeepCopy()
    {
        // Arrange
        TestClass source = new()
        {
            Number = 42,
            Text = "test"
        };

        // Act
        TestClass result = source.DeepClone();

        // Assert
        result.ShouldNotBeSameAs(source);
        result.Number.ShouldBe(source.Number);
        result.Text.ShouldBe(source.Text);
    }

    [Fact]
    public void DeepClone_WhenInputHasCircularReference_ShouldHandleCorrectly()
    {
        // Arrange
        TestClass source = new()
        {
            Number = 42,
            Text = "parent"
        };

        source.Child = new()
        {
            Number = 24,
            Text = "child",
            Child = source
        };

        // Act
        TestClass result = source.DeepClone();

        // Assert
        result.ShouldNotBeSameAs(source);
        result.Child.ShouldNotBeSameAs(source.Child);
        result.Child?.Child.ShouldBeSameAs(result);
    }

    [Theory]
    [InlineData(1)]
    [InlineData(2)]
    [InlineData(3)]
    public void DeepClone_WhenInputIsArray_ShouldCreateDeepCopy(int dimensions)
    {
        // Arrange
        Array source = dimensions switch
        {
            1 => new int[] { 1, 2, 3 },
            2 => new int[,] { { 1, 2 }, { 3, 4 } },
            3 => new int[,,] { { { 1, 2 }, { 3, 4 } }, { { 5, 6 }, { 7, 8 } } },
            _ => throw new ArgumentException("Unsupported dimension")
        };

        // Act
        Array result = source.DeepClone();

        // Assert
        result.ShouldNotBeSameAs(source);
        result.Length.ShouldBe(source.Length);
        result.Rank.ShouldBe(dimensions);
    }

    [Fact]
    public void DeepClone_WhenInputIsStruct_WithClassMembers_ShouldCreateDeepCopy()
    {
        // Arrange
        TestStruct source = new()
        {
            Number = 42,
            Text = "test",
            RefType = new TestClass { Number = 24, Text = "inner" }
        };

        // Act
        TestStruct result = source.DeepClone();

        // Assert
        result.Number.ShouldBe(source.Number);
        result.Text.ShouldBe(source.Text);
        result.RefType.ShouldNotBeSameAs(source.RefType);
        result.RefType!.Number.ShouldBe(source.RefType.Number);
        result.RefType.Text.ShouldBe(source.RefType.Text);
    }

    [Fact]
    public void DeepClone_WhenInputHasReadOnlyFields_ShouldCreateDeepCopy()
    {
        // Arrange
        TestClass source = new();

        // Act
        TestClass result = source.DeepClone();

        // Assert
        result.ShouldNotBeSameAs(source);
        result.ReadOnlyField.ShouldBe(source.ReadOnlyField);

        // Use reflection to check private readonly field
        FieldInfo? fieldInfo = typeof(TestClass).GetField("_privateReadOnlyField", BindingFlags.NonPublic | BindingFlags.Instance);
        fieldInfo.ShouldNotBeNull();
        fieldInfo.GetValue(result).ShouldBe(fieldInfo.GetValue(source));
    }

    [Fact]
    public void DeepClone_WhenInputHasCollection_ShouldCreateDeepCopy()
    {
        // Arrange
        TestClass source = new()
        {
            Numbers = new List<int> { 1, 2, 3 }
        };

        // Act
        TestClass result = source.DeepClone();

        // Assert
        result.Numbers.ShouldNotBeSameAs(source.Numbers);
        result.Numbers!.Count.ShouldBe(source.Numbers.Count);
        result.Numbers.SequenceEqual(source.Numbers!).ShouldBeTrue();
    }

    [Fact]
    public void DeepClone_WhenInputHasArray_ShouldCreateDeepCopy()
    {
        // Arrange
        TestClass[] source =
        [
            new TestClass
            {
                Numbers = [0, 1, 2],
                NumberArray = [1, 2, 3]
            },
            new TestClass
            {
                Numbers = [3, 4, 5],
                NumberArray = [4, 5, 6]
            },
            new TestClass
            {
                Numbers = [6, 7, 8],
                NumberArray = [7, 8, 9]
            },
        ];

        // Act
        TestClass[] result = source.DeepClone();

        // Assert
        result.Length.ShouldBe(source.Length);

        for (int i = 0; i < result.Length; i++)
        {
            result[i].NumberArray.ShouldNotBeSameAs(source[i].NumberArray);
            result[i].Numbers.ShouldNotBeSameAs(source[i].Numbers);
            result[i].NumberArray!.Length.ShouldBe(source[i].NumberArray!.Length);
            result[i].Numbers!.Count.ShouldBe(source[i].Numbers!.Count);
            result[i].NumberArray!.SequenceEqual(source[i].NumberArray!).ShouldBeTrue();
            result[i].Numbers!.SequenceEqual(source[i].Numbers!).ShouldBeTrue();
        }
    }

    [Fact]
    public void DeepClone_WithCustomDictionary_ShouldUseProvidedDictionary()
    {
        // Arrange
        TestClass source = new() { Number = 42 };
        Dictionary<object, object> customDict = new(ReferenceEqualityComparer.Instance);

        // Act
        TestClass result = source.DeepClone(customDict);

        // Assert
        result.ShouldNotBeSameAs(source);
        customDict.Count.ShouldBe(1);
        customDict.ContainsKey(source).ShouldBeTrue();
        customDict[source].ShouldBeSameAs(result);
    }
}
=======
﻿using System.Reflection;
using CommonNetFuncs.Core;
using static CommonNetFuncs.DeepClone.ExpressionTrees;

namespace DeepClone.Tests;

public sealed class ExpressionTreesTests : IDisposable
{
    private bool disposed;

    public void Dispose()
    {
        Dispose(true);
        GC.SuppressFinalize(this);
    }

    private void Dispose(bool disposing)
    {
        if (!disposed)
        {
            if (disposing)
            {
                CacheManager.SetUseLimitedCache(true);
                CacheManager.SetLimitedCacheSize(100);
                CacheManager.ClearAllCaches();
            }
            disposed = true;
        }
    }

    ~ExpressionTreesTests()
    {
        Dispose(false);
    }

    public sealed class TestClass
    {
        public int Number { get; set; }

        public string? Text { get; set; }

        public List<int>? Numbers { get; set; }

        public int[]? NumberArray { get; set; }

        public TestClass? Child { get; set; }

        public readonly string ReadOnlyField = "test";

        #pragma warning disable RCS1213 // Remove unused member declaration
        #pragma warning disable CS0414 // Remove unused member declaration
        private readonly int _privateReadOnlyField = 42;
        #pragma warning restore CS0414 // Remove unused member declaration
        #pragma warning restore RCS1213 // Remove unused member declaration
    }

    public struct TestStruct
    {
        public int Number { get; set; }

        public string? Text { get; set; }

        public TestClass? RefType { get; set; }
    }

    public delegate void TestDelegate();

    [Fact]
    public void DeepClone_WhenInputIsNull_ShouldReturnNull()
    {
        // Arrange
        TestClass? source = null;

        // Act
        TestClass? result = source.DeepClone();

        // Assert
        result.ShouldBeNull();
    }

    [Fact]
    public void DeepClone_WhenInputIsPrimitiveType_ShouldReturnSameValue()
    {
        // Arrange
        const int source = 42;

        // Act
        int result = source.DeepClone();

        // Assert
        result.ShouldBe(source);
    }

    [Fact]
    public void DeepClone_WhenInputIsString_ShouldReturnSameInstance()
    {
        // Arrange
        const string source = "test";

        // Act
        string result = source.DeepClone();

        // Assert
        result.ShouldBe(source);
        ReferenceEquals(result, source).ShouldBeTrue();
    }

    [Fact]
    public void DeepClone_WhenInputIsDelegate_ShouldThrowArgumentException()
    {
        // Arrange
        TestDelegate source = () => { };

        // Act & Assert
        Should.Throw<ArgumentException>(() => source.DeepClone());
    }

    [Fact]
    public void DeepClone_WhenInputIsSimpleClass_ShouldCreateDeepCopy()
    {
        // Arrange
        TestClass source = new()
        {
            Number = 42,
            Text = "test"
        };

        // Act
        TestClass result = source.DeepClone();

        // Assert
        result.ShouldNotBeSameAs(source);
        result.Number.ShouldBe(source.Number);
        result.Text.ShouldBe(source.Text);
    }

    [Fact]
    public void DeepClone_WhenInputHasCircularReference_ShouldHandleCorrectly()
    {
        // Arrange
        TestClass source = new()
        {
            Number = 42,
            Text = "parent"
        };

        source.Child = new()
        {
            Number = 24,
            Text = "child",
            Child = source
        };

        // Act
        TestClass result = source.DeepClone();

        // Assert
        result.ShouldNotBeSameAs(source);
        result.Child.ShouldNotBeSameAs(source.Child);
        result.Child?.Child.ShouldBeSameAs(result);
    }

    [Theory]
    [InlineData(1)]
    [InlineData(2)]
    [InlineData(3)]
    public void DeepClone_WhenInputIsArray_ShouldCreateDeepCopy(int dimensions)
    {
        // Arrange
        Array source = dimensions switch
        {
            1 => new int[] { 1, 2, 3 },
            2 => new int[,] { { 1, 2 }, { 3, 4 } },
            3 => new int[,,] { { { 1, 2 }, { 3, 4 } }, { { 5, 6 }, { 7, 8 } } },
            _ => throw new ArgumentException("Unsupported dimension")
        };

        // Act
        Array result = source.DeepClone();

        // Assert
        result.ShouldNotBeSameAs(source);
        result.Length.ShouldBe(source.Length);
        result.Rank.ShouldBe(dimensions);
    }

    [Fact]
    public void DeepClone_WhenInputIsStruct_WithClassMembers_ShouldCreateDeepCopy()
    {
        // Arrange
        TestStruct source = new()
        {
            Number = 42,
            Text = "test",
            RefType = new TestClass { Number = 24, Text = "inner" }
        };

        // Act
        TestStruct result = source.DeepClone();

        // Assert
        result.Number.ShouldBe(source.Number);
        result.Text.ShouldBe(source.Text);
        result.RefType.ShouldNotBeSameAs(source.RefType);
        result.RefType!.Number.ShouldBe(source.RefType.Number);
        result.RefType.Text.ShouldBe(source.RefType.Text);
    }

    [Fact]
    public void DeepClone_WhenInputHasReadOnlyFields_ShouldCreateDeepCopy()
    {
        // Arrange
        TestClass source = new();

        // Act
        TestClass result = source.DeepClone();

        // Assert
        result.ShouldNotBeSameAs(source);
        result.ReadOnlyField.ShouldBe(source.ReadOnlyField);

        // Use reflection to check private readonly field
        FieldInfo? fieldInfo = typeof(TestClass).GetField("_privateReadOnlyField", BindingFlags.NonPublic | BindingFlags.Instance);
        fieldInfo.ShouldNotBeNull();
        fieldInfo.GetValue(result).ShouldBe(fieldInfo.GetValue(source));
    }

    [Fact]
    public void DeepClone_WhenInputHasCollection_ShouldCreateDeepCopy()
    {
        // Arrange
        TestClass source = new()
        {
            Numbers = new List<int> { 1, 2, 3 }
        };

        // Act
        TestClass result = source.DeepClone();

        // Assert
        result.Numbers.ShouldNotBeSameAs(source.Numbers);
        result.Numbers!.Count.ShouldBe(source.Numbers.Count);
        result.Numbers.SequenceEqual(source.Numbers!).ShouldBeTrue();
    }

    [Fact]
    public void DeepClone_WhenInputHasArray_ShouldCreateDeepCopy()
    {
        // Arrange
        TestClass[] source =
        [
            new TestClass
            {
                Numbers = [0, 1, 2],
                NumberArray = [1, 2, 3]
            },
            new TestClass
            {
                Numbers = [3, 4, 5],
                NumberArray = [4, 5, 6]
            },
            new TestClass
            {
                Numbers = [6, 7, 8],
                NumberArray = [7, 8, 9]
            },
        ];

        // Act
        TestClass[] result = source.DeepClone();

        // Assert
        result.Length.ShouldBe(source.Length);

        for (int i = 0; i < result.Length; i++)
        {
            result[i].NumberArray.ShouldNotBeSameAs(source[i].NumberArray);
            result[i].Numbers.ShouldNotBeSameAs(source[i].Numbers);
            result[i].NumberArray!.Length.ShouldBe(source[i].NumberArray!.Length);
            result[i].Numbers!.Count.ShouldBe(source[i].Numbers!.Count);
            result[i].NumberArray!.SequenceEqual(source[i].NumberArray!).ShouldBeTrue();
            result[i].Numbers!.SequenceEqual(source[i].Numbers!).ShouldBeTrue();
        }
    }

    [Fact]
    public void DeepClone_WithCustomDictionary_ShouldUseProvidedDictionary()
    {
        // Arrange
        TestClass source = new() { Number = 42 };
        Dictionary<object, object> customDict = new(ReferenceEqualityComparer.Instance);

        // Act
        TestClass result = source.DeepClone(customDict);

        // Assert
        result.ShouldNotBeSameAs(source);
        customDict.Count.ShouldBe(1);
        customDict.ContainsKey(source).ShouldBeTrue();
        customDict[source].ShouldBeSameAs(result);
    }

    [Fact]
    public void CacheManager_Property_ShouldExposeApiAndAffectCache()
    {
        // Arrange
        ICacheManagerApi<Type, Func<object, Dictionary<object, object>, object>> cacheApi = CacheManager;
        Type type = typeof(TestClass);

        // Act
        cacheApi.ClearCache();
        cacheApi.ClearLimitedCache();
        cacheApi.SetLimitedCacheSize(1);

        // Should not have anything cached yet
        cacheApi.GetCache().ContainsKey(type).ShouldBeFalse();
        cacheApi.GetLimitedCache().ContainsKey(type).ShouldBeFalse();

        // Add to cache
        Func<object, Dictionary<object, object>, object> func = CreateCompiledLambdaCopyFunctionForType(type, true).Compile();
        cacheApi.TryAddCache(type, func).ShouldBeTrue();
        cacheApi.GetCache().ContainsKey(type).ShouldBeTrue();

        // Add to limited cache
        cacheApi.TryAddLimitedCache(type, func).ShouldBeTrue();
        cacheApi.GetLimitedCache().ContainsKey(type).ShouldBeTrue();

        // IsUsingLimitedCache should reflect state
        cacheApi.SetLimitedCacheSize(2);
        cacheApi.IsUsingLimitedCache().ShouldBeTrue();
        cacheApi.SetLimitedCacheSize(0);
        cacheApi.IsUsingLimitedCache().ShouldBeFalse();
    }

    [Theory]
    [InlineData(true)]
    [InlineData(false)]
    public void DeepClone_ShouldRespectCacheUsage(bool useCache)
    {
        // Arrange
        Type type = typeof(TestClass);
        CacheManager.ClearCache();
        CacheManager.ClearLimitedCache();
        CacheManager.SetLimitedCacheSize(0);

        TestClass source = new() { Number = 1, Text = "abc" };

        // Act
        TestClass clone1 = source.DeepClone(useCache: useCache);
        TestClass clone2 = source.DeepClone(useCache: useCache);

        // Assert
        clone1.ShouldNotBeSameAs(source);
        clone2.ShouldNotBeSameAs(source);

        // If using cache, the compiled function should be cached
        if (useCache)
        {
            CacheManager.GetCache().ContainsKey(type).ShouldBeTrue();
        }
        else
        {
            CacheManager.GetCache().ContainsKey(type).ShouldBeFalse();
        }
    }

    [Theory]
    [InlineData(0, false)]
    [InlineData(2, true)]
    public void DeepClone_ShouldUseLimitedCache_WhenConfigured(int limitedCacheSize, bool expectLimited)
    {
        // Arrange
        Type type = typeof(TestClass);
        CacheManager.ClearCache();
        CacheManager.ClearLimitedCache();
        CacheManager.SetLimitedCacheSize(limitedCacheSize);

        TestClass source = new() { Number = 2, Text = "xyz" };

        // Act
        _ = source.DeepClone();

        // Assert
        if (expectLimited)
        {
            CacheManager.GetLimitedCache().ContainsKey(type).ShouldBeTrue();
            CacheManager.GetCache().ContainsKey(type).ShouldBeFalse();
        }
        else
        {
            CacheManager.GetCache().ContainsKey(type).ShouldBeTrue();
            CacheManager.GetLimitedCache().ContainsKey(type).ShouldBeFalse();
        }
    }
}
>>>>>>> 270705e4f794428a4927e32ef23496c0001e47e7<|MERGE_RESOLUTION|>--- conflicted
+++ resolved
@@ -1,11 +1,38 @@
-<<<<<<< HEAD
-﻿using System.Reflection;
+﻿﻿using System.Reflection;
+using CommonNetFuncs.Core;
 using static CommonNetFuncs.DeepClone.ExpressionTrees;
 
 namespace DeepClone.Tests;
 
-public sealed class ExpressionTreesTests
+public sealed class ExpressionTreesTests : IDisposable
 {
+    private bool disposed;
+
+    public void Dispose()
+    {
+        Dispose(true);
+        GC.SuppressFinalize(this);
+    }
+
+    private void Dispose(bool disposing)
+    {
+        if (!disposed)
+        {
+            if (disposing)
+            {
+                CacheManager.SetUseLimitedCache(true);
+                CacheManager.SetLimitedCacheSize(100);
+                CacheManager.ClearAllCaches();
+            }
+            disposed = true;
+        }
+    }
+
+    ~ExpressionTreesTests()
+    {
+        Dispose(false);
+    }
+
     public sealed class TestClass
     {
         public int Number { get; set; }
@@ -21,10 +48,10 @@
         public readonly string ReadOnlyField = "test";
 
         #pragma warning disable RCS1213 // Remove unused member declaration
-        #pragma warning disable CS0414 // The field is assigned but its value is never used
+        #pragma warning disable CS0414 // Remove unused member declaration
         private readonly int _privateReadOnlyField = 42;
+        #pragma warning restore CS0414 // Remove unused member declaration
         #pragma warning restore RCS1213 // Remove unused member declaration
-        #pragma warning restore CS0414 //The field is assigned but its value is never used
     }
 
     public struct TestStruct
@@ -272,309 +299,6 @@
         customDict.ContainsKey(source).ShouldBeTrue();
         customDict[source].ShouldBeSameAs(result);
     }
-}
-=======
-﻿using System.Reflection;
-using CommonNetFuncs.Core;
-using static CommonNetFuncs.DeepClone.ExpressionTrees;
-
-namespace DeepClone.Tests;
-
-public sealed class ExpressionTreesTests : IDisposable
-{
-    private bool disposed;
-
-    public void Dispose()
-    {
-        Dispose(true);
-        GC.SuppressFinalize(this);
-    }
-
-    private void Dispose(bool disposing)
-    {
-        if (!disposed)
-        {
-            if (disposing)
-            {
-                CacheManager.SetUseLimitedCache(true);
-                CacheManager.SetLimitedCacheSize(100);
-                CacheManager.ClearAllCaches();
-            }
-            disposed = true;
-        }
-    }
-
-    ~ExpressionTreesTests()
-    {
-        Dispose(false);
-    }
-
-    public sealed class TestClass
-    {
-        public int Number { get; set; }
-
-        public string? Text { get; set; }
-
-        public List<int>? Numbers { get; set; }
-
-        public int[]? NumberArray { get; set; }
-
-        public TestClass? Child { get; set; }
-
-        public readonly string ReadOnlyField = "test";
-
-        #pragma warning disable RCS1213 // Remove unused member declaration
-        #pragma warning disable CS0414 // Remove unused member declaration
-        private readonly int _privateReadOnlyField = 42;
-        #pragma warning restore CS0414 // Remove unused member declaration
-        #pragma warning restore RCS1213 // Remove unused member declaration
-    }
-
-    public struct TestStruct
-    {
-        public int Number { get; set; }
-
-        public string? Text { get; set; }
-
-        public TestClass? RefType { get; set; }
-    }
-
-    public delegate void TestDelegate();
-
-    [Fact]
-    public void DeepClone_WhenInputIsNull_ShouldReturnNull()
-    {
-        // Arrange
-        TestClass? source = null;
-
-        // Act
-        TestClass? result = source.DeepClone();
-
-        // Assert
-        result.ShouldBeNull();
-    }
-
-    [Fact]
-    public void DeepClone_WhenInputIsPrimitiveType_ShouldReturnSameValue()
-    {
-        // Arrange
-        const int source = 42;
-
-        // Act
-        int result = source.DeepClone();
-
-        // Assert
-        result.ShouldBe(source);
-    }
-
-    [Fact]
-    public void DeepClone_WhenInputIsString_ShouldReturnSameInstance()
-    {
-        // Arrange
-        const string source = "test";
-
-        // Act
-        string result = source.DeepClone();
-
-        // Assert
-        result.ShouldBe(source);
-        ReferenceEquals(result, source).ShouldBeTrue();
-    }
-
-    [Fact]
-    public void DeepClone_WhenInputIsDelegate_ShouldThrowArgumentException()
-    {
-        // Arrange
-        TestDelegate source = () => { };
-
-        // Act & Assert
-        Should.Throw<ArgumentException>(() => source.DeepClone());
-    }
-
-    [Fact]
-    public void DeepClone_WhenInputIsSimpleClass_ShouldCreateDeepCopy()
-    {
-        // Arrange
-        TestClass source = new()
-        {
-            Number = 42,
-            Text = "test"
-        };
-
-        // Act
-        TestClass result = source.DeepClone();
-
-        // Assert
-        result.ShouldNotBeSameAs(source);
-        result.Number.ShouldBe(source.Number);
-        result.Text.ShouldBe(source.Text);
-    }
-
-    [Fact]
-    public void DeepClone_WhenInputHasCircularReference_ShouldHandleCorrectly()
-    {
-        // Arrange
-        TestClass source = new()
-        {
-            Number = 42,
-            Text = "parent"
-        };
-
-        source.Child = new()
-        {
-            Number = 24,
-            Text = "child",
-            Child = source
-        };
-
-        // Act
-        TestClass result = source.DeepClone();
-
-        // Assert
-        result.ShouldNotBeSameAs(source);
-        result.Child.ShouldNotBeSameAs(source.Child);
-        result.Child?.Child.ShouldBeSameAs(result);
-    }
-
-    [Theory]
-    [InlineData(1)]
-    [InlineData(2)]
-    [InlineData(3)]
-    public void DeepClone_WhenInputIsArray_ShouldCreateDeepCopy(int dimensions)
-    {
-        // Arrange
-        Array source = dimensions switch
-        {
-            1 => new int[] { 1, 2, 3 },
-            2 => new int[,] { { 1, 2 }, { 3, 4 } },
-            3 => new int[,,] { { { 1, 2 }, { 3, 4 } }, { { 5, 6 }, { 7, 8 } } },
-            _ => throw new ArgumentException("Unsupported dimension")
-        };
-
-        // Act
-        Array result = source.DeepClone();
-
-        // Assert
-        result.ShouldNotBeSameAs(source);
-        result.Length.ShouldBe(source.Length);
-        result.Rank.ShouldBe(dimensions);
-    }
-
-    [Fact]
-    public void DeepClone_WhenInputIsStruct_WithClassMembers_ShouldCreateDeepCopy()
-    {
-        // Arrange
-        TestStruct source = new()
-        {
-            Number = 42,
-            Text = "test",
-            RefType = new TestClass { Number = 24, Text = "inner" }
-        };
-
-        // Act
-        TestStruct result = source.DeepClone();
-
-        // Assert
-        result.Number.ShouldBe(source.Number);
-        result.Text.ShouldBe(source.Text);
-        result.RefType.ShouldNotBeSameAs(source.RefType);
-        result.RefType!.Number.ShouldBe(source.RefType.Number);
-        result.RefType.Text.ShouldBe(source.RefType.Text);
-    }
-
-    [Fact]
-    public void DeepClone_WhenInputHasReadOnlyFields_ShouldCreateDeepCopy()
-    {
-        // Arrange
-        TestClass source = new();
-
-        // Act
-        TestClass result = source.DeepClone();
-
-        // Assert
-        result.ShouldNotBeSameAs(source);
-        result.ReadOnlyField.ShouldBe(source.ReadOnlyField);
-
-        // Use reflection to check private readonly field
-        FieldInfo? fieldInfo = typeof(TestClass).GetField("_privateReadOnlyField", BindingFlags.NonPublic | BindingFlags.Instance);
-        fieldInfo.ShouldNotBeNull();
-        fieldInfo.GetValue(result).ShouldBe(fieldInfo.GetValue(source));
-    }
-
-    [Fact]
-    public void DeepClone_WhenInputHasCollection_ShouldCreateDeepCopy()
-    {
-        // Arrange
-        TestClass source = new()
-        {
-            Numbers = new List<int> { 1, 2, 3 }
-        };
-
-        // Act
-        TestClass result = source.DeepClone();
-
-        // Assert
-        result.Numbers.ShouldNotBeSameAs(source.Numbers);
-        result.Numbers!.Count.ShouldBe(source.Numbers.Count);
-        result.Numbers.SequenceEqual(source.Numbers!).ShouldBeTrue();
-    }
-
-    [Fact]
-    public void DeepClone_WhenInputHasArray_ShouldCreateDeepCopy()
-    {
-        // Arrange
-        TestClass[] source =
-        [
-            new TestClass
-            {
-                Numbers = [0, 1, 2],
-                NumberArray = [1, 2, 3]
-            },
-            new TestClass
-            {
-                Numbers = [3, 4, 5],
-                NumberArray = [4, 5, 6]
-            },
-            new TestClass
-            {
-                Numbers = [6, 7, 8],
-                NumberArray = [7, 8, 9]
-            },
-        ];
-
-        // Act
-        TestClass[] result = source.DeepClone();
-
-        // Assert
-        result.Length.ShouldBe(source.Length);
-
-        for (int i = 0; i < result.Length; i++)
-        {
-            result[i].NumberArray.ShouldNotBeSameAs(source[i].NumberArray);
-            result[i].Numbers.ShouldNotBeSameAs(source[i].Numbers);
-            result[i].NumberArray!.Length.ShouldBe(source[i].NumberArray!.Length);
-            result[i].Numbers!.Count.ShouldBe(source[i].Numbers!.Count);
-            result[i].NumberArray!.SequenceEqual(source[i].NumberArray!).ShouldBeTrue();
-            result[i].Numbers!.SequenceEqual(source[i].Numbers!).ShouldBeTrue();
-        }
-    }
-
-    [Fact]
-    public void DeepClone_WithCustomDictionary_ShouldUseProvidedDictionary()
-    {
-        // Arrange
-        TestClass source = new() { Number = 42 };
-        Dictionary<object, object> customDict = new(ReferenceEqualityComparer.Instance);
-
-        // Act
-        TestClass result = source.DeepClone(customDict);
-
-        // Assert
-        result.ShouldNotBeSameAs(source);
-        customDict.Count.ShouldBe(1);
-        customDict.ContainsKey(source).ShouldBeTrue();
-        customDict[source].ShouldBeSameAs(result);
-    }
 
     [Fact]
     public void CacheManager_Property_ShouldExposeApiAndAffectCache()
@@ -668,5 +392,4 @@
             CacheManager.GetLimitedCache().ContainsKey(type).ShouldBeFalse();
         }
     }
-}
->>>>>>> 270705e4f794428a4927e32ef23496c0001e47e7+}