--- conflicted
+++ resolved
@@ -1,5 +1,4 @@
-<<<<<<< HEAD
-﻿using System.Linq.Expressions;
+﻿﻿using System.Linq.Expressions;
 using System.Text.Json.Serialization;
 using CommonNetFuncs.EFCore;
 using Microsoft.EntityFrameworkCore;
@@ -7,6 +6,8 @@
 using NSubstitute;
 
 namespace EFCore.Tests;
+
+#pragma warning disable CRR0029 // ConfigureAwait(true) is called implicitly
 
 public sealed class BaseDbContextActionsTests
 {
@@ -1782,1791 +1783,4 @@
     [JsonIgnore]
     public TestEntity? TestEntity { get; set; }
 }
-=======
-﻿using System.Linq.Expressions;
-using System.Text.Json.Serialization;
-using CommonNetFuncs.EFCore;
-using Microsoft.EntityFrameworkCore;
-using Microsoft.Extensions.DependencyInjection;
-using NSubstitute;
-
-namespace EFCore.Tests;
-
-#pragma warning disable CRR0029 // ConfigureAwait(true) is called implicitly
-
-public sealed class BaseDbContextActionsTests
-{
-    private readonly IServiceProvider _serviceProvider;
-    private readonly Fixture _fixture;
-    private readonly TestDbContext _context;
-
-    public BaseDbContextActionsTests()
-    {
-        _fixture = new Fixture();
-        _fixture.Behaviors.OfType<ThrowingRecursionBehavior>().ToList().ForEach(x => _fixture.Behaviors.Remove(x));
-        _fixture.Behaviors.Add(new OmitOnRecursionBehavior());
-
-        // Setup in-memory database
-        ServiceCollection services = new();
-        services.AddDbContextPool<TestDbContext>(options => options.UseInMemoryDatabase(databaseName: Guid.NewGuid().ToString()));
-        _serviceProvider = services.BuildServiceProvider();
-        _context = _serviceProvider.GetRequiredService<TestDbContext>();
-    }
-
-    [Theory]
-    [InlineData(true)]
-    [InlineData(false)]
-    public async Task GetByKey_WithValidKey_ShouldReturnExpectedEntity(bool full)
-    {
-        // Arrange
-        TestEntity testEntity = _fixture.Create<TestEntity>();
-        await _context.TestEntities.AddAsync(testEntity);
-        await _context.SaveChangesAsync();
-
-        BaseDbContextActions<TestEntity, TestDbContext> testContext = new(_serviceProvider);
-
-        // Act
-        TestEntity? result = await testContext.GetByKey(full, testEntity.Id);
-
-        // Assert
-        result.ShouldNotBeNull();
-        result.Id.ShouldBe(testEntity.Id);
-        result.Name.ShouldBe(testEntity.Name);
-    }
-
-    [Fact]
-    public async Task GetByKeyFull_WithValidKey_ShouldReturnExpectedEntity()
-    {
-        // Arrange
-        TestEntity testEntity = _fixture.Create<TestEntity>();
-        await _context.TestEntities.AddAsync(testEntity);
-        await _context.SaveChangesAsync();
-
-        BaseDbContextActions<TestEntity, TestDbContext> testContext = new(_serviceProvider);
-
-        // Act
-        TestEntity? result = await testContext.GetByKey(testEntity.Id);
-
-        // Assert
-        result.ShouldNotBeNull();
-        result.Id.ShouldBe(testEntity.Id);
-        result.Name.ShouldBe(testEntity.Name);
-    }
-
-    [Theory]
-    [InlineData(true, true)]
-    [InlineData(true, false)]
-    [InlineData(false, true)]
-    [InlineData(false, false)]
-    public async Task GetAll_WithEntities_ShouldReturnAllEntities(bool full, bool trackEntities)
-    {
-        // Arrange
-        List<TestEntity> entities = _fixture.CreateMany<TestEntity>(3).ToList();
-        await _context.TestEntities.AddRangeAsync(entities);
-        await _context.SaveChangesAsync();
-
-        BaseDbContextActions<TestEntity, TestDbContext> testContext = new(_serviceProvider);
-
-        // Act
-        List<TestEntity>? results = await testContext.GetAll(full, trackEntities: trackEntities);
-
-        // Assert
-        results.ShouldNotBeNull();
-        results.Count.ShouldBe(entities.Count);
-        results.Select(x => x.Id).ShouldBe(entities.Select(x => x.Id));
-    }
-
-    [Theory]
-    [InlineData(true)]
-    [InlineData(false)]
-    public async Task GetWithFilter_WithValidPredicate_ShouldReturnFilteredEntities(bool full)
-    {
-        // Arrange
-        List<TestEntity> entities = _fixture.CreateMany<TestEntity>(5).ToList();
-        string targetName = entities[0].Name;
-        await _context.TestEntities.AddRangeAsync(entities);
-        await _context.SaveChangesAsync();
-
-        Expression<Func<TestEntity, bool>> filter = x => x.Name == targetName;
-        BaseDbContextActions<TestEntity, TestDbContext> testContext = new(_serviceProvider);
-
-        // Act
-        List<TestEntity>? results = await testContext.GetWithFilter(full, filter);
-
-        // Assert
-        results.ShouldNotBeNull();
-        results.Count.ShouldBe(1);
-        results[0].Name.ShouldBe(targetName);
-    }
-
-    [Fact]
-    public async Task GetOneWithFilter_WithValidPredicate_ShouldReturnSingleEntity()
-    {
-        // Arrange
-        List<TestEntity> entities = _fixture.CreateMany<TestEntity>(3).ToList();
-        string targetName = entities[0].Name;
-        await _context.TestEntities.AddRangeAsync(entities);
-        await _context.SaveChangesAsync();
-
-        Expression<Func<TestEntity, bool>> filter = x => x.Name == targetName;
-        BaseDbContextActions<TestEntity, TestDbContext> testContext = new(_serviceProvider);
-
-        // Act
-        TestEntity? result = await testContext.GetOneWithFilter(filter);
-
-        // Assert
-        result.ShouldNotBeNull();
-        result.Name.ShouldBe(targetName);
-    }
-
-    [Theory]
-    [InlineData(true)]
-    [InlineData(false)]
-    public async Task GetOneWithFilterFullAndNot_WithValidPredicate_ShouldReturnSingleEntity(bool full)
-    {
-        // Arrange
-        List<TestEntity> entities = _fixture.CreateMany<TestEntity>(3).ToList();
-        string targetName = entities[0].Name;
-        await _context.TestEntities.AddRangeAsync(entities);
-        await _context.SaveChangesAsync();
-
-        Expression<Func<TestEntity, bool>> filter = x => x.Name == targetName;
-        BaseDbContextActions<TestEntity, TestDbContext> testContext = new(_serviceProvider);
-
-        // Act
-        TestEntity? result = await testContext.GetOneWithFilter(full, filter);
-
-        // Assert
-        result.ShouldNotBeNull();
-        result.Name.ShouldBe(targetName);
-    }
-
-    [Fact]
-    public async Task GetMaxByOrder_ShouldReturnEntityWithMaxValue()
-    {
-        // Arrange
-        List<TestEntity> entities = _fixture.CreateMany<TestEntity>(3).ToList();
-        await _context.TestEntities.AddRangeAsync(entities);
-        await _context.SaveChangesAsync();
-
-        Expression<Func<TestEntity, bool>> filter = _ => true;
-        Expression<Func<TestEntity, int>> orderExpression = x => x.Id;
-        BaseDbContextActions<TestEntity, TestDbContext> testContext = new(_serviceProvider);
-
-        // Act
-        TestEntity? result = await testContext.GetMaxByOrder(filter, orderExpression);
-
-        // Assert
-        result.ShouldNotBeNull();
-        result.Id.ShouldBe(entities.Max(x => x.Id));
-    }
-
-    [Theory]
-    [InlineData(true)]
-    [InlineData(false)]
-    public async Task GetMaxByOrderFullAndNot_ShouldReturnEntityWithMaxValue(bool full)
-    {
-        // Arrange
-        List<TestEntity> entities = _fixture.CreateMany<TestEntity>(3).ToList();
-        await _context.TestEntities.AddRangeAsync(entities);
-        await _context.SaveChangesAsync();
-
-        Expression<Func<TestEntity, bool>> filter = _ => true;
-        Expression<Func<TestEntity, int>> orderExpression = x => x.Id;
-        BaseDbContextActions<TestEntity, TestDbContext> testContext = new(_serviceProvider);
-
-        // Act
-        TestEntity? result = await testContext.GetMaxByOrder(full, filter, orderExpression);
-
-        // Assert
-        result.ShouldNotBeNull();
-        result.Id.ShouldBe(entities.Max(x => x.Id));
-    }
-
-    [Fact]
-    public async Task Create_WithValidEntity_ShouldAddToDatabase()
-    {
-        // Arrange
-        TestEntity entity = _fixture.Create<TestEntity>();
-        BaseDbContextActions<TestEntity, TestDbContext> testContext = new(_serviceProvider);
-
-        // Act
-        await testContext.Create(entity);
-        await testContext.SaveChanges();
-
-        // Assert
-        TestEntity? savedEntity = await _context.TestEntities.FindAsync(entity.Id);
-        savedEntity.ShouldNotBeNull();
-        savedEntity.Name.ShouldBe(entity.Name);
-    }
-
-    [Fact]
-    public async Task Update_WithValidEntity_ShouldUpdateDatabase()
-    {
-        // Arrange
-        TestEntity entity = _fixture.Create<TestEntity>();
-        await _context.TestEntities.AddAsync(entity);
-        await _context.SaveChangesAsync();
-
-        string updatedName = _fixture.Create<string>();
-        entity.Name = updatedName;
-
-        BaseDbContextActions<TestEntity, TestDbContext> testContext = new(_serviceProvider);
-
-        // Act
-        testContext.Update(entity);
-        await testContext.SaveChanges();
-
-        // Assert
-        TestEntity? savedEntity = await _context.TestEntities.FindAsync(entity.Id);
-        savedEntity.ShouldNotBeNull();
-        savedEntity.Name.ShouldBe(updatedName);
-    }
-
-    [Fact]
-    public async Task DeleteByKey_WithValidKey_ShouldRemoveFromDatabase()
-    {
-        // Arrange
-        TestEntity entity = _fixture.Create<TestEntity>();
-        await _context.TestEntities.AddAsync(entity);
-        await _context.SaveChangesAsync();
-
-        BaseDbContextActions<TestEntity, TestDbContext> testContext = new(_serviceProvider);
-
-        // Act
-        bool result = await testContext.DeleteByKey(entity.Id);
-        await testContext.SaveChanges();
-
-        // Assert
-        result.ShouldBeTrue();
-        TestEntity? deletedEntity = await _context.TestEntities.FindAsync(entity.Id);
-        deletedEntity.ShouldBeNull();
-    }
-
-    [Fact]
-    public async Task GetByKey_WithCompoundKey_ShouldReturnEntity()
-    {
-        // Arrange
-        TestEntity entity = _fixture.Create<TestEntity>();
-        await _context.TestEntities.AddAsync(entity);
-        await _context.SaveChangesAsync();
-
-        BaseDbContextActions<TestEntity, TestDbContext> testContext = new(_serviceProvider);
-
-        // Act
-        TestEntity? result = await testContext.GetByKey(new object[] { entity.Id });
-
-        // Assert
-        result.ShouldNotBeNull();
-        result!.Id.ShouldBe(entity.Id);
-    }
-
-    [Theory]
-    [InlineData(true)]
-    [InlineData(false)]
-    public async Task GetByKeyFullAndNot_WithCompoundKey_ShouldReturnEntity(bool full)
-    {
-        // Arrange
-        TestEntity entity = _fixture.Create<TestEntity>();
-        await _context.TestEntities.AddAsync(entity);
-        await _context.SaveChangesAsync();
-
-        BaseDbContextActions<TestEntity, TestDbContext> testContext = new(_serviceProvider);
-
-        // Act
-        TestEntity? result = await testContext.GetByKey(full, new object[] { entity.Id });
-
-        // Assert
-        result.ShouldNotBeNull();
-        result!.Id.ShouldBe(entity.Id);
-    }
-
-    [Fact]
-    public async Task GetByKeyFull_WithCompoundKey_ShouldReturnEntity()
-    {
-        TestEntity entity = _fixture.Create<TestEntity>();
-        await _context.TestEntities.AddAsync(entity);
-        await _context.SaveChangesAsync();
-
-        BaseDbContextActions<TestEntity, TestDbContext> testContext = new(_serviceProvider);
-
-        TestEntity? result = await testContext.GetByKeyFull(new object[] { entity.Id });
-
-        result.ShouldNotBeNull();
-        result!.Id.ShouldBe(entity.Id);
-    }
-
-    [Theory]
-    [InlineData(false)]
-    [InlineData(true)]
-    public async Task GetAllStreaming_Variants_ShouldReturnEntities(bool full)
-    {
-        // Arrange
-        List<TestEntity> entities = _fixture.CreateMany<TestEntity>(2).ToList();
-        await _context.TestEntities.AddRangeAsync(entities);
-        await _context.SaveChangesAsync();
-
-        BaseDbContextActions<TestEntity, TestDbContext> testContext = new(_serviceProvider);
-
-        List<TestEntity> results = new();
-        IAsyncEnumerable<TestEntity>? stream = testContext.GetAllStreaming(full);
-        await foreach (TestEntity item in stream!)
-        {
-            results.Add(item);
-        }
-
-        results.Count.ShouldBe(entities.Count);
-    }
-
-    [Fact]
-    public async Task GetWithFilterStreaming_ShouldReturnFilteredEntities()
-    {
-        List<TestEntity> entities = _fixture.CreateMany<TestEntity>(3).ToList();
-        TestEntity target = entities[0];
-        await _context.TestEntities.AddRangeAsync(entities);
-        await _context.SaveChangesAsync();
-
-        BaseDbContextActions<TestEntity, TestDbContext> testContext = new(_serviceProvider);
-        Expression<Func<TestEntity, bool>> filter = x => x.Id == target.Id;
-
-        List<TestEntity> results = new();
-        await foreach (TestEntity item in testContext.GetWithFilterStreaming(filter)!)
-        {
-            results.Add(item);
-        }
-
-        results.Count.ShouldBe(1);
-        results[0].Id.ShouldBe(target.Id);
-    }
-
-    [Theory]
-    [InlineData(true)]
-    [InlineData(false)]
-    public async Task GetWithFilterStreamingFullAndNot_ShouldReturnFilteredEntities(bool full)
-    {
-        List<TestEntity> entities = _fixture.CreateMany<TestEntity>(3).ToList();
-        TestEntity target = entities[0];
-        await _context.TestEntities.AddRangeAsync(entities);
-        await _context.SaveChangesAsync();
-
-        BaseDbContextActions<TestEntity, TestDbContext> testContext = new(_serviceProvider);
-        Expression<Func<TestEntity, bool>> filter = x => x.Id == target.Id;
-
-        List<TestEntity> results = new();
-        await foreach (TestEntity item in testContext.GetWithFilterStreaming(full, filter)!)
-        {
-            results.Add(item);
-        }
-
-        results.Count.ShouldBe(1);
-        results[0].Id.ShouldBe(target.Id);
-    }
-
-    [Fact]
-    public async Task GetWithFilterFullStreaming_ShouldReturnFilteredEntities()
-    {
-        List<TestEntity> entities = _fixture.CreateMany<TestEntity>(3).ToList();
-        TestEntity target = entities[0];
-        await _context.TestEntities.AddRangeAsync(entities);
-        await _context.SaveChangesAsync();
-
-        BaseDbContextActions<TestEntity, TestDbContext> testContext = new(_serviceProvider);
-        Expression<Func<TestEntity, bool>> filter = x => x.Id == target.Id;
-
-        List<TestEntity> results = new();
-        await foreach (TestEntity item in testContext.GetWithFilterFullStreaming(filter)!)
-        {
-            results.Add(item);
-        }
-
-        results.Count.ShouldBe(1);
-        results[0].Id.ShouldBe(target.Id);
-    }
-
-    [Theory]
-    [InlineData(true)]
-    [InlineData(false)]
-    public async Task GetAllFullAndNot_WithProjection_ShouldReturnProjectedEntities(bool full)
-    {
-        List<TestEntity> entities = _fixture.CreateMany<TestEntity>(2).ToList();
-        await _context.TestEntities.AddRangeAsync(entities);
-        await _context.SaveChangesAsync();
-
-        BaseDbContextActions<TestEntity, TestDbContext> testContext = new(_serviceProvider);
-
-        List<string>? results = await testContext.GetAll(full, x => x.Name);
-
-        results.ShouldNotBeNull();
-        results!.Count.ShouldBe(entities.Count);
-        results.ShouldAllBe(x => !string.IsNullOrEmpty(x));
-    }
-
-    [Fact]
-    public async Task GetAll_WithProjection_ShouldReturnProjectedEntities()
-    {
-        List<TestEntity> entities = _fixture.CreateMany<TestEntity>(2).ToList();
-        await _context.TestEntities.AddRangeAsync(entities);
-        await _context.SaveChangesAsync();
-
-        BaseDbContextActions<TestEntity, TestDbContext> testContext = new(_serviceProvider);
-
-        List<string>? results = await testContext.GetAll(x => x.Name);
-
-        results.ShouldNotBeNull();
-        results!.Count.ShouldBe(entities.Count);
-        results.ShouldAllBe(x => !string.IsNullOrEmpty(x));
-    }
-
-    [Fact]
-    public async Task GetAllFull_WithProjection_ShouldReturnProjectedEntities()
-    {
-        List<TestEntity> entities = _fixture.CreateMany<TestEntity>(2).ToList();
-        await _context.TestEntities.AddRangeAsync(entities);
-        await _context.SaveChangesAsync();
-
-        BaseDbContextActions<TestEntity, TestDbContext> testContext = new(_serviceProvider);
-
-        List<string>? results = await testContext.GetAllFull(x => x.Name);
-
-        results.ShouldNotBeNull();
-        results!.Count.ShouldBe(entities.Count);
-        results.ShouldAllBe(x => !string.IsNullOrEmpty(x));
-    }
-
-    [Fact]
-    public async Task GetWithFilter_WithProjection_ShouldReturnProjectedEntities()
-    {
-        List<TestEntity> entities = _fixture.CreateMany<TestEntity>(2).ToList();
-        TestEntity target = entities[0];
-        await _context.TestEntities.AddRangeAsync(entities);
-        await _context.SaveChangesAsync();
-
-        BaseDbContextActions<TestEntity, TestDbContext> testContext = new(_serviceProvider);
-        Expression<Func<TestEntity, bool>> filter = x => x.Id == target.Id;
-
-        List<string>? results = await testContext.GetWithFilter(filter, x => x.Name);
-
-        results.ShouldNotBeNull();
-        results!.Count.ShouldBe(1);
-        results[0].ShouldBe(target.Name);
-    }
-
-    [Theory]
-    [InlineData(true)]
-    [InlineData(false)]
-    public async Task GetWithFilterFullAndNot_WithProjection_ShouldReturnProjectedEntities(bool full)
-    {
-        List<TestEntity> entities = _fixture.CreateMany<TestEntity>(2).ToList();
-        TestEntity target = entities[0];
-        await _context.TestEntities.AddRangeAsync(entities);
-        await _context.SaveChangesAsync();
-
-        BaseDbContextActions<TestEntity, TestDbContext> testContext = new(_serviceProvider);
-        Expression<Func<TestEntity, bool>> filter = x => x.Id == target.Id;
-
-        List<string>? results = await testContext.GetWithFilter(full, filter, x => x.Name);
-
-        results.ShouldNotBeNull();
-        results!.Count.ShouldBe(1);
-        results[0].ShouldBe(target.Name);
-    }
-
-    [Fact]
-    public async Task GetWithFilterFull_WithProjection_ShouldReturnProjectedEntities()
-    {
-        List<TestEntity> entities = _fixture.CreateMany<TestEntity>(2).ToList();
-        TestEntity target = entities[0];
-        await _context.TestEntities.AddRangeAsync(entities);
-        await _context.SaveChangesAsync();
-
-        BaseDbContextActions<TestEntity, TestDbContext> testContext = new(_serviceProvider);
-        Expression<Func<TestEntity, bool>> filter = x => x.Id == target.Id;
-
-        List<string>? results = await testContext.GetWithFilterFull(filter, x => x.Name);
-
-        results.ShouldNotBeNull();
-        results!.Count.ShouldBe(1);
-        results[0].ShouldBe(target.Name);
-    }
-
-    [Fact]
-    public async Task GetCount_ShouldReturnCorrectCount()
-    {
-        List<TestEntity> entities = _fixture.CreateMany<TestEntity>(3).ToList();
-        await _context.TestEntities.AddRangeAsync(entities);
-        await _context.SaveChangesAsync();
-
-        BaseDbContextActions<TestEntity, TestDbContext> testContext = new(_serviceProvider);
-
-        int count = await testContext.GetCount(_ => true);
-
-        count.ShouldBe(entities.Count);
-    }
-
-    [Fact]
-    public async Task GetMinByOrder_ShouldReturnEntityWithMinValue()
-    {
-        List<TestEntity> entities = _fixture.CreateMany<TestEntity>(3).ToList();
-        await _context.TestEntities.AddRangeAsync(entities);
-        await _context.SaveChangesAsync();
-
-        BaseDbContextActions<TestEntity, TestDbContext> testContext = new(_serviceProvider);
-
-        TestEntity? result = await testContext.GetMinByOrder(_ => true, x => x.Id);
-
-        result.ShouldNotBeNull();
-        result!.Id.ShouldBe(entities.Min(x => x.Id));
-    }
-
-    [Theory]
-    [InlineData(true)]
-    [InlineData(false)]
-    public async Task GetMinByOrderFullAndNot_ShouldReturnEntityWithMinValue(bool full)
-    {
-        List<TestEntity> entities = _fixture.CreateMany<TestEntity>(3).ToList();
-        await _context.TestEntities.AddRangeAsync(entities);
-        await _context.SaveChangesAsync();
-
-        BaseDbContextActions<TestEntity, TestDbContext> testContext = new(_serviceProvider);
-
-        TestEntity? result = await testContext.GetMinByOrder(full, _ => true, x => x.Id);
-
-        result.ShouldNotBeNull();
-        result!.Id.ShouldBe(entities.Min(x => x.Id));
-    }
-
-    [Fact]
-    public async Task GetMax_ShouldReturnMaxValue()
-    {
-        List<TestEntity> entities = _fixture.CreateMany<TestEntity>(3).ToList();
-        await _context.TestEntities.AddRangeAsync(entities);
-        await _context.SaveChangesAsync();
-
-        BaseDbContextActions<TestEntity, TestDbContext> testContext = new(_serviceProvider);
-
-        int result = await testContext.GetMax(_ => true, x => x.Id);
-
-        result.ShouldBe(entities.Max(x => x.Id));
-    }
-
-    [Theory]
-    [InlineData(true)]
-    [InlineData(false)]
-    public async Task GetMaxFullAndNot_ShouldReturnMaxValue(bool full)
-    {
-        List<TestEntity> entities = _fixture.CreateMany<TestEntity>(3).ToList();
-        await _context.TestEntities.AddRangeAsync(entities);
-        await _context.SaveChangesAsync();
-
-        BaseDbContextActions<TestEntity, TestDbContext> testContext = new(_serviceProvider);
-
-        int result = await testContext.GetMax(full, _ => true, x => x.Id);
-
-        result.ShouldBe(entities.Max(x => x.Id));
-    }
-
-    [Fact]
-    public async Task GetMin_ShouldReturnMinValue()
-    {
-        List<TestEntity> entities = _fixture.CreateMany<TestEntity>(3).ToList();
-        await _context.TestEntities.AddRangeAsync(entities);
-        await _context.SaveChangesAsync();
-
-        BaseDbContextActions<TestEntity, TestDbContext> testContext = new(_serviceProvider);
-
-        int result = await testContext.GetMin(_ => true, x => x.Id);
-
-        result.ShouldBe(entities.Min(x => x.Id));
-    }
-
-    [Theory]
-    [InlineData(true)]
-    [InlineData(false)]
-    public async Task GetMinFullAndNot_ShouldReturnMinValue(bool full)
-    {
-        List<TestEntity> entities = _fixture.CreateMany<TestEntity>(3).ToList();
-        await _context.TestEntities.AddRangeAsync(entities);
-        await _context.SaveChangesAsync();
-
-        BaseDbContextActions<TestEntity, TestDbContext> testContext = new(_serviceProvider);
-
-        int result = await testContext.GetMin(full, _ => true, x => x.Id);
-
-        result.ShouldBe(entities.Min(x => x.Id));
-    }
-
-    [Fact]
-    public async Task DeleteMany_ShouldRemoveEntities()
-    {
-        List<TestEntity> entities = _fixture.CreateMany<TestEntity>(2).ToList();
-        await _context.TestEntities.AddRangeAsync(entities);
-        await _context.SaveChangesAsync();
-
-        BaseDbContextActions<TestEntity, TestDbContext> testContext = new(_serviceProvider);
-
-        bool result = testContext.DeleteMany(entities);
-
-        await testContext.SaveChanges();
-
-        result.ShouldBeTrue();
-        foreach (TestEntity entity in entities)
-        {
-            (await _context.TestEntities.FindAsync(entity.Id)).ShouldBeNull();
-        }
-    }
-
-    // Fails due to Z.EntityFramework.Extensions.EFCore not supporting non-relational databases
-    //[Fact]
-    //public async Task DeleteManyTracked_ShouldRemoveEntities()
-    //{
-    //    List<TestEntity> entities = _fixture.CreateMany<TestEntity>(2).ToList();
-    //    await _context.TestEntities.AddRangeAsync(entities);
-    //    await _context.SaveChangesAsync();
-
-    //    BaseDbContextActions<TestEntity, TestDbContext> testContext = new(_serviceProvider);
-
-    //    bool result = await testContext.DeleteManyTracked(entities);
-
-    //    await testContext.SaveChanges();
-
-    //    result.ShouldBeTrue();
-    //    foreach (TestEntity entity in entities)
-    //    {
-    //        (await _context.TestEntities.FindAsync(entity.Id)).ShouldBeNull();
-    //    }
-    //}
-
-    // Fails due to Z.EntityFramework.Extensions.EFCore not supporting non-relational databases
-    //[Fact]
-    //public async Task DeleteManyByKeys_ShouldRemoveEntities()
-    //{
-    //    List<TestEntity> entities = _fixture.CreateMany<TestEntity>(2).ToList();
-    //    await _context.TestEntities.AddRangeAsync(entities);
-    //    await _context.SaveChangesAsync();
-
-    //    BaseDbContextActions<TestEntity, TestDbContext> testContext = new(_serviceProvider);
-
-    //    List<object> keys = entities.ConvertAll(e => (object)e.Id);
-    //    bool result = await testContext.DeleteManyByKeys(keys);
-
-    //    await testContext.SaveChanges();
-
-    //    result.ShouldBeFalse();
-    //    foreach (TestEntity entity in entities)
-    //    {
-    //        (await _context.TestEntities.FindAsync(entity.Id)).ShouldBeNull();
-    //    }
-    //}
-
-    [Fact]
-    public async Task UpdateMany_ShouldUpdateEntities()
-    {
-        List<TestEntity> entities = _fixture.CreateMany<TestEntity>(2).ToList();
-        await _context.TestEntities.AddRangeAsync(entities);
-        await _context.SaveChangesAsync();
-
-        string updatedName = _fixture.Create<string>();
-        foreach (TestEntity entity in entities)
-        {
-            entity.Name = updatedName;
-        }
-
-        BaseDbContextActions<TestEntity, TestDbContext> testContext = new(_serviceProvider);
-
-        bool result = testContext.UpdateMany(entities, false);
-        await testContext.SaveChanges();
-
-        result.ShouldBeTrue();
-        foreach (TestEntity entity in entities)
-        {
-            (await _context.TestEntities.FindAsync(entity.Id))!.Name.ShouldBe(updatedName);
-        }
-    }
-
-    [Fact]
-    public async Task CreateMany_ShouldAddEntities()
-    {
-        List<TestEntity> entities = _fixture.CreateMany<TestEntity>(2).ToList();
-        BaseDbContextActions<TestEntity, TestDbContext> testContext = new(_serviceProvider);
-
-        await testContext.CreateMany(entities);
-        await testContext.SaveChanges();
-
-        foreach (TestEntity entity in entities)
-        {
-            (await _context.TestEntities.FindAsync(entity.Id)).ShouldNotBeNull();
-        }
-    }
-
-    [Fact]
-    public async Task GetByKey_WithInvalidKey_ShouldReturnNull()
-    {
-        BaseDbContextActions<TestEntity, TestDbContext> testContext = new(_serviceProvider);
-
-        TestEntity? result = await testContext.GetByKey(-1);
-
-        result.ShouldBeNull();
-    }
-
-    [Fact]
-    public async Task DeleteByKey_WithInvalidKey_ShouldReturnFalse()
-    {
-        BaseDbContextActions<TestEntity, TestDbContext> testContext = new(_serviceProvider);
-
-        bool result = await testContext.DeleteByKey(-1);
-
-        result.ShouldBeFalse();
-    }
-
-    [Fact]
-    public async Task GetByKey_WithCancellation_ShouldThrow()
-    {
-        BaseDbContextActions<TestEntity, TestDbContext> testContext = new(_serviceProvider);
-        using CancellationTokenSource cts = new();
-        cts.Cancel();
-
-        TestEntity? result = await testContext.GetByKey(1, cancellationToken: cts.Token);
-        result.ShouldBeNull();
-    }
-
-    [Fact]
-    public async Task Create_WithNullEntity_ShouldThrow()
-    {
-        BaseDbContextActions<TestEntity, TestDbContext> testContext = new(_serviceProvider);
-
-        await Should.ThrowAsync<ArgumentNullException>(async () => await testContext.Create(null!));
-    }
-
-    [Fact]
-    public async Task GetAllFull_ShouldReturnAllEntities()
-    {
-        List<TestEntity> entities = _fixture.CreateMany<TestEntity>(2).ToList();
-        await _context.TestEntities.AddRangeAsync(entities);
-        await _context.SaveChangesAsync();
-
-        BaseDbContextActions<TestEntity, TestDbContext> testContext = new(_serviceProvider);
-
-        List<TestEntity>? results = await testContext.GetAllFull();
-
-        results.ShouldNotBeNull();
-        results.Count.ShouldBe(entities.Count);
-    }
-
-    [Fact]
-    public async Task GetAllStreaming_ShouldReturnAllEntities()
-    {
-        List<TestEntity> entities = _fixture.CreateMany<TestEntity>(2).ToList();
-        await _context.TestEntities.AddRangeAsync(entities);
-        await _context.SaveChangesAsync();
-
-        BaseDbContextActions<TestEntity, TestDbContext> testContext = new(_serviceProvider);
-
-        List<TestEntity> results = new();
-        await foreach (TestEntity item in testContext.GetAllStreaming()!)
-        {
-            results.Add(item);
-        }
-
-        results.Count.ShouldBe(entities.Count);
-    }
-
-    [Fact]
-    public async Task GetAllFullStreaming_ShouldReturnAllEntities()
-    {
-        List<TestEntity> entities = _fixture.CreateMany<TestEntity>(2).ToList();
-        await _context.TestEntities.AddRangeAsync(entities);
-        await _context.SaveChangesAsync();
-
-        BaseDbContextActions<TestEntity, TestDbContext> testContext = new(_serviceProvider);
-
-        List<TestEntity> results = new();
-        await foreach (TestEntity item in testContext.GetAllFullStreaming()!)
-        {
-            results.Add(item);
-        }
-
-        results.Count.ShouldBe(entities.Count);
-    }
-
-    [Fact]
-    public async Task GetWithFilterFull_ShouldReturnFilteredEntities()
-    {
-        List<TestEntity> entities = _fixture.CreateMany<TestEntity>(3).ToList();
-        string targetName = entities[0].Name;
-        await _context.TestEntities.AddRangeAsync(entities);
-        await _context.SaveChangesAsync();
-
-        BaseDbContextActions<TestEntity, TestDbContext> testContext = new(_serviceProvider);
-        Expression<Func<TestEntity, bool>> filter = x => x.Name == targetName;
-
-        List<TestEntity>? results = await testContext.GetWithFilterFull(filter);
-
-        results.ShouldNotBeNull();
-        results.Count.ShouldBe(1);
-        results[0].Name.ShouldBe(targetName);
-    }
-
-    [Fact]
-    public async Task GetNavigationWithFilter_ShouldReturnEntities()
-    {
-        // Setup related entities
-        TestEntityDetail related = new() { Id = 1, Description = "desc", TestEntityId = 1 };
-        TestEntity entity = new() { Id = 1, Name = "A", Details = new List<TestEntityDetail> { related } };
-        await _context.TestEntities.AddAsync(entity);
-        await _context.SaveChangesAsync();
-
-        BaseDbContextActions<TestEntity, TestDbContext> testContext = new(_serviceProvider);
-
-        Expression<Func<TestEntityDetail, bool>> where = d => d.TestEntityId == 1;
-        Expression<Func<TestEntityDetail, TestEntity>> select = d => d.TestEntity!;
-
-        List<TestEntity>? results = await testContext.GetNavigationWithFilter(where, select);
-
-        results.ShouldNotBeNull();
-        results.Count.ShouldBe(1);
-        results[0].Id.ShouldBe(1);
-    }
-
-    [Fact]
-    public async Task GetNavigationWithFilterFull_ShouldReturnEntities()
-    {
-        TestEntityDetail related = new() { Id = 1, Description = "desc", TestEntityId = 1 };
-        TestEntity entity = new() { Id = 1, Name = "A", Details = new List<TestEntityDetail> { related } };
-        await _context.TestEntities.AddAsync(entity);
-        await _context.SaveChangesAsync();
-
-        BaseDbContextActions<TestEntity, TestDbContext> testContext = new(_serviceProvider);
-
-        Expression<Func<TestEntityDetail, bool>> where = d => d.TestEntityId == 1;
-        Expression<Func<TestEntityDetail, TestEntity>> select = d => d.TestEntity!;
-
-        List<TestEntity>? results = await testContext.GetNavigationWithFilterFull(where, select);
-
-        results.ShouldNotBeNull();
-        results.Count.ShouldBe(1);
-        results[0].Id.ShouldBe(1);
-    }
-
-    [Fact]
-    public async Task GetWithPagingFilter_ShouldReturnPagedEntities()
-    {
-        List<TestEntity> entities = _fixture.CreateMany<TestEntity>(5).ToList();
-        await _context.TestEntities.AddRangeAsync(entities);
-        await _context.SaveChangesAsync();
-
-        BaseDbContextActions<TestEntity, TestDbContext> testContext = new(_serviceProvider);
-
-        GenericPagingModel<TestEntity> result = await testContext.GetWithPagingFilter(whereExpression: _ => true, selectExpression: x => x, orderByString: nameof(TestEntity.Id), skip: 1, pageSize: 2);
-
-        result.Entities.Count.ShouldBe(2);
-        result.TotalRecords.ShouldBe(5);
-    }
-
-    [Theory]
-    [InlineData(true)]
-    [InlineData(false)]
-    public async Task GetWithPagingFilterFullAndNot_ShouldReturnPagedEntities(bool full)
-    {
-        List<TestEntity> entities = _fixture.CreateMany<TestEntity>(5).ToList();
-        await _context.TestEntities.AddRangeAsync(entities);
-        await _context.SaveChangesAsync();
-
-        BaseDbContextActions<TestEntity, TestDbContext> testContext = new(_serviceProvider);
-
-        GenericPagingModel<TestEntity> result = await testContext.GetWithPagingFilter(full, whereExpression: _ => true, selectExpression: x => x, orderByString: nameof(TestEntity.Id), skip: 1, pageSize: 2);
-
-        result.Entities.Count.ShouldBe(2);
-        result.TotalRecords.ShouldBe(5);
-    }
-
-    [Fact]
-    public async Task GetWithPagingFilter_TKey_ShouldReturnPagedEntities()
-    {
-        List<TestEntity> entities = _fixture.CreateMany<TestEntity>(5).ToList();
-        await _context.TestEntities.AddRangeAsync(entities);
-        await _context.SaveChangesAsync();
-
-        BaseDbContextActions<TestEntity, TestDbContext> testContext = new(_serviceProvider);
-
-        GenericPagingModel<TestEntity> result = await testContext.GetWithPagingFilter(whereExpression: _ => true, selectExpression: x => x, ascendingOrderEpression: x => x.Id, skip: 1, pageSize: 2);
-
-        result.Entities.Count.ShouldBe(2);
-        result.TotalRecords.ShouldBe(5);
-    }
-
-    [Theory]
-    [InlineData(true)]
-    [InlineData(false)]
-    public async Task GetWithPagingFilterFullAndNot_TKey_ShouldReturnPagedEntities(bool full)
-    {
-        List<TestEntity> entities = _fixture.CreateMany<TestEntity>(5).ToList();
-        await _context.TestEntities.AddRangeAsync(entities);
-        await _context.SaveChangesAsync();
-
-        BaseDbContextActions<TestEntity, TestDbContext> testContext = new(_serviceProvider);
-
-        GenericPagingModel<TestEntity> result = await testContext.GetWithPagingFilter(full, whereExpression: _ => true, selectExpression: x => x, ascendingOrderEpression: x => x.Id, skip: 1, pageSize: 2);
-
-        result.Entities.Count.ShouldBe(2);
-        result.TotalRecords.ShouldBe(5);
-    }
-
-    [Fact]
-    public async Task GetOneWithFilterFull_ShouldReturnEntity()
-    {
-        List<TestEntity> entities = _fixture.CreateMany<TestEntity>(2).ToList();
-        string targetName = entities[0].Name;
-        await _context.TestEntities.AddRangeAsync(entities);
-        await _context.SaveChangesAsync();
-
-        BaseDbContextActions<TestEntity, TestDbContext> testContext = new(_serviceProvider);
-
-        TestEntity? result = await testContext.GetOneWithFilterFull(x => x.Name == targetName);
-
-        result.ShouldNotBeNull();
-        result.Name.ShouldBe(targetName);
-    }
-
-    [Fact]
-    public async Task GetMaxByOrderFull_ShouldReturnEntityWithMaxValue()
-    {
-        List<TestEntity> entities = _fixture.CreateMany<TestEntity>(3).ToList();
-        await _context.TestEntities.AddRangeAsync(entities);
-        await _context.SaveChangesAsync();
-
-        BaseDbContextActions<TestEntity, TestDbContext> testContext = new(_serviceProvider);
-
-        TestEntity? result = await testContext.GetMaxByOrderFull(_ => true, x => x.Id);
-
-        result.ShouldNotBeNull();
-        result.Id.ShouldBe(entities.Max(x => x.Id));
-    }
-
-    [Fact]
-    public async Task GetMinByOrderFull_ShouldReturnEntityWithMinValue()
-    {
-        List<TestEntity> entities = _fixture.CreateMany<TestEntity>(3).ToList();
-        await _context.TestEntities.AddRangeAsync(entities);
-        await _context.SaveChangesAsync();
-
-        BaseDbContextActions<TestEntity, TestDbContext> testContext = new(_serviceProvider);
-
-        TestEntity? result = await testContext.GetMinByOrderFull(_ => true, x => x.Id);
-
-        result.ShouldNotBeNull();
-        result.Id.ShouldBe(entities.Min(x => x.Id));
-    }
-
-    [Fact]
-    public async Task GetMaxFull_ShouldReturnMaxValue()
-    {
-        List<TestEntity> entities = _fixture.CreateMany<TestEntity>(3).ToList();
-        await _context.TestEntities.AddRangeAsync(entities);
-        await _context.SaveChangesAsync();
-
-        BaseDbContextActions<TestEntity, TestDbContext> testContext = new(_serviceProvider);
-
-        int result = await testContext.GetMaxFull(_ => true, x => x.Id);
-
-        result.ShouldBe(entities.Max(x => x.Id));
-    }
-
-    [Fact]
-    public async Task GetMinFull_ShouldReturnMinValue()
-    {
-        List<TestEntity> entities = _fixture.CreateMany<TestEntity>(3).ToList();
-        await _context.TestEntities.AddRangeAsync(entities);
-        await _context.SaveChangesAsync();
-
-        BaseDbContextActions<TestEntity, TestDbContext> testContext = new(_serviceProvider);
-
-        int result = await testContext.GetMinFull(_ => true, x => x.Id);
-
-        result.ShouldBe(entities.Min(x => x.Id));
-    }
-
-    [Fact]
-    public void UpdateMany_WhenException_ShouldReturnFalse()
-    {
-        BaseDbContextActions<TestEntity, TestDbContext> testContext = new(_serviceProvider);
-
-        // Simulate exception by passing null (will throw in RemoveNavigationProperties)
-        List<TestEntity> entities = new() { null! };
-
-        bool result = testContext.UpdateMany(entities, true);
-
-        result.ShouldBeFalse();
-    }
-
-    [Fact]
-    public void DeleteByObject_WhenException_ShouldNotThrow()
-    {
-        BaseDbContextActions<TestEntity, TestDbContext> testContext = new(_serviceProvider);
-
-        // Simulate exception by passing null (will throw in RemoveNavigationProperties)
-        TestEntity entity = null!;
-
-        Should.NotThrow(() => testContext.DeleteByObject(entity, true));
-    }
-
-    [Fact]
-    public void DeleteMany_WhenException_ShouldReturnFalse()
-    {
-        BaseDbContextActions<TestEntity, TestDbContext> testContext = new(_serviceProvider);
-
-        // Simulate exception by passing null (will throw in RemoveNavigationProperties)
-        List<TestEntity> entities = new() { null! };
-
-        bool result = testContext.DeleteMany(entities, true);
-
-        result.ShouldBeFalse();
-    }
-
-    [Fact]
-    public async Task Create_WithRemoveNavigationProps_ShouldNotThrow()
-    {
-        TestEntity entity = _fixture.Create<TestEntity>();
-        BaseDbContextActions<TestEntity, TestDbContext> testContext = new(_serviceProvider);
-
-        await testContext.Create(entity, removeNavigationProps: true);
-        await testContext.SaveChanges();
-
-        TestEntity? savedEntity = await _context.TestEntities.FindAsync(entity.Id);
-        savedEntity.ShouldNotBeNull();
-    }
-
-    [Theory]
-    [InlineData(true)]
-    [InlineData(false)]
-    public async Task GetAllStreamingFullAndNot_WithProjection_ShouldReturnProjectedEntities(bool full)
-    {
-        // Arrange
-        List<TestEntity> entities = _fixture.CreateMany<TestEntity>(2).ToList();
-        await _context.TestEntities.AddRangeAsync(entities);
-        await _context.SaveChangesAsync();
-
-        BaseDbContextActions<TestEntity, TestDbContext> testContext = new(_serviceProvider);
-
-        // Act
-        List<string> results = new();
-        await foreach (string name in testContext.GetAllStreaming(full, x => x.Name)!)
-        {
-            results.Add(name);
-        }
-
-        // Assert
-        results.Count.ShouldBe(entities.Count);
-        results.ShouldAllBe(x => !string.IsNullOrEmpty(x));
-        results.ShouldBe(entities.Select(x => x.Name));
-    }
-
-    [Fact]
-    public async Task GetAllStreaming_WithProjection_ShouldReturnProjectedEntities()
-    {
-        // Arrange
-        List<TestEntity> entities = _fixture.CreateMany<TestEntity>(2).ToList();
-        await _context.TestEntities.AddRangeAsync(entities);
-        await _context.SaveChangesAsync();
-
-        BaseDbContextActions<TestEntity, TestDbContext> testContext = new(_serviceProvider);
-
-        // Act
-        List<string> results = new();
-        await foreach (string name in testContext.GetAllStreaming(x => x.Name)!)
-        {
-            results.Add(name);
-        }
-
-        // Assert
-        results.Count.ShouldBe(entities.Count);
-        results.ShouldAllBe(x => !string.IsNullOrEmpty(x));
-        results.ShouldBe(entities.Select(x => x.Name));
-    }
-
-    [Fact]
-    public async Task GetAllStreamingFull_WithProjection_ShouldReturnProjectedEntities()
-    {
-        // Arrange
-        List<TestEntity> entities = _fixture.CreateMany<TestEntity>(2).ToList();
-        await _context.TestEntities.AddRangeAsync(entities);
-        await _context.SaveChangesAsync();
-
-        BaseDbContextActions<TestEntity, TestDbContext> testContext = new(_serviceProvider);
-
-        // Act
-        List<string> results = new();
-        await foreach (string name in testContext.GetAllFullStreaming(x => x.Name)!)
-        {
-            results.Add(name);
-        }
-
-        // Assert
-        results.Count.ShouldBe(entities.Count);
-        results.ShouldAllBe(x => !string.IsNullOrEmpty(x));
-        results.ShouldBe(entities.Select(x => x.Name));
-    }
-
-    [Theory]
-    [InlineData(true)]
-    [InlineData(false)]
-    public async Task GetWithFilterStreamingFullAndNot_WithProjection_ShouldReturnProjectedEntities(bool full)
-    {
-        // Arrange
-        List<TestEntity> entities = _fixture.CreateMany<TestEntity>(3).ToList();
-        TestEntity target = entities[0];
-        await _context.TestEntities.AddRangeAsync(entities);
-        await _context.SaveChangesAsync();
-
-        BaseDbContextActions<TestEntity, TestDbContext> testContext = new(_serviceProvider);
-        Expression<Func<TestEntity, bool>> filter = x => x.Id == target.Id;
-
-        // Act
-        List<string> results = new();
-        await foreach (string name in testContext.GetWithFilterStreaming(full, filter, x => x.Name)!)
-        {
-            results.Add(name);
-        }
-
-        // Assert
-        results.Count.ShouldBe(1);
-        results[0].ShouldBe(target.Name);
-    }
-
-    [Fact]
-    public async Task GetWithFilterStreaming_WithProjection_ShouldReturnProjectedEntities()
-    {
-        // Arrange
-        List<TestEntity> entities = _fixture.CreateMany<TestEntity>(3).ToList();
-        TestEntity target = entities[0];
-        await _context.TestEntities.AddRangeAsync(entities);
-        await _context.SaveChangesAsync();
-
-        BaseDbContextActions<TestEntity, TestDbContext> testContext = new(_serviceProvider);
-        Expression<Func<TestEntity, bool>> filter = x => x.Id == target.Id;
-
-        // Act
-        List<string> results = new();
-        await foreach (string name in testContext.GetWithFilterStreaming(filter, x => x.Name)!)
-        {
-            results.Add(name);
-        }
-
-        // Assert
-        results.Count.ShouldBe(1);
-        results[0].ShouldBe(target.Name);
-    }
-
-    [Fact]
-    public async Task GetWithFilterFullStreaming_WithProjection_ShouldReturnProjectedEntities()
-    {
-        // Arrange
-        List<TestEntity> entities = _fixture.CreateMany<TestEntity>(3).ToList();
-        TestEntity target = entities[0];
-        await _context.TestEntities.AddRangeAsync(entities);
-        await _context.SaveChangesAsync();
-
-        BaseDbContextActions<TestEntity, TestDbContext> testContext = new(_serviceProvider);
-        Expression<Func<TestEntity, bool>> filter = x => x.Id == target.Id;
-
-        // Act
-        List<string> results = new();
-        await foreach (string name in testContext.GetWithFilterFullStreaming(filter, x => x.Name)!)
-        {
-            results.Add(name);
-        }
-
-        // Assert
-        results.Count.ShouldBe(1);
-        results[0].ShouldBe(target.Name);
-    }
-
-    [Fact]
-    public async Task GetOneWithFilter_WithProjection_ShouldReturnProjectedEntity()
-    {
-        // Arrange
-        List<TestEntity> entities = _fixture.CreateMany<TestEntity>(3).ToList();
-        TestEntity target = entities[0];
-        await _context.TestEntities.AddRangeAsync(entities);
-        await _context.SaveChangesAsync();
-
-        BaseDbContextActions<TestEntity, TestDbContext> testContext = new(_serviceProvider);
-
-        // Act
-        string? result = await testContext.GetOneWithFilter(x => x.Id == target.Id, x => x.Name);
-
-        // Assert
-        result.ShouldNotBeNull();
-        result.ShouldBe(target.Name);
-    }
-
-    [Theory]
-    [InlineData(true)]
-    [InlineData(false)]
-    public async Task GetOneWithFilterFullAndNot_WithProjection_ShouldReturnProjectedEntity(bool full)
-    {
-        // Arrange
-        List<TestEntity> entities = _fixture.CreateMany<TestEntity>(3).ToList();
-        TestEntity target = entities[0];
-        await _context.TestEntities.AddRangeAsync(entities);
-        await _context.SaveChangesAsync();
-
-        BaseDbContextActions<TestEntity, TestDbContext> testContext = new(_serviceProvider);
-
-        // Act
-        string? result = await testContext.GetOneWithFilter(full, x => x.Id == target.Id, x => x.Name);
-
-        // Assert
-        result.ShouldNotBeNull();
-        result.ShouldBe(target.Name);
-    }
-
-    [Fact]
-    public async Task GetOneWithFilterFull_WithProjection_ShouldReturnProjectedEntity()
-    {
-        // Arrange
-        List<TestEntity> entities = _fixture.CreateMany<TestEntity>(3).ToList();
-        TestEntity target = entities[0];
-        await _context.TestEntities.AddRangeAsync(entities);
-        await _context.SaveChangesAsync();
-
-        BaseDbContextActions<TestEntity, TestDbContext> testContext = new(_serviceProvider);
-
-        // Act
-        string? result = await testContext.GetOneWithFilterFull(x => x.Id == target.Id, x => x.Name);
-
-        // Assert
-        result.ShouldNotBeNull();
-        result.ShouldBe(target.Name);
-    }
-
-    [Fact]
-    public async Task GetNavigationWithFilter_WithProjection_ShouldReturnProjectedEntities()
-    {
-        // Arrange
-        TestEntityDetail related = new() { Id = 1, Description = "desc", TestEntityId = 1 };
-        TestEntity entity = new() { Id = 1, Name = "A", Details = new List<TestEntityDetail> { related } };
-        await _context.TestEntities.AddAsync(entity);
-        await _context.SaveChangesAsync();
-
-        BaseDbContextActions<TestEntity, TestDbContext> testContext = new(_serviceProvider);
-
-        Expression<Func<TestEntityDetail, bool>> where = d => d.TestEntityId == 1;
-        Expression<Func<TestEntityDetail, TestEntity>> select = d => d.TestEntity!;
-
-        // Act
-        List<TestEntity>? results = await testContext.GetNavigationWithFilter(where, select);
-
-        // Assert
-        results.ShouldNotBeNull();
-        results.Count.ShouldBe(1);
-        results[0].Name.ShouldBe("A");
-    }
-
-    [Theory]
-    [InlineData(true)]
-    [InlineData(false)]
-    public async Task GetNavigationWithFilterFullAndNot_WithProjection_ShouldReturnProjectedEntities(bool full)
-    {
-        // Arrange
-        TestEntityDetail related = new() { Id = 1, Description = "desc", TestEntityId = 1 };
-        TestEntity entity = new() { Id = 1, Name = "A", Details = new List<TestEntityDetail> { related } };
-        await _context.TestEntities.AddAsync(entity);
-        await _context.SaveChangesAsync();
-
-        BaseDbContextActions<TestEntity, TestDbContext> testContext = new(_serviceProvider);
-
-        Expression<Func<TestEntityDetail, bool>> where = d => d.TestEntityId == 1;
-        Expression<Func<TestEntityDetail, TestEntity>> select = d => d.TestEntity!;
-
-        // Act
-        List<TestEntity>? results = await testContext.GetNavigationWithFilter(full, where, select);
-
-        // Assert
-        results.ShouldNotBeNull();
-        results.Count.ShouldBe(1);
-        results[0].Name.ShouldBe("A");
-    }
-
-    [Fact]
-    public async Task GetNavigationWithFilterStreaming_ShouldReturnStreamedEntities()
-    {
-        // Arrange
-        TestEntityDetail related = new() { Id = 1, Description = "desc", TestEntityId = 1 };
-        TestEntity entity = new() { Id = 1, Name = "A", Details = new List<TestEntityDetail> { related } };
-        await _context.TestEntities.AddAsync(entity);
-        await _context.SaveChangesAsync();
-
-        BaseDbContextActions<TestEntity, TestDbContext> testContext = new(_serviceProvider);
-
-        Expression<Func<TestEntityDetail, bool>> where = d => d.TestEntityId == 1;
-        Expression<Func<TestEntityDetail, TestEntity>> select = d => d.TestEntity!;
-
-        // Act
-        List<TestEntity> results = new();
-        await foreach (TestEntity item in testContext.GetNavigationWithFilterStreaming(where, select)!)
-        {
-            results.Add(item);
-        }
-
-        // Assert
-        results.Count.ShouldBe(1);
-        results[0].Id.ShouldBe(1);
-        results[0].Name.ShouldBe("A");
-    }
-
-    [Theory]
-    [InlineData(true)]
-    [InlineData(false)]
-    public async Task GetNavigationWithFilterStreamingFullAndNot_ShouldReturnStreamedEntities(bool full)
-    {
-        // Arrange
-        TestEntityDetail related = new() { Id = 1, Description = "desc", TestEntityId = 1 };
-        TestEntity entity = new() { Id = 1, Name = "A", Details = new List<TestEntityDetail> { related } };
-        await _context.TestEntities.AddAsync(entity);
-        await _context.SaveChangesAsync();
-
-        BaseDbContextActions<TestEntity, TestDbContext> testContext = new(_serviceProvider);
-
-        Expression<Func<TestEntityDetail, bool>> where = d => d.TestEntityId == 1;
-        Expression<Func<TestEntityDetail, TestEntity>> select = d => d.TestEntity!;
-
-        // Act
-        List<TestEntity> results = new();
-        await foreach (TestEntity item in testContext.GetNavigationWithFilterStreaming(full, where, select)!)
-        {
-            results.Add(item);
-        }
-
-        // Assert
-        results.Count.ShouldBe(1);
-        results[0].Id.ShouldBe(1);
-        results[0].Name.ShouldBe("A");
-    }
-
-    [Fact]
-    public async Task GetNavigationWithFilterFullStreaming_ShouldReturnStreamedEntities()
-    {
-        // Arrange
-        TestEntityDetail related = new() { Id = 1, Description = "desc", TestEntityId = 1 };
-        TestEntity entity = new() { Id = 1, Name = "A", Details = new List<TestEntityDetail> { related } };
-        await _context.TestEntities.AddAsync(entity);
-        await _context.SaveChangesAsync();
-
-        BaseDbContextActions<TestEntity, TestDbContext> testContext = new(_serviceProvider);
-
-        Expression<Func<TestEntityDetail, bool>> where = d => d.TestEntityId == 1;
-        Expression<Func<TestEntityDetail, TestEntity>> select = d => d.TestEntity!;
-
-        // Act
-        List<TestEntity> results = new();
-        await foreach (TestEntity item in testContext.GetNavigationWithFilterFullStreaming(where, select)!)
-        {
-            results.Add(item);
-        }
-
-        // Assert
-        results.Count.ShouldBe(1);
-        results[0].Id.ShouldBe(1);
-        results[0].Name.ShouldBe("A");
-    }
-
-    [Fact]
-    public async Task GetWithPagingFilterFull_ShouldReturnPagedEntities()
-    {
-        // Arrange
-        List<TestEntity> entities = _fixture.CreateMany<TestEntity>(5).ToList();
-        await _context.TestEntities.AddRangeAsync(entities);
-        await _context.SaveChangesAsync();
-
-        BaseDbContextActions<TestEntity, TestDbContext> testContext = new(_serviceProvider);
-
-        // Act
-        GenericPagingModel<TestEntity> result = await testContext.GetWithPagingFilterFull(
-            whereExpression: _ => true,
-            selectExpression: x => x,
-            orderByString: nameof(TestEntity.Id),
-            skip: 1,
-            pageSize: 2);
-
-        // Assert
-        result.Entities.Count.ShouldBe(2);
-        result.TotalRecords.ShouldBe(5);
-    }
-
-    [Fact]
-    public async Task GetWithPagingFilterFull_WithProjection_ShouldReturnPagedEntities()
-    {
-        // Arrange
-        List<TestEntity> entities = _fixture.CreateMany<TestEntity>(5).ToList();
-        await _context.TestEntities.AddRangeAsync(entities);
-        await _context.SaveChangesAsync();
-
-        BaseDbContextActions<TestEntity, TestDbContext> testContext = new(_serviceProvider);
-
-        // Act
-        GenericPagingModel<string> result = await testContext.GetWithPagingFilterFull(
-            whereExpression: _ => true,
-            selectExpression: x => x.Name,
-            orderByString: nameof(TestEntity.Id),
-            skip: 1,
-            pageSize: 2);
-
-        // Assert
-        result.Entities.Count.ShouldBe(2);
-        result.TotalRecords.ShouldBe(5);
-        result.Entities.ShouldAllBe(x => !string.IsNullOrEmpty(x));
-    }
-
-    [Fact]
-    public async Task GetWithPagingFilterFull_TKey_ShouldReturnPagedEntities()
-    {
-        // Arrange
-        List<TestEntity> entities = _fixture.CreateMany<TestEntity>(5).ToList();
-        await _context.TestEntities.AddRangeAsync(entities);
-        await _context.SaveChangesAsync();
-
-        BaseDbContextActions<TestEntity, TestDbContext> testContext = new(_serviceProvider);
-
-        // Act
-        GenericPagingModel<TestEntity> result = await testContext.GetWithPagingFilterFull(
-            whereExpression: _ => true,
-            selectExpression: x => x,
-            ascendingOrderEpression: x => x.Id,
-            skip: 1,
-            pageSize: 2);
-
-        // Assert
-        result.Entities.Count.ShouldBe(2);
-        result.TotalRecords.ShouldBe(5);
-    }
-
-    [Fact]
-    public async Task Update_WithRemoveNavigationProps_ShouldUpdateDatabase()
-    {
-        // Arrange
-        TestEntity entity = _fixture.Create<TestEntity>();
-        await _context.TestEntities.AddAsync(entity);
-        await _context.SaveChangesAsync();
-
-        string updatedName = _fixture.Create<string>();
-        entity.Name = updatedName;
-        entity.Details = new List<TestEntityDetail> { new() { Description = "test" } };
-
-        BaseDbContextActions<TestEntity, TestDbContext> testContext = new(_serviceProvider);
-
-        // Act
-        testContext.Update(entity, removeNavigationProps: true);
-        await testContext.SaveChanges();
-
-        // Assert
-        TestEntity? savedEntity = await _context.TestEntities.FindAsync(entity.Id);
-        savedEntity.ShouldNotBeNull();
-        savedEntity.Name.ShouldBe(updatedName);
-        savedEntity.Details.ShouldBeNull();
-    }
-
-    [Fact]
-    public async Task DeleteByObject_WithValidEntity_ShouldRemoveFromDatabase()
-    {
-        // Arrange
-        TestEntity entity = _fixture.Create<TestEntity>();
-        await _context.TestEntities.AddAsync(entity);
-        await _context.SaveChangesAsync();
-
-        BaseDbContextActions<TestEntity, TestDbContext> testContext = new(_serviceProvider);
-
-        // Act
-        testContext.DeleteByObject(entity);
-        await testContext.SaveChanges();
-
-        // Assert
-        TestEntity? deletedEntity = await _context.TestEntities.FindAsync(entity.Id);
-        deletedEntity.ShouldBeNull();
-    }
-
-    [Fact]
-    public async Task SaveChanges_WithNoChanges_ShouldReturnFalse()
-    {
-        // Arrange
-        BaseDbContextActions<TestEntity, TestDbContext> testContext = new(_serviceProvider);
-
-        // Act
-        bool result = await testContext.SaveChanges();
-
-        // Assert
-        result.ShouldBeFalse();
-    }
-
-    [Fact]
-    public void GetQueryAll_WithProjection_ShouldReturnQueryable()
-    {
-        // Arrange
-        BaseDbContextActions<TestEntity, TestDbContext> testContext = new(_serviceProvider);
-
-        // Act
-        IQueryable<string> query = testContext.GetQueryAll(x => x.Name);
-
-        // Assert
-        query.ShouldNotBeNull();
-        query.Expression.ShouldNotBeNull();
-    }
-
-    [Fact]
-    public void GetQueryAll_ShouldReturnQueryable()
-    {
-        // Arrange
-        BaseDbContextActions<TestEntity, TestDbContext> testContext = new(_serviceProvider);
-
-        // Act
-        IQueryable<TestEntity> query = testContext.GetQueryAll();
-
-        // Assert
-        query.ShouldNotBeNull();
-        query.Expression.ShouldNotBeNull();
-    }
-
-    [Fact]
-    public void GetQueryAllFull_ShouldReturnQueryable()
-    {
-        // Arrange
-        BaseDbContextActions<TestEntity, TestDbContext> testContext = new(_serviceProvider);
-
-        // Act
-        IQueryable<TestEntity> query = testContext.GetQueryAllFull();
-
-        // Assert
-        query.ShouldNotBeNull();
-        query.Expression.ShouldNotBeNull();
-    }
-
-    [Fact]
-    public void GetQueryWithFilter_ShouldReturnQueryable()
-    {
-        // Arrange
-        BaseDbContextActions<TestEntity, TestDbContext> testContext = new(_serviceProvider);
-
-        // Act
-        IQueryable<TestEntity> query = testContext.GetQueryWithFilter(_ => true);
-
-        // Assert
-        query.ShouldNotBeNull();
-        query.Expression.ShouldNotBeNull();
-    }
-
-    [Fact]
-    public void GetQueryWithFilterFull_ShouldReturnQueryable()
-    {
-        // Arrange
-        BaseDbContextActions<TestEntity, TestDbContext> testContext = new(_serviceProvider);
-
-        // Act
-        IQueryable<TestEntity> query = testContext.GetQueryWithFilterFull(_ => true);
-
-        // Assert
-        query.ShouldNotBeNull();
-        query.Expression.ShouldNotBeNull();
-    }
-
-    [Fact]
-    public void GetQueryAllFull_WithHandlingCircularRef_ShouldReturnQueryable()
-    {
-        // Arrange
-        BaseDbContextActions<TestEntity, TestDbContext> testContext = new(_serviceProvider);
-
-        // Act
-        IQueryable<TestEntity> query = testContext.GetQueryAllFull(handlingCircularRefException: true);
-
-        // Assert
-        query.ShouldNotBeNull();
-        query.Expression.ShouldNotBeNull();
-    }
-
-    [Fact]
-    public void GetQueryWithFilterFull_WithHandlingCircularRef_ShouldReturnQueryable()
-    {
-        // Arrange
-        BaseDbContextActions<TestEntity, TestDbContext> testContext = new(_serviceProvider);
-
-        // Act
-        IQueryable<TestEntity> query = testContext.GetQueryWithFilterFull(_ => true, handlingCircularRefException: true);
-
-        // Assert
-        query.ShouldNotBeNull();
-        query.Expression.ShouldNotBeNull();
-    }
-
-    [Fact]
-    public void GetQueryAllFull_WithProjection_ShouldReturnQueryable()
-    {
-        // Arrange
-        BaseDbContextActions<TestEntity, TestDbContext> testContext = new(_serviceProvider);
-
-        // Act
-        IQueryable<string> query = testContext.GetQueryAllFull(x => x.Name);
-
-        // Assert
-        query.ShouldNotBeNull();
-        query.Expression.ShouldNotBeNull();
-    }
-
-    [Fact]
-    public void GetQueryWithFilter_WithProjection_ShouldReturnQueryable()
-    {
-        // Arrange
-        BaseDbContextActions<TestEntity, TestDbContext> testContext = new(_serviceProvider);
-
-        // Act
-        IQueryable<string> query = testContext.GetQueryWithFilter(_ => true, x => x.Name);
-
-        // Assert
-        query.ShouldNotBeNull();
-        query.Expression.ShouldNotBeNull();
-    }
-
-    [Fact]
-    public void GetQueryWithFilterFull_WithProjection_ShouldReturnQueryable()
-    {
-        // Arrange
-        BaseDbContextActions<TestEntity, TestDbContext> testContext = new(_serviceProvider);
-
-        // Act
-        IQueryable<string> query = testContext.GetQueryWithFilterFull(_ => true, x => x.Name);
-
-        // Assert
-        query.ShouldNotBeNull();
-        query.Expression.ShouldNotBeNull();
-    }
-
-    [Fact]
-    public void GetQueryNavigationWithFilterFull_ShouldReturnQueryable()
-    {
-        // Arrange
-        BaseDbContextActions<TestEntity, TestDbContext> testContext = new(_serviceProvider);
-
-        Expression<Func<TestEntityDetail, bool>> where = d => d.TestEntityId == 1;
-        Expression<Func<TestEntityDetail, TestEntity>> select = d => d.TestEntity!;
-
-        // Act
-        IQueryable<TestEntity> query = testContext.GetQueryNavigationWithFilterFull(where, select);
-
-        // Assert
-        query.ShouldNotBeNull();
-        query.Expression.ShouldNotBeNull();
-    }
-
-    [Fact]
-    public void GetQueryPagingWithFilterFull_ShouldReturnQueryable()
-    {
-        // Arrange
-        BaseDbContextActions<TestEntity, TestDbContext> testContext = new(_serviceProvider);
-
-        // Act
-        IQueryable<TestEntity> query = testContext.GetQueryPagingWithFilterFull(_ => true, x => x, nameof(TestEntity.Id));
-
-        // Assert
-        query.ShouldNotBeNull();
-        query.Expression.ShouldNotBeNull();
-    }
-
-    [Fact]
-    public void GetQueryPagingWithFilterFull_TKey_ShouldReturnQueryable()
-    {
-        // Arrange
-        BaseDbContextActions<TestEntity, TestDbContext> testContext = new(_serviceProvider);
-
-        // Act
-        IQueryable<TestEntity> query = testContext.GetQueryPagingWithFilterFull(_ => true, x => x, x => x.Id);
-
-        // Assert
-        query.ShouldNotBeNull();
-        query.Expression.ShouldNotBeNull();
-    }
-
-    // Edge case: GetAll, GetAllFull, GetWithFilter, etc. with cancellation token already canceled
-    [Fact]
-    public async Task GetAll_WithCancelledToken_ShouldReturnNull()
-    {
-        BaseDbContextActions<TestEntity, TestDbContext> testContext = new(_serviceProvider);
-        using CancellationTokenSource cts = new();
-        cts.Cancel();
-
-        List<TestEntity>? result = await testContext.GetAll(cancellationToken: cts.Token);
-
-        result.ShouldBeNull();
-    }
-
-    [Fact]
-    public async Task GetAllFull_WithCancelledToken_ShouldReturnNull()
-    {
-        BaseDbContextActions<TestEntity, TestDbContext> testContext = new(_serviceProvider);
-        using CancellationTokenSource cts = new();
-        cts.Cancel();
-
-        List<TestEntity>? result = await testContext.GetAllFull(cancellationToken: cts.Token);
-
-        result.ShouldBeNull();
-    }
-
-    [Fact]
-    public async Task GetWithFilter_WithCancelledToken_ShouldReturnNull()
-    {
-        BaseDbContextActions<TestEntity, TestDbContext> testContext = new(_serviceProvider);
-        using CancellationTokenSource cts = new();
-        cts.Cancel();
-
-        List<TestEntity>? result = await testContext.GetWithFilter(_ => true, cancellationToken: cts.Token);
-
-        result.ShouldBeNull();
-    }
-
-    // SaveChanges: generic exception path
-    [Fact]
-    public async Task SaveChanges_WhenGenericException_ShouldReturnFalse()
-    {
-        // Arrange: Use a fake context that throws a generic exception
-        ServiceCollection services = new();
-        TestDbContext fakeContext = Substitute.For<TestDbContext>(new DbContextOptions<TestDbContext>());
-        fakeContext.When(x => x.SaveChangesAsync(default)).Do(_ => throw new Exception("Generic error"));
-        services.AddSingleton<DbContext, TestDbContext>(_ => fakeContext);
-        ServiceProvider provider = services.BuildServiceProvider();
-
-        BaseDbContextActions<TestEntity, TestDbContext> testContext = new(provider);
-
-        // Act
-        bool result = await testContext.SaveChanges();
-
-        // Assert
-        result.ShouldBeFalse();
-    }
-}
-
-// Test types
-public class TestDbContext(DbContextOptions<TestDbContext> options) : DbContext(options)
-{
-    public DbSet<TestEntity> TestEntities => Set<TestEntity>();
-}
-
-public class TestEntity
-{
-    public int Id { get; set; }
-
-    public required string Name { get; set; }
-
-    public DateTime CreatedDate { get; set; }
-
-    public ICollection<TestEntityDetail>? Details { get; set; }
-}
-
-public class TestEntityDetail
-{
-    public int Id { get; set; }
-
-    public required string Description { get; set; }
-
-    public int TestEntityId { get; set; }
-
-    [JsonIgnore]
-    public TestEntity? TestEntity { get; set; }
-}
-#pragma warning restore CRR0029 // ConfigureAwait(true) is called implicitly
->>>>>>> 270705e4f794428a4927e32ef23496c0001e47e7+#pragma warning restore CRR0029 // ConfigureAwait(true) is called implicitly