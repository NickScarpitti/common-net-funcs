--- conflicted
+++ resolved
@@ -1,5 +1,4 @@
-<<<<<<< HEAD
-﻿using System.Text.Json.Serialization;
+﻿﻿using System.Text.Json.Serialization;
 using System.Xml.Serialization;
 using CommonNetFuncs.EFCore;
 using Microsoft.EntityFrameworkCore;
@@ -35,6 +34,13 @@
             if (disposing)
             {
                 _context?.Dispose();
+                NavigationProperties.NavigationCacheManager.SetUseLimitedCache(true);
+                NavigationProperties.NavigationCacheManager.SetLimitedCacheSize(100);
+                NavigationProperties.NavigationCacheManager.ClearAllCaches();
+
+                NavigationProperties.TopLevelNavigationCacheManager.SetUseLimitedCache(true);
+                NavigationProperties.TopLevelNavigationCacheManager.SetLimitedCacheSize(100);
+                NavigationProperties.TopLevelNavigationCacheManager.ClearAllCaches();
             }
             disposed = true;
         }
@@ -187,282 +193,6 @@
         protected override void OnModelCreating(ModelBuilder modelBuilder)
         {
             modelBuilder.Entity<TestEntity>()
-                .HasOne(e => e.RelatedEntity)
-                .WithMany();
-
-            modelBuilder.Entity<TestRelatedEntity>()
-                .HasOne(e => e.Parent)
-                .WithMany();
-
-            modelBuilder.Entity<DeepTestEntity>()
-                .HasOne(e => e.DeepTestRelatedEntity)
-                .WithMany(e => e.TestEntities);
-
-            modelBuilder.Entity<DeepTestRelatedEntity>()
-                .HasOne(e => e.GetDeepTestRelatedEntity2)
-                .WithMany(e => e.DeepTestRelatedEntities);
-
-            modelBuilder.Entity<DeepTestRelatedEntity2>()
-                .HasOne(e => e.DeepTestRelatedEntity3)
-                .WithMany(e => e.DeepTestRelatedEntity2s);
-        }
-    }
-
-    private sealed class TestEntity
-    {
-        public int Id { get; set; }
-
-        public TestRelatedEntity? RelatedEntity { get; set; }
-    }
-
-    private sealed class TestRelatedEntity
-    {
-        public int Id { get; set; }
-
-        public TestEntity? Parent { get; set; }
-    }
-
-    private sealed class TestEntityWithIgnores
-    {
-        public int Id { get; set; }
-
-        [JsonIgnore]
-        public TestRelatedEntity? IgnoredNavigation { get; set; }
-
-        public TestRelatedEntity? NormalNavigation { get; set; }
-    }
-
-    private sealed class DeepTestEntity
-    {
-        public int Id { get; set; }
-
-        public DeepTestRelatedEntity? DeepTestRelatedEntity { get; set; }
-    }
-
-    private class DeepTestRelatedEntity
-    {
-        public int Id { get; set; }
-
-        public DeepTestRelatedEntity2? GetDeepTestRelatedEntity2 { get; set; }
-
-        [JsonIgnore]
-        public virtual ICollection<DeepTestEntity>? TestEntities { get; set; }
-    }
-
-    private class DeepTestRelatedEntity2
-    {
-        public int Id { get; set; }
-
-        public DeepTestRelatedEntity3? DeepTestRelatedEntity3 { get; set; }
-
-        [JsonIgnore]
-        public virtual ICollection<DeepTestRelatedEntity>? DeepTestRelatedEntities { get; set; }
-    }
-
-    private class DeepTestRelatedEntity3
-    {
-        public int Id { get; set; }
-
-        [JsonIgnore]
-        public virtual ICollection<DeepTestRelatedEntity2>? DeepTestRelatedEntity2s { get; set; }
-    }
-}
-=======
-﻿using System.Text.Json.Serialization;
-using System.Xml.Serialization;
-using CommonNetFuncs.EFCore;
-using Microsoft.EntityFrameworkCore;
-
-namespace EFCore.Tests;
-
-public sealed class NavigationPropertiesTests : IDisposable
-{
-    private readonly Fixture _fixture;
-    private readonly TestDbContext _context;
-
-    public NavigationPropertiesTests()
-    {
-        _fixture = new Fixture();
-        DbContextOptions<TestDbContext> options = new DbContextOptionsBuilder<TestDbContext>()
-            .UseInMemoryDatabase(databaseName: _fixture.Create<string>())
-            .Options;
-        _context = new TestDbContext(options);
-    }
-
-    private bool disposed;
-
-    public void Dispose()
-    {
-        Dispose(true);
-        GC.SuppressFinalize(this);
-    }
-
-    private void Dispose(bool disposing)
-    {
-        if (!disposed)
-        {
-            if (disposing)
-            {
-                _context?.Dispose();
-                NavigationProperties.NavigationCacheManager.SetUseLimitedCache(true);
-                NavigationProperties.NavigationCacheManager.SetLimitedCacheSize(100);
-                NavigationProperties.NavigationCacheManager.ClearAllCaches();
-
-                NavigationProperties.TopLevelNavigationCacheManager.SetUseLimitedCache(true);
-                NavigationProperties.TopLevelNavigationCacheManager.SetLimitedCacheSize(100);
-                NavigationProperties.TopLevelNavigationCacheManager.ClearAllCaches();
-            }
-            disposed = true;
-        }
-    }
-
-    ~NavigationPropertiesTests()
-    {
-        Dispose(false);
-    }
-
-    [Theory]
-    [InlineData(1)]
-    [InlineData(2)]
-    [InlineData(5)]
-    public void GetNavigations_WithDifferentDepths_ReturnsCorrectNavigationPaths(int maxDepth)
-    {
-        // Arrange
-        NavigationPropertiesOptions options = new(maxNavigationDepth: maxDepth);
-
-        // Act
-        HashSet<string> navigationPaths = NavigationProperties.GetNavigations<TestEntity>(_context, options);
-
-        // Assert
-        navigationPaths.ShouldNotBeEmpty();
-        navigationPaths.All(path => path.Split('.').Length <= maxDepth + 1).ShouldBeTrue();
-    }
-
-    [Theory]
-    [InlineData(0)]
-    [InlineData(1)]
-    [InlineData(3)]
-    public void GetNavigations_WithDifferentDepthsOneToMany_ReturnsCorrectNavigationPaths(int maxDepth)
-    {
-        // Arrange
-        NavigationPropertiesOptions options = new(maxNavigationDepth: maxDepth);
-
-        // Act
-        HashSet<string> navigationPaths = NavigationProperties.GetNavigations<DeepTestEntity>(_context, options);
-
-        // Assert
-        navigationPaths.ShouldNotBeEmpty();
-        navigationPaths.All(path => path.Split('.').Length <= maxDepth + 1).ShouldBeTrue();
-    }
-
-    [Fact]
-    public void GetNavigations_WithDifferentDepthsUsingCache_ReturnsCorrectNavigationPaths()
-    {
-        //TODO:: Get depth of 1, then 3, then 1 again , and ensure the cache is used correctly and extra navigations are left out when depth is less than max cached depth
-        // Arrange
-        HashSet<string> originalNavigationPaths = NavigationProperties.GetNavigations<DeepTestEntity>(_context, new(maxNavigationDepth: 1));
-        HashSet<string> deeperNavigationPaths = NavigationProperties.GetNavigations<DeepTestEntity>(_context, new(maxNavigationDepth: 3));
-
-        // Act
-        HashSet<string> testNavigationPaths = NavigationProperties.GetNavigations<DeepTestEntity>(_context, new(maxNavigationDepth: 1));
-
-        // Assert
-        testNavigationPaths.ShouldNotBeEmpty();
-        testNavigationPaths.ShouldBeEquivalentTo(originalNavigationPaths);
-        testNavigationPaths.All(path => path.Split('.').Length <= 2).ShouldBeTrue(); // Depth of 1 means only direct navigations
-        deeperNavigationPaths.Any(path => path.Split('.').Length > 2).ShouldBeTrue(); // Should have longer navigations than testNavigationPaths
-        deeperNavigationPaths.ShouldNotBeSameAs(testNavigationPaths.Count); // Deeper paths should have more navigations
-        deeperNavigationPaths.ShouldNotBeSameAs(originalNavigationPaths.Count); // Deeper paths should have more navigations
-        deeperNavigationPaths.Count.ShouldBeGreaterThan(testNavigationPaths.Count); // Deeper paths should have more navigations
-        deeperNavigationPaths.Count.ShouldBeGreaterThan(originalNavigationPaths.Count); // Deeper paths should have more navigations
-    }
-
-    [Fact]
-    public void GetNavigations_WithCaching_ReturnsSameResult()
-    {
-        // Arrange
-        NavigationPropertiesOptions options = new(useCaching: true);
-
-        // Act
-        HashSet<string> firstCall = NavigationProperties.GetNavigations<TestEntity>(_context, options);
-        HashSet<string> secondCall = NavigationProperties.GetNavigations<TestEntity>(_context, options);
-
-        // Assert
-        firstCall.ShouldBe(secondCall);
-    }
-
-    [Fact]
-    public void GetTopLevelNavigations_ReturnsOnlyDirectNavigations()
-    {
-        // Act
-        List<string> topLevelNavigations = NavigationProperties.GetTopLevelNavigations<TestEntity>(_context);
-
-        // Assert
-        topLevelNavigations.ShouldNotBeEmpty();
-        topLevelNavigations.All(nav => !nav.Contains('.')).ShouldBeTrue();
-    }
-
-    [Theory]
-    [InlineData(typeof(JsonIgnoreAttribute))]
-    [InlineData(typeof(XmlIgnoreAttribute))]
-    public void GetTopLevelNavigations_WithIgnoredAttributes_ExcludesIgnoredProperties(Type attributeType)
-    {
-        // Arrange
-        List<Type> ignoreList = [attributeType];
-
-        // Act
-        List<string> topLevelNavigations = NavigationProperties.GetTopLevelNavigations<TestEntityWithIgnores>(_context, ignoreList);
-
-        // Assert
-        topLevelNavigations.ShouldNotContain("IgnoredNavigation");
-    }
-
-    [Fact]
-    public void IncludeNavigationProperties_AddsIncludeStatementsToQuery()
-    {
-        // Arrange
-        IQueryable<TestEntity> query = _context.TestEntities;
-
-        // Act
-        IQueryable<TestEntity> result = query.IncludeNavigationProperties(_context);
-
-        // Assert
-        result.Expression.ToString().ShouldContain("Include");
-    }
-
-    [Fact]
-    public void RemoveNavigationProperties_SetsAllNavigationsToNull()
-    {
-        // Arrange
-        TestEntity entity = new()
-        {
-            Id = 1,
-            RelatedEntity = new TestRelatedEntity { Id = 2 }
-        };
-
-        // Act
-        entity.RemoveNavigationProperties(_context);
-
-        // Assert
-        entity.RelatedEntity.ShouldBeNull();
-    }
-
-    // Test entities
-    private sealed class TestDbContext(DbContextOptions options) : DbContext(options)
-    {
-        public DbSet<TestEntity> TestEntities => Set<TestEntity>();
-
-        public DbSet<TestRelatedEntity> TestRelatedEntities => Set<TestRelatedEntity>();
-
-        public DbSet<DeepTestEntity> DeepTestEntities => Set<DeepTestEntity>();
-
-        public DbSet<DeepTestRelatedEntity> DeepTestRelatedEntities => Set<DeepTestRelatedEntity>();
-
-        public DbSet<DeepTestRelatedEntity2> DeepTestRelatedEntity2s => Set<DeepTestRelatedEntity2>();
-
-        protected override void OnModelCreating(ModelBuilder modelBuilder)
-        {
-            modelBuilder.Entity<TestEntity>()
                 .HasOne(x => x.RelatedEntity)
                 .WithMany();
 
@@ -673,5 +403,4 @@
         _ = NavigationProperties.GetTopLevelNavigations<TestEntityWithIgnores>(_context);
         limitedCache.Count.ShouldBe(1); // Still 1 due to limit
     }
-}
->>>>>>> 270705e4f794428a4927e32ef23496c0001e47e7+}