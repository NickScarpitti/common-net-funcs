--- conflicted
+++ resolved
@@ -1,294 +1,274 @@
 ﻿using System.Data;
 using CommonNetFuncs.Email;
+
 using static CommonNetFuncs.Email.HtmlEmailBuilder;
 
 namespace Email.Tests;
 
 public sealed class HtmlEmailBuilderTests
 {
-  [Theory]
-  [InlineData("Hello\nWorld", "Hello<br>World")]
-  [InlineData("Hello\r\nWorld", "Hello<br>World", "Hello<br><br>World")]
-  [InlineData("Hello\tWorld", "Hello&nbsp&nbsp&nbspWorld")]
-  [InlineData(null, "")]
-  [InlineData("Hello <script>", "Hello &lt;script&gt;")]
-  public void StringToHtml_ShouldFormatCorrectly(string? input, string expected, string? unixExpected = null)
-  {
-    // Act
-    string result = input.StringToHtml();
-
-    // Assert
-    result.ShouldBe(Environment.OSVersion.Platform == PlatformID.Win32NT ? expected : unixExpected ?? expected);
-  }
-
-  [Theory]
-  [InlineData("Visit http://example.com today!", "<a href=\"http://example.com\">Click Here</a>")]
-  [InlineData("Check https://example.com/path?q=1 now", "<a href=\"https://example.com/path?q=1\">Click Here</a>")]
-  [InlineData("No URL here", "No URL here")]
-  public void FormatAllUrlsToHtml_ShouldReplaceUrlsWithLinks(string input, string expectedUrl)
-  {
-    // Act
-    string result = input.FormatAllUrlsToHtml();
-
-    // Assert
-    result.ShouldContain(expectedUrl);
-  }
-
-  [Theory]
-  [InlineData("Custom Text")]
-  public void FormatAllUrlsToHtml_WithCustomLinkText_ShouldUseProvidedText(string linkText)
-  {
-    // Arrange
-    const string input = "Visit http://example.com today!";
-    string expected = $"<a href=\"http://example.com\">{linkText}</a>";
-
-    // Act
-    string result = input.FormatAllUrlsToHtml(linkText);
-
-    // Assert
-    result.ShouldContain(expected);
-  }
-
-  [Theory]
-  [InlineData("http://example.com", "Link Text", "<a href=\"http://example.com\">Link Text</a>")]
-  public void CreateHtmlLink_ShouldCreateValidHtmlLink(string url, string linkText, string expected)
-  {
-    // Act
-    string result = url.CreateHtmlLink(linkText);
-
-    // Assert
-    result.ShouldBe(expected);
-  }
-
-  [Fact]
-  public void BuildHtmlEmail_WithBasicContent_ShouldCreateValidHtml()
-  {
-    // Arrange
-    const string body = "Hello World";
-    const string footer = "Goodbye";
-
-    // Act
-    string result = BuildHtmlEmail(body, footer);
-
-    // Assert
-    result.ShouldStartWith("<html><body>");
-    result.ShouldEndWith("</body></html>");
-    result.ShouldContain("Hello World");
-    result.ShouldContain("Goodbye");
-  }
-
-  [Fact]
-  public void CreateHtmlTable_WithDataTable_ShouldCreateValidHtmlTable()
-  {
-    // Arrange
-    using DataTable table = new();
-    table.Columns.Add("Name");
-    table.Columns.Add("Age");
-    table.Rows.Add("John", "30");
-    table.Rows.Add("Jane", "25");
-
-    // Act
-    string result = table.CreateHtmlTable();
-
-    // Assert
-    result.ShouldContain("<table>");
-    result.ShouldEndWith("</table>");
-    result.ShouldContain("<th>Name</th>");
-    result.ShouldContain("<th>Age</th>");
-    result.ShouldContain("<td>John</td>");
-    result.ShouldContain("<td>30</td>");
-    result.ShouldContain("<td>Jane</td>");
-    result.ShouldContain("<td>25</td>");
-  }
-
-  [Fact]
-  public void CreateHtmlEmail_WithDataTable_ShouldCreateValidHtmlEmailWithTable()
-  {
-    // Arrange
-    const string body = "Hello";
-    const string footer = "Goodbye";
-    using DataTable table = new();
-    table.Columns.Add("Name");
-    table.Columns.Add("Age");
-    table.Rows.Add("John", "30");
-    table.Rows.Add("Jane", "25");
-
-    // Act
-<<<<<<< HEAD
-    string result = BuildHtmlEmail(body, table, footer);
-=======
-    string result = BuildHtmlEmail(body, footer, table);
->>>>>>> 5e922b4e
-
-    // Assert
-    result.ShouldContain("<table>");
-    result.ShouldContain("</table>");
-    result.ShouldContain("<th>Name</th>");
-    result.ShouldContain("<th>Age</th>");
-    result.ShouldContain("<td>John</td>");
-    result.ShouldContain("<td>30</td>");
-    result.ShouldContain("<td>Jane</td>");
-    result.ShouldContain("<td>25</td>");
-    result.ShouldContain("<br><br>");
-    result.ShouldContain(body);
-    result.ShouldContain(footer);
-  }
-
-  [Fact]
-  public void CreateHtmlTable_WithList_ShouldCreateValidHtmlTable()
-  {
-    // Arrange
-    List<List<string>> tableData =
-    [
-        new() { "Name", "Age" },          // Header row
+	[Theory]
+	[InlineData("Hello\nWorld", "Hello<br>World")]
+	[InlineData("Hello\r\nWorld", "Hello<br>World", "Hello<br><br>World")]
+	[InlineData("Hello\tWorld", "Hello&nbsp&nbsp&nbspWorld")]
+	[InlineData(null, "")]
+	[InlineData("Hello <script>", "Hello &lt;script&gt;")]
+	public void StringToHtml_ShouldFormatCorrectly(string? input, string expected, string? unixExpected = null)
+	{
+		// Act
+		string result = input.StringToHtml();
+
+		// Assert
+		result.ShouldBe(Environment.OSVersion.Platform == PlatformID.Win32NT ? expected : unixExpected ?? expected);
+	}
+
+	[Theory]
+	[InlineData("Visit http://example.com today!", "<a href=\"http://example.com\">Click Here</a>")]
+	[InlineData("Check https://example.com/path?q=1 now", "<a href=\"https://example.com/path?q=1\">Click Here</a>")]
+	[InlineData("No URL here", "No URL here")]
+	public void FormatAllUrlsToHtml_ShouldReplaceUrlsWithLinks(string input, string expectedUrl)
+	{
+		// Act
+		string result = input.FormatAllUrlsToHtml();
+
+		// Assert
+		result.ShouldContain(expectedUrl);
+	}
+
+	[Theory]
+	[InlineData("Custom Text")]
+	public void FormatAllUrlsToHtml_WithCustomLinkText_ShouldUseProvidedText(string linkText)
+	{
+		// Arrange
+		const string input = "Visit http://example.com today!";
+		string expected = $"<a href=\"http://example.com\">{linkText}</a>";
+
+		// Act
+		string result = input.FormatAllUrlsToHtml(linkText);
+
+		// Assert
+		result.ShouldContain(expected);
+	}
+
+	[Theory]
+	[InlineData("http://example.com", "Link Text", "<a href=\"http://example.com\">Link Text</a>")]
+	public void CreateHtmlLink_ShouldCreateValidHtmlLink(string url, string linkText, string expected)
+	{
+		// Act
+		string result = url.CreateHtmlLink(linkText);
+
+		// Assert
+		result.ShouldBe(expected);
+	}
+
+	[Fact]
+	public void BuildHtmlEmail_WithBasicContent_ShouldCreateValidHtml()
+	{
+		// Arrange
+		const string body = "Hello World";
+		const string footer = "Goodbye";
+
+		// Act
+		string result = BuildHtmlEmail(body, footer);
+
+		// Assert
+		result.ShouldStartWith("<html><body>");
+		result.ShouldEndWith("</body></html>");
+		result.ShouldContain("Hello World");
+		result.ShouldContain("Goodbye");
+	}
+
+	[Fact]
+	public void CreateHtmlTable_WithDataTable_ShouldCreateValidHtmlTable()
+	{
+		// Arrange
+		using DataTable table = new();
+		table.Columns.Add("Name");
+		table.Columns.Add("Age");
+		table.Rows.Add("John", "30");
+		table.Rows.Add("Jane", "25");
+
+		// Act
+		string result = table.CreateHtmlTable();
+
+		// Assert
+		result.ShouldContain("<table>");
+		result.ShouldEndWith("</table>");
+		result.ShouldContain("<th>Name</th>");
+		result.ShouldContain("<th>Age</th>");
+		result.ShouldContain("<td>John</td>");
+		result.ShouldContain("<td>30</td>");
+		result.ShouldContain("<td>Jane</td>");
+		result.ShouldContain("<td>25</td>");
+	}
+
+	[Fact]
+	public void CreateHtmlEmail_WithDataTable_ShouldCreateValidHtmlEmailWithTable()
+	{
+		// Arrange
+		const string body = "Hello";
+		const string footer = "Goodbye";
+		using DataTable table = new();
+		table.Columns.Add("Name");
+		table.Columns.Add("Age");
+		table.Rows.Add("John", "30");
+		table.Rows.Add("Jane", "25");
+
+		// Act
+		string result = BuildHtmlEmail(body, table, footer);
+
+		// Assert
+		result.ShouldContain("<table>");
+		result.ShouldContain("</table>");
+		result.ShouldContain("<th>Name</th>");
+		result.ShouldContain("<th>Age</th>");
+		result.ShouldContain("<td>John</td>");
+		result.ShouldContain("<td>30</td>");
+		result.ShouldContain("<td>Jane</td>");
+		result.ShouldContain("<td>25</td>");
+		result.ShouldContain("<br><br>");
+		result.ShouldContain(body);
+		result.ShouldContain(footer);
+	}
+
+	[Fact]
+	public void CreateHtmlTable_WithList_ShouldCreateValidHtmlTable()
+	{
+		// Arrange
+		List<List<string>> tableData =
+		[
+				new() { "Name", "Age" },          // Header row
             new() { "John", "30" },           // Data row 1
             new() { "Jane", "25" }            // Data row 2
-<<<<<<< HEAD
 		];
-=======
-    ];
->>>>>>> 5e922b4e
-
-    // Act
-    string result = tableData.CreateHtmlTable();
-
-    // Assert
-    result.ShouldContain("<table>");
-    result.ShouldContain("<th>Name</th>");
-    result.ShouldContain("<th>Age</th>");
-    result.ShouldContain("<td>John</td>");
-    result.ShouldContain("<td>30</td>");
-    result.ShouldContain("<td>Jane</td>");
-    result.ShouldContain("<td>25</td>");
-  }
-
-  [Fact]
-  public void CreateHtmlTable_WithCustomCss_ShouldApplyCustomStyles()
-  {
-    // Arrange
-    List<List<string>> tableData =
-    [
-        new() { "Header" },
-            new() { "Data" }
-    ];
-    const string customCss = "<style>table { color: red; }</style>";
-
-    // Act
-    string result = tableData.CreateHtmlTable(customCss: customCss);
-
-    // Assert
-    result.ShouldContain(customCss);
-  }
-
-  [Fact]
-  public void CreateHtmlTable_WithoutCss_ShouldNotIncludeStyles()
-  {
-    // Arrange
-    List<List<string>> tableData = new()
-        {
-            new() { "Header" },
-            new() { "Data" }
-        };
-
-    // Act
-    string result = tableData.CreateHtmlTable(applyTableCss: false);
-
-    // Assert
-    result.ShouldNotContain("<style>");
-  }
-
-  [Fact]
-  public void BuildHtmlEmail_WithTableData_ShouldIncludeTableAndSpacing()
-  {
-    // Arrange
-    const string body = "Hello";
-    const string footer = "Goodbye";
-    List<List<string>> tableData = new()
-        {
-            new() { "Header" },
-            new() { "Data" }
-        };
-
-    // Act
-<<<<<<< HEAD
-    string result = BuildHtmlEmail(body, tableData, footer);
-=======
-    string result = BuildHtmlEmail(body, footer, tableData);
->>>>>>> 5e922b4e
-
-    // Assert
-    result.ShouldContain("<br><br>");
-    result.ShouldContain("<table>");
-    result.ShouldContain(body);
-    result.ShouldContain(footer);
-  }
-
-  [Fact]
-  public void CreateHtmlTable_WithEmptyData_ShouldReturnEmptyString()
-  {
-    // Arrange
-    using DataTable? emptyTable = null;
-    List<List<string>>? emptyList = null;
-
-    // Act
-    string resultFromTable = emptyTable.CreateHtmlTable();
-    string resultFromList = emptyList.CreateHtmlTable();
-
-    // Assert
-    resultFromTable.ShouldBe(string.Empty);
-    resultFromList.ShouldBe(string.Empty);
-  }
-
-  [Fact]
-  public async Task CreateHtmlTable_WithCancellation_ShouldRespectCancellationToken()
-  {
-    // Arrange
-    using CancellationTokenSource cts = new();
-    List<List<string>> tableData = new()
-        {
-            new() { "Header" },
-            new() { "Data1" },
-            new() { "Data2" }
-        };
-<<<<<<< HEAD
-    await cts.CancelAsync();
-=======
-    cts.Cancel();
->>>>>>> 5e922b4e
-
-    // Act & Assert
-    await Should.ThrowAsync<OperationCanceledException>(() =>
-    {
-      _ = tableData.CreateHtmlTable(cancellationToken: cts.Token);
-      return Task.CompletedTask;
-    });
-  }
-
-  [Theory]
-  [InlineData(true, "<br><br>")]
-  [InlineData(false, "")]
-  public void BuildHtmlEmail_WithOptionalFooter_ShouldHandleSpacingCorrectly(bool includeFooter, string expectedSpacing)
-  {
-    // Arrange
-    const string body = "Hello";
-    string? footer = includeFooter ? "Footer" : null;
-
-    // Act
-    string result = BuildHtmlEmail(body, footer);
-
-    // Assert
-    if (includeFooter)
-    {
-      result.ShouldContain(expectedSpacing);
-    }
-    else
-    {
-      result.ShouldNotContain("<br><br>");
-    }
-  }
-<<<<<<< HEAD
-}
-=======
-}
-#pragma warning restore CRR0029 // ConfigureAwait(true) is called implicitly
->>>>>>> 5e922b4e
+
+		// Act
+		string result = tableData.CreateHtmlTable();
+
+		// Assert
+		result.ShouldContain("<table>");
+		result.ShouldContain("<th>Name</th>");
+		result.ShouldContain("<th>Age</th>");
+		result.ShouldContain("<td>John</td>");
+		result.ShouldContain("<td>30</td>");
+		result.ShouldContain("<td>Jane</td>");
+		result.ShouldContain("<td>25</td>");
+	}
+
+	[Fact]
+	public void CreateHtmlTable_WithCustomCss_ShouldApplyCustomStyles()
+	{
+		// Arrange
+		List<List<string>> tableData =
+		[
+				new() { "Header" },
+						new() { "Data" }
+		];
+		const string customCss = "<style>table { color: red; }</style>";
+
+		// Act
+		string result = tableData.CreateHtmlTable(customCss: customCss);
+
+		// Assert
+		result.ShouldContain(customCss);
+	}
+
+	[Fact]
+	public void CreateHtmlTable_WithoutCss_ShouldNotIncludeStyles()
+	{
+		// Arrange
+		List<List<string>> tableData = new()
+				{
+						new() { "Header" },
+						new() { "Data" }
+				};
+
+		// Act
+		string result = tableData.CreateHtmlTable(applyTableCss: false);
+
+		// Assert
+		result.ShouldNotContain("<style>");
+	}
+
+	[Fact]
+	public void BuildHtmlEmail_WithTableData_ShouldIncludeTableAndSpacing()
+	{
+		// Arrange
+		const string body = "Hello";
+		const string footer = "Goodbye";
+		List<List<string>> tableData = new()
+				{
+						new() { "Header" },
+						new() { "Data" }
+				};
+
+		// Act
+		string result = BuildHtmlEmail(body, tableData, footer);
+
+		// Assert
+		result.ShouldContain("<br><br>");
+		result.ShouldContain("<table>");
+		result.ShouldContain(body);
+		result.ShouldContain(footer);
+	}
+
+	[Fact]
+	public void CreateHtmlTable_WithEmptyData_ShouldReturnEmptyString()
+	{
+		// Arrange
+		using DataTable? emptyTable = null;
+		List<List<string>>? emptyList = null;
+
+		// Act
+		string resultFromTable = emptyTable.CreateHtmlTable();
+		string resultFromList = emptyList.CreateHtmlTable();
+
+		// Assert
+		resultFromTable.ShouldBe(string.Empty);
+		resultFromList.ShouldBe(string.Empty);
+	}
+
+	[Fact]
+	public async Task CreateHtmlTable_WithCancellation_ShouldRespectCancellationToken()
+	{
+		// Arrange
+		using CancellationTokenSource cts = new();
+		List<List<string>> tableData = new()
+				{
+						new() { "Header" },
+						new() { "Data1" },
+						new() { "Data2" }
+				};
+		await cts.CancelAsync();
+
+		// Act & Assert
+		await Should.ThrowAsync<OperationCanceledException>(() =>
+		{
+			_ = tableData.CreateHtmlTable(cancellationToken: cts.Token);
+			return Task.CompletedTask;
+		});
+	}
+
+	[Theory]
+	[InlineData(true, "<br><br>")]
+	[InlineData(false, "")]
+	public void BuildHtmlEmail_WithOptionalFooter_ShouldHandleSpacingCorrectly(bool includeFooter, string expectedSpacing)
+	{
+		// Arrange
+		const string body = "Hello";
+		string? footer = includeFooter ? "Footer" : null;
+
+		// Act
+		string result = BuildHtmlEmail(body, footer);
+
+		// Assert
+		if (includeFooter)
+		{
+			result.ShouldContain(expectedSpacing);
+		}
+		else
+		{
+			result.ShouldNotContain("<br><br>");
+		}
+	}
+}