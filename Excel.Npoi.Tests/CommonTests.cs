<<<<<<< HEAD
﻿using System.Data;
using CommonNetFuncs.Excel.Common;
using CommonNetFuncs.Excel.Npoi;
using NPOI.HSSF.UserModel;
using NPOI.HSSF.Util;
using NPOI.SS.UserModel;
using NPOI.SS.Util;
using NPOI.XSSF.Streaming;
using NPOI.XSSF.UserModel;
using static CommonNetFuncs.Excel.Npoi.Common;

namespace Excel.Npoi.Tests;

public sealed class CommonTests : IDisposable
{
    #region Cell Manipulation Tests

    private readonly XSSFWorkbook _xlsxWorkbook;
    private readonly HSSFWorkbook _xlsWorkbook;
    private readonly ISheet _sheet;

    public CommonTests()
    {
        _xlsxWorkbook = new XSSFWorkbook();
        _xlsWorkbook = new HSSFWorkbook();
        _sheet = _xlsxWorkbook.CreateSheet("Test");
    }

    private bool disposed;

    public void Dispose()
    {
        Dispose(true);
        GC.SuppressFinalize(this);
    }

    private void Dispose(bool disposing)
    {
        if (!disposed)
        {
            if (disposing)
            {
                _xlsxWorkbook?.Dispose();
                _xlsWorkbook?.Dispose();
            }
            disposed = true;
        }
    }

    ~CommonTests()
    {
        Dispose(false);
    }

    [Theory]
    [InlineData("")]
    [InlineData(" ")]
    [InlineData(null)]
    public void IsCellEmpty_WithEmptyValues_ReturnsTrue(string? value)
    {
        // Arrange
        IRow row = _sheet.CreateRow(0);
        ICell cell = row.CreateCell(0);
        if (value != null)
        {
            cell.SetCellValue(value);
        }

        // Act
        bool result = cell.IsCellEmpty();

        // Assert
        result.ShouldBeTrue();
    }

    [Theory]
    [InlineData("Test")]
    [InlineData("123")]
    public void IsCellEmpty_WithNonEmptyValues_ReturnsFalse(string value)
    {
        // Arrange
        IRow row = _sheet.CreateRow(0);
        ICell cell = row.CreateCell(0);
        cell.SetCellValue(value);

        // Act
        bool result = cell.IsCellEmpty();

        // Assert
        result.ShouldBeFalse();
    }

    [Fact]
    public void GetCellFromReference_WithValidReference_ReturnsCellAtLocation()
    {
        // Arrange
        const string cellReference = "B2";

        // Act
        ICell? cell = _sheet.GetCellFromReference(cellReference);

        // Assert
        cell.ShouldNotBeNull();
        cell.ColumnIndex.ShouldBe(1); // B = 1 (0-based)
        cell.RowIndex.ShouldBe(1); // 2-1 = 1 (0-based)
    }

    [Theory]
    [InlineData(1, 0)]  // Right
    [InlineData(-1, 0)] // Left
    [InlineData(0, 1)]  // Down
    [InlineData(0, -1)] // Up
    public void GetCellOffset_WithValidOffsets_ReturnsCorrectCell(int colOffset, int rowOffset)
    {
        // Arrange
        IRow row = _sheet.CreateRow(1);
        ICell startCell = row.CreateCell(1); // B2

        // Act
        ICell? offsetCell = startCell.GetCellOffset(colOffset, rowOffset);

        // Assert
        offsetCell.ShouldNotBeNull();
        offsetCell.ColumnIndex.ShouldBe(startCell.ColumnIndex + colOffset);
        offsetCell.RowIndex.ShouldBe(startCell.RowIndex + rowOffset);
    }

    [Theory]
    [InlineData(0, 0)]
    [InlineData(1, 1)]
    [InlineData(2, 2)]
    public void GetCellFromCoordinates_ReturnsCorrectCell(int colIndex, int rowIndex)
    {
        // Act
        ICell? cell = _sheet.GetCellFromCoordinates(colIndex, rowIndex);

        // Assert
        cell.ShouldNotBeNull();
        cell.ColumnIndex.ShouldBe(colIndex);
        cell.RowIndex.ShouldBe(rowIndex);
    }

    [Fact]
    public void GetLastPopulatedRowInColumn_WithPopulatedCells_ReturnsCorrectIndex()
    {
        // Arrange
        for (int i = 0; i < 3; i++)
        {
            IRow row = _sheet.CreateRow(i);
            ICell cell = row.CreateCell(0);
            cell.SetCellValue($"Value {i}");
        }

        // Add an empty cell
        IRow emptyRow = _sheet.CreateRow(3);
        emptyRow.CreateCell(0);

        // Act
        int lastPopulatedRow = _sheet.GetLastPopulatedRowInColumn(0);

        // Assert
        lastPopulatedRow.ShouldBe(2); // Zero-based index of last populated row
    }

    [Theory]
    [InlineData("A")]
    [InlineData("B")]
    [InlineData("C")]
    public void GetLastPopulatedRowInColumn_WithColumnName_ReturnsCorrectIndex(string columnName)
    {
        // Arrange
        int colIndex = columnName.ColumnNameToNumber();
        for (int i = 0; i < 3; i++)
        {
            IRow row = _sheet.CreateRow(i);
            ICell cell = row.CreateCell(colIndex);
            cell.SetCellValue($"Value {i}");
        }

        // Act
        int lastPopulatedRow = _sheet.GetLastPopulatedRowInColumn(columnName);

        // Assert
        lastPopulatedRow.ShouldBe(2);
    }

    [Fact]
    public void GetCellFromName_WithValidName_ReturnsCellFromNamedRange()
    {
        // Arrange
        IName name = _xlsxWorkbook.CreateName();
        name.NameName = "TestRange";
        name.RefersToFormula = "Test!$B$2";

        // Act
        ICell? cell = _xlsxWorkbook.GetCellFromName("TestRange");

        // Assert
        cell.ShouldNotBeNull();
        cell.ColumnIndex.ShouldBe(1); // B = 1 (0-based)
        cell.RowIndex.ShouldBe(1); // 2-1 = 1 (0-based)
    }

    #endregion

    #region CreateCell Tests

    [Theory]
    [InlineData(0)]  // First column
    [InlineData(1)]  // Second column
    [InlineData(10)] // Arbitrary column
    public void CreateCell_WithValidColumnIndex_ReturnsNewCell(int columnIndex)
    {
        // Arrange
        IRow row = _sheet.CreateRow(0);

        // Act
        ICell cell = row.CreateCell(columnIndex);

        // Assert
        cell.ShouldNotBeNull();
        cell.ColumnIndex.ShouldBe(columnIndex);
        cell.RowIndex.ShouldBe(0);
    }

    [Fact]
    public void CreateCell_WithExistingCell_OverwritesCell()
    {
        // Arrange
        IRow row = _sheet.CreateRow(0);
        ICell existingCell = row.CreateCell(0);
        existingCell.SetCellValue("Original");

        // Act
        ICell newCell = row.CreateCell(0);
        newCell.SetCellValue("New");

        // Assert
        newCell.ShouldNotBeNull();
        newCell.StringCellValue.ShouldBe("New");
        row.GetCell(0).ShouldBeSameAs(newCell);
    }

    [Fact]
    public void CreateCell_MultipleCellsInRow_MaintainsCorrectIndices()
    {
        // Arrange
        IRow row = _sheet.CreateRow(0);

        // Act
        ICell cell1 = row.CreateCell(0);
        ICell cell2 = row.CreateCell(1);
        ICell cell3 = row.CreateCell(2);

        // Assert
        cell1.ColumnIndex.ShouldBe(0);
        cell2.ColumnIndex.ShouldBe(1);
        cell3.ColumnIndex.ShouldBe(2);
        row.LastCellNum.ShouldBe((short)3);
    }

    [Fact]
    public void CreateCell_Extension_CreatesCellAtSpecifiedIndex()
    {
        // Arrange
        IRow row = _sheet.CreateRow(0);
        const int columnIndex = 2;

        // Act
        ICell cell = row.CreateCell(columnIndex);

        // Assert
        cell.ShouldNotBeNull();
        cell.ColumnIndex.ShouldBe(columnIndex);
        cell.RowIndex.ShouldBe(0);
        row.GetCell(columnIndex).ShouldBeSameAs(cell);
    }

    #endregion

    #region DataTables and Validation Tests

    [Fact]
    public async Task ReadExcelFileToDataTable_WithHeaders_ReturnsCorrectDataTable()
    {
        // Arrange
        await using MemoryStream ms = new();
        IRow headerRow = _sheet.CreateRow(0);
        headerRow.CreateCell(0).SetCellValue("Column1");
        headerRow.CreateCell(1).SetCellValue("Column2");

        IRow dataRow = _sheet.CreateRow(1);
        dataRow.CreateCell(0).SetCellValue("Value1");
        dataRow.CreateCell(1).SetCellValue("Value2");

        _xlsxWorkbook.Write(ms, true);
        ms.Position = 0;

        // Act
        using DataTable result = ms.ReadExcelFileToDataTable(hasHeaders: true);

        // Assert
        result.Columns.Count.ShouldBe(2);
        result.Columns[0].ColumnName.ShouldBe("Column1");
        result.Columns[1].ColumnName.ShouldBe("Column2");
        result.Rows.Count.ShouldBe(1);
        result.Rows[0]["Column1"].ToString().ShouldBe("Value1");
        result.Rows[0]["Column2"].ToString().ShouldBe("Value2");
    }

    [Fact]
    public void AddDataValidation_CreatesValidDropdown()
    {
        // Arrange
        List<string> options = ["Option1", "Option2", "Option3"];
        CellRangeAddressList addressList = new(0, 1, 0, 0); // A1:A2

        // Act
        _sheet.AddDataValidation(addressList, options);

        // Assert
        IDataValidation? validation = _sheet.GetDataValidations()[0];
        validation.ShouldNotBeNull();
        validation.ShowErrorBox.ShouldBeTrue();
        validation.ErrorStyle.ShouldBe(0);
    }

    [Fact]
    public async Task WriteFileToMemoryStreamAsync_WritesWorkbookCorrectly()
    {
        // Arrange
        IRow row = _sheet.CreateRow(0);
        row.CreateCell(0).SetCellValue("Test");
        await using MemoryStream ms = new();

        // Act
        await ms.WriteFileToMemoryStreamAsync(_xlsxWorkbook);

        // Assert
        ms.Length.ShouldBeGreaterThan(0);
        ms.Position.ShouldBe(0);
    }

    #endregion

    #region Workbook and Style Tests

    [Theory]
    [InlineData(EStyle.Header)]
    [InlineData(EStyle.Body)]
    [InlineData(EStyle.Error)]
    public void GetStandardCellStyle_ReturnsCorrectStyle(EStyle style)
    {
        // Act
        ICellStyle cellStyle = _xlsxWorkbook.GetStandardCellStyle(style);

        // Assert
        cellStyle.ShouldNotBeNull();

        switch (style)
        {
            case EStyle.Header:
                cellStyle.Alignment.ShouldBe(HorizontalAlignment.Center);
                cellStyle.BorderBottom.ShouldBe(BorderStyle.Thin);
                break;
            case EStyle.Body:
                cellStyle.Alignment.ShouldBe(HorizontalAlignment.Center);
                cellStyle.BorderBottom.ShouldBe(BorderStyle.Thin);
                break;
            case EStyle.Error:
                cellStyle.FillForegroundColor.ShouldBe(HSSFColor.Red.Index);
                cellStyle.FillPattern.ShouldBe(FillPattern.SolidForeground);
                break;
        }
    }

    [Theory]
    [InlineData(EFont.Default)]
    [InlineData(EFont.Header)]
    [InlineData(EFont.Whiteout)]
    public void GetFont_ReturnsCorrectFont(EFont font)
    {
        // Act
        IFont cellFont = _xlsxWorkbook.GetFont(font);

        // Assert
        cellFont.ShouldNotBeNull();

        switch (font)
        {
            case EFont.Default:
                cellFont.IsBold.ShouldBeFalse();
                cellFont.FontHeightInPoints.ShouldBe((short)10);
                cellFont.FontName.ShouldBe("Calibri");
                break;
            case EFont.Header:
                cellFont.IsBold.ShouldBeTrue();
                cellFont.FontHeightInPoints.ShouldBe((short)10);
                cellFont.FontName.ShouldBe("Calibri");
                break;
            case EFont.Whiteout:
                cellFont.IsBold.ShouldBeFalse();
                cellFont.FontHeight.ShouldBe((short)10);
                cellFont.FontName.ShouldBe("Calibri");
                break;
        }
    }

    [Fact]
    public void GetCustomStyle_WithHexColor_CreatesCorrectStyle()
    {
        // Arrange
        const string hexColor = "#FF0000"; // Red

        // Act
        ICellStyle style = _xlsxWorkbook.GetCustomStyle(hexColor);

        // Assert
        style.ShouldNotBeNull();
        if (style is XSSFCellStyle xssfStyle)
        {
            XSSFColor? color = xssfStyle.FillForegroundXSSFColor;
            color.ShouldNotBeNull();
            byte[] rgb = color.RGB;
            rgb[0].ShouldBe((byte)255); // R
            rgb[1].ShouldBe((byte)0);   // G
            rgb[2].ShouldBe((byte)0);   // B
        }
    }

    [Theory]
    [InlineData("A", 0)]
    [InlineData("B", 1)]
    [InlineData("Z", 25)]
    [InlineData("AA", 26)]
    public void ColumnNameToNumber_ReturnsCorrectIndex(string columnName, int expected)
    {
        // Act
        int result = columnName.ColumnNameToNumber();

        // Assert
        result.ShouldBe(expected);
    }

    [Theory]
    [InlineData(0, "A")]
    [InlineData(1, "B")]
    [InlineData(25, "Z")]
    [InlineData(26, "AA")]
    public void ColumnIndexToName_ReturnsCorrectName(int columnIndex, string expected)
    {
        // Act
        string result = columnIndex.ColumnIndexToName();

        // Assert
        result.ShouldBe(expected);
    }

    [Fact]
    public void IsXlsx_WithXlsxWorkbook_ReturnsTrue()
    {
        // Act
        bool result = _xlsxWorkbook.IsXlsx();

        // Assert
        result.ShouldBeTrue();
    }

    [Fact]
    public void IsXlsx_WithXlsWorkbook_ReturnsFalse()
    {
        // Act
        bool result = _xlsWorkbook.IsXlsx();

        // Assert
        result.ShouldBeFalse();
    }

    #endregion

    #region Additional Tests

    [Fact]
    public void ClearAllFromName_WithValidName_ClearsCells()
    {
        // Arrange
        IName name = _xlsxWorkbook.CreateName();
        name.NameName = "TestRange";
        name.RefersToFormula = "Test!$B$2:$B$3";

        ICell? cell1 = _sheet.GetCellFromReference("B2");
        ICell? cell2 = _sheet.GetCellFromReference("B3");
        cell1?.SetCellValue("Test1");
        cell2?.SetCellValue("Test2");

        // Act
        _xlsxWorkbook.ClearAllFromName("TestRange");

        // Assert
        _sheet.GetRow(1).GetCell(1).ShouldBeNull();
        _sheet.GetRow(2).GetCell(1).ShouldBeNull();
    }

    [Fact]
    public void CreateTable_CreatesValidTable()
    {
        // Arrange
        List<string> columnNames = ["Col1", "Col2"];

        // Act
        _xlsxWorkbook.CreateTable("Test", "TestTable", 0, 1, 0, 2, columnNames);

        // Assert
        XSSFSheet sheet = (XSSFSheet)_xlsxWorkbook.GetSheet("Test");
        XSSFTable? table = sheet.GetTables().FirstOrDefault();
        table.ShouldNotBeNull();
        table.Name.ShouldBe("TestTable");
        table.DisplayName.ShouldBe("TestTable");
        table.StartColIndex.ShouldBe(0);
        table.EndColIndex.ShouldBe(1);
        table.StartRowIndex.ShouldBe(0);
        table.EndRowIndex.ShouldBe(2);
    }

    [Fact]
    public void GetRange_ReturnsCorrectCellArray()
    {
        // Arrange
        ICell? cell1 = _sheet.GetCellFromReference("A1");
        ICell? cell2 = _sheet.GetCellFromReference("B1");
        ICell? cell3 = _sheet.GetCellFromReference("A2");
        ICell? cell4 = _sheet.GetCellFromReference("B2");

        cell1?.SetCellValue("1");
        cell2?.SetCellValue("2");
        cell3?.SetCellValue("3");
        cell4?.SetCellValue("4");

        // Act
        ICell[,] range = _sheet.GetRange("A1:B2");

        // Assert
        range.GetLength(0).ShouldBe(2); // Rows
        range.GetLength(1).ShouldBe(2); // Columns
        range[0, 0].GetStringValue().ShouldBe("1");
        range[0, 1].GetStringValue().ShouldBe("2");
        range[1, 0].GetStringValue().ShouldBe("3");
        range[1, 1].GetStringValue().ShouldBe("4");
    }

    [Fact]
    public void GetRangeOfMergedCells_WithMergedCell_ReturnsCorrectRange()
    {
        // Arrange
        CellRangeAddress mergedRange = new(0, 1, 0, 1); // A1:B2
        _sheet.AddMergedRegion(mergedRange);
        ICell? cell = _sheet.GetCellFromReference("A1");

        // Act
        CellRangeAddress? result = cell.GetRangeOfMergedCells();

        // Assert
        result.ShouldNotBeNull();
        result.FirstRow.ShouldBe(0);
        result.LastRow.ShouldBe(1);
        result.FirstColumn.ShouldBe(0);
        result.LastColumn.ShouldBe(1);
    }

    [Fact]
    public void GetRangeWidthInPx_ReturnsCorrectWidth()
    {
        // Arrange
        _sheet.SetColumnWidth(0, 20 * 256); // 20 characters width
        _sheet.SetColumnWidth(1, 15 * 256); // 15 characters width

        // Act
        int width = _sheet.GetRangeWidthInPx(0, 1);

        // Assert
        width.ShouldBeGreaterThan(0);
    }

    [Fact]
    public void GetRangeHeightInPx_ReturnsCorrectHeight()
    {
        // Arrange
        IRow row1 = _sheet.CreateRow(0);
        IRow row2 = _sheet.CreateRow(1);
        row1.Height = 20 * 20; // 20 points
        row2.Height = 15 * 20; // 15 points

        // Act
        int height = _sheet.GetRangeHeightInPx(0, 1);

        // Assert
        height.ShouldBeGreaterThan(0);
    }

    [Theory]
    [InlineData(CellType.Numeric, 123.45, "123.45")]
    [InlineData(CellType.String, "Test", "Test")]
    [InlineData(CellType.Boolean, true, "True")]
    [InlineData(CellType.Blank, null, "")]
    public void GetStringValue_ReturnsCorrectString(CellType cellType, object? value, string expected)
    {
        // Arrange
        ICell cell = _sheet.CreateRow(0).CreateCell(0);
        switch (cellType)
        {
            case CellType.Numeric:
                cell.SetCellValue((double)value!);
                break;
            case CellType.String:
                cell.SetCellValue((string)value!);
                break;
            case CellType.Boolean:
                cell.SetCellValue((bool)value!);
                break;
            case CellType.Blank:
                // Leave blank
                break;
        }

        // Act
        string result = cell.GetStringValue();

        // Assert
        result.ShouldBe(expected);
    }

    [Fact]
    public void GetClosestHssfColor_ReturnsCachedColor()
    {
        // Arrange
        const string hexColor = "#FF0000";

        // Act
        HSSFColor color1 = GetClosestHssfColor(hexColor);
        HSSFColor color2 = GetClosestHssfColor(hexColor);

        // Assert
        color2.ShouldBe(color1); // Should return cached instance
    }

    [Theory]
    [InlineData("#FF0000")] // Red
    [InlineData("#00FF00")] // Green
    [InlineData("#0000FF")] // Blue
    public void GetClosestHssfColor_WithValidHexColor_ReturnsColor(string hexColor)
    {
        // Act
        HSSFColor color = GetClosestHssfColor(hexColor);

        // Assert
        color.ShouldNotBeNull();
    }

    [Fact]
    public async Task ReadExcelTableToDataTable_WithValidTable_ReturnsPopulatedDataTable()
    {
        // Arrange
        List<string> columnNames = ["Col1", "Col2"];
        _xlsxWorkbook.CreateTable("Test", "TestTable", 0, 1, 0, 2, columnNames);

        ICell? cell1 = _sheet.GetCellFromReference("A2");
        ICell? cell2 = _sheet.GetCellFromReference("B2");
        cell1?.SetCellValue("Value1");
        cell2?.SetCellValue("Value2");

        await using MemoryStream ms = new();
        _xlsxWorkbook.Write(ms, true);
        ms.Position = 0;

        // Act
        DataTable result = ms.ReadExcelTableToDataTable("TestTable");

        // Assert
        result.Columns.Count.ShouldBe(2);
        result.Rows.Count.ShouldBe(2);
        result.Rows[0][0].ToString().ShouldBe("Value1");
        result.Rows[0][1].ToString().ShouldBe("Value2");
    }

    [Theory]
    [InlineData(0)]    // Valid index
    [InlineData(null)] // null
    [InlineData(-1)]   // negative
    public void ColumnIndexToName_WithNullableInt_WithInvalidValues_ThrowsArgumentException(int? value)
    {
        // Act & Assert
        if (value == null || value < 0)
        {
            ArgumentException ex = Should.Throw<ArgumentException>(() => value.ColumnIndexToName());
            ex.Message.ShouldBe("Index cannot be null or negative.");
        }
        else
        {
            string result = value.ColumnIndexToName();
            result.ShouldNotBeNullOrEmpty();
        }
    }

    [Theory]
    [InlineData(0, "A")]     // First column
    [InlineData(25, "Z")]    // Last single letter
    [InlineData(26, "AA")]   // First double letter
    [InlineData(51, "AZ")]   // Last double letter A-prefix
    [InlineData(701, "ZZ")]  // Last double letter
    [InlineData(702, "AAA")] // First triple letter
    public void ColumnIndexToName_WithNullableInt_WithValidValues_ReturnsCorrectName(int? columnNumber, string expected)
    {
        // Act
        string result = columnNumber.ColumnIndexToName();

        // Assert
        result.ShouldBe(expected);
    }

    [Fact]
    public void WriteExcelFile_WithSXSSFWorkbook_WritesSuccessfully()
    {
        // Arrange
        using SXSSFWorkbook wb = new();
        ISheet sheet = wb.CreateSheet("Test");
        IRow row = sheet.CreateRow(0);
        row.CreateCell(0).SetCellValue("Test");
        string path = Path.Combine(Path.GetTempPath(), "test.xlsx");

        try
        {
            // Act
            bool result = wb.WriteExcelFile(path);

            // Assert
            result.ShouldBeTrue();
            File.Exists(path).ShouldBeTrue();
        }
        finally
        {
            // Cleanup
            if (File.Exists(path))
            {
                File.Delete(path);
            }
        }
    }

    [Fact]
    public void WriteExcelFile_WithHSSFWorkbook_WritesSuccessfully()
    {
        // Arrange
        using HSSFWorkbook wb = new();
        ISheet sheet = wb.CreateSheet("Test");
        IRow row = sheet.CreateRow(0);
        row.CreateCell(0).SetCellValue("Test");
        string path = Path.Combine(Path.GetTempPath(), "test.xls");

        try
        {
            // Act
            bool result = wb.WriteExcelFile(path);

            // Assert
            result.ShouldBeTrue();
            File.Exists(path).ShouldBeTrue();
        }
        finally
        {
            // Cleanup
            if (File.Exists(path))
            {
                File.Delete(path);
            }
        }
    }

    [Fact]
    public void GetCustomStyle_WithBorderStyles_AppliesCorrectly()
    {
        // Arrange
        NpoiBorderStyles borderStyles = new()
        {
            BorderTop = BorderStyle.Thin,
            BorderLeft = BorderStyle.Medium,
            BorderRight = BorderStyle.Thick,
            BorderBottom = BorderStyle.Double,
            BorderTopColor = 1,
            BorderLeftColor = 2,
            BorderRightColor = 3,
            BorderBottomColor = 4
        };

        // Act
        ICellStyle style = _xlsxWorkbook.GetCustomStyle(borderStyles: borderStyles);

        // Assert
        style.ShouldNotBeNull();
        style.BorderTop.ShouldBe(BorderStyle.Thin);
        style.BorderLeft.ShouldBe(BorderStyle.Medium);
        style.BorderRight.ShouldBe(BorderStyle.Thick);
        style.BorderBottom.ShouldBe(BorderStyle.Double);
        style.TopBorderColor.ShouldBe((short)1);
        style.LeftBorderColor.ShouldBe((short)2);
        style.RightBorderColor.ShouldBe((short)3);
        style.BottomBorderColor.ShouldBe((short)4);
    }

    [Fact]
    public void GetCustomStyle_WithHexColor_OnNonXlsxWorkbook_UsesHssfColor()
    {
        // Arrange
        const string hexColor = "#FF0000";

        // Act
        ICellStyle style = _xlsWorkbook.GetCustomStyle(hexColor);

        // Assert
        style.ShouldNotBeNull();
        style.ShouldBeOfType<HSSFCellStyle>();
        ((HSSFCellStyle)style).FillForegroundColor.ShouldNotBe((short)0);
    }

    [Fact]
    public void GetCustomStyle_WithHssfColor_AppliesCorrectColor()
    {
        // Arrange
        const short colorIndex = HSSFColor.Red.Index;

        // Act
        ICellStyle style = _xlsxWorkbook.GetCustomStyle(hssfColor: colorIndex);

        // Assert
        style.ShouldNotBeNull();
        style.FillForegroundColor.ShouldBe(colorIndex);
    }

    [Theory]
    [InlineData(EStyle.HeaderThickTop)]
    [InlineData(EStyle.Blackout)]
    [InlineData(EStyle.Whiteout)]
    [InlineData(EStyle.ImageBackground)]
    public void GetStandardCellStyle_WithSpecialStyles_ReturnsCorrectStyle(EStyle style)
    {
        // Act
        ICellStyle cellStyle = _xlsxWorkbook.GetStandardCellStyle(style);

        // Assert
        cellStyle.ShouldNotBeNull();

        switch (style)
        {
            case EStyle.HeaderThickTop:
                cellStyle.BorderTop.ShouldBe(BorderStyle.Medium);
                cellStyle.FillForegroundColor.ShouldBe(HSSFColor.Grey25Percent.Index);
                break;
            case EStyle.Blackout:
                cellStyle.FillForegroundColor.ShouldBe(HSSFColor.Black.Index);
                break;
            case EStyle.Whiteout:
                cellStyle.FillForegroundColor.ShouldBe(HSSFColor.White.Index);
                break;
            case EStyle.ImageBackground:
                cellStyle.Alignment.ShouldBe(HorizontalAlignment.Center);
                cellStyle.VerticalAlignment.ShouldBe(VerticalAlignment.Center);
                break;
        }
    }

    [Fact]
    public void GetFont_WithImageBackground_ReturnsCorrectFont()
    {
        // Act
        IFont font = _xlsxWorkbook.GetFont(EFont.ImageBackground);

        // Assert
        font.ShouldNotBeNull();
        font.FontName.ShouldBe("Calibri");
        font.FontHeightInPoints.ShouldBe((short)11);
    }

    [Theory]
    [InlineData(CellType.Formula)]
    [InlineData(CellType.Error)]
    [InlineData(CellType.Unknown)]
    public void GetStringValue_WithSpecialCellTypes_ReturnsExpectedValue(CellType cellType)
    {
        using XSSFWorkbook xlsxWorkbook = new();
        ISheet sheet = xlsxWorkbook.CreateSheet("Test");

        // Arrange
        ICell cell = sheet.CreateRow(0).CreateCell(0);

        switch (cellType)
        {
            case CellType.Formula:
                cell.SetCellFormula("SUM(A1)");
                break;
            case CellType.Error:
                cell.SetCellErrorValue(FormulaError.DIV0.Code);
                break;
            case CellType.Unknown:
                // Leave as is for Unknown type
                break;
        }

        // Act
        string result = cell.GetStringValue();

        // Assert
        result.ShouldNotBeNull();
        result.ShouldBe(cellType == CellType.Formula ? cell.NumericCellValue.ToString() : string.Empty);
    }

    [Fact]
    public void GetRangeHeightInPx_WithStartRowGreaterThanEndRow_SwapsAndCalculatesCorrectly()
    {
        // Arrange
        const int startRow = 5;
        const int endRow = 2;

        for (int i = Math.Min(startRow, endRow); i <= Math.Max(startRow, endRow); i++)
        {
            IRow row = _sheet.CreateRow(i);
            row.Height = 20 * 20; // 20 points
        }

        // Act
        int height = _sheet.GetRangeHeightInPx(startRow, endRow);

        // Assert
        height.ShouldBeGreaterThan(0);
    }

    [Fact]
    public void GetRangeWidthInPx_WithStartColGreaterThanEndCol_SwapsAndCalculatesCorrectly()
    {
        // Arrange
        const int startCol = 5;
        const int endCol = 2;

        for (int i = Math.Min(startCol, endCol); i <= Math.Max(startCol, endCol); i++)
        {
            _sheet.SetColumnWidth(i, .0001); // Set to effectively 0 to test warning path (actual 0 does not work)
        }

        // Act
        int width = _sheet.GetRangeWidthInPx(startCol, endCol);

        // Assert
        width.ShouldBe(0);
    }

    [Fact]
    public void GetClosestHssfColor_WithCacheLimitExceeded_RemovesOldestEntry()
    {
        // Arrange
        const int cacheLimit = 2;
        GetClosestHssfColor("#FF0000", cacheLimit); // Add first color
        GetClosestHssfColor("#00FF00", cacheLimit); // Add second color

        // Act
        HSSFColor color = GetClosestHssfColor("#0000FF", cacheLimit); // Should remove first color

        // Assert
        color.ShouldNotBeNull();
        // Note: Can't test private cache directly, but we can verify the method works
    }

    [Fact]
    public void GetRangeOfMergedCells_WithNonMergedCell_ReturnsSingleCellRange()
    {
        // Arrange
        ICell cell = _sheet.CreateRow(0).CreateCell(0);
        cell.SetCellValue("Test");

        // Act
        CellRangeAddress? range = cell.GetRangeOfMergedCells();

        // Assert
        range.ShouldNotBeNull();
        range.FirstRow.ShouldBe(0);
        range.LastRow.ShouldBe(0);
        range.FirstColumn.ShouldBe(0);
        range.LastColumn.ShouldBe(0);
    }

    #endregion

    #region Image Tests

    [Fact]
    public void AddImage_WithNamedRange_AddsImageCorrectly()
    {
        // Arrange
        IName name = _xlsxWorkbook.CreateName();
        name.NameName = "ImageCell";
        name.RefersToFormula = "Test!$B$2";
        byte[] imageData = File.ReadAllBytes("TestData/test.png");

        // Act
        _xlsxWorkbook.AddImage(imageData, "ImageCell");

        // Assert
        XSSFSheet sheet = (XSSFSheet)_sheet;
        ((XSSFDrawing)sheet.CreateDrawingPatriarch()).GetShapes().Count.ShouldBe(1);
    }

    [Fact]
    public void AddImages_WithMultipleRanges_AddsImagesCorrectly()
    {
        // Arrange
        List<byte[]> imageData = [File.ReadAllBytes("TestData/test1.png"), File.ReadAllBytes("TestData/test2.png")];
        List<string> cellNames = ["ImageCell1", "ImageCell2"];

        foreach ((string name, int i) in cellNames.Select((n, i) => (n, i)))
        {
            IName namedRange = _xlsxWorkbook.CreateName();
            namedRange.NameName = name;
            namedRange.RefersToFormula = $"Test!$B${2 + i}";
        }

        // Act
        _xlsxWorkbook.AddImages(imageData, cellNames);

        // Assert
        XSSFSheet sheet = (XSSFSheet)_sheet;
        ((XSSFDrawing)sheet.CreateDrawingPatriarch()).GetShapes().Count.ShouldBe(2);
    }

    [Fact]
    public void AddImage_WithRange_AddsImageToCorrectRange()
    {
        // Arrange
        byte[] imageData = File.ReadAllBytes("TestData/test.png");
        const string range = "B2:C3";

        // Act
        _xlsxWorkbook.AddImage(_sheet, imageData, range);

        // Assert
        XSSFSheet sheet = (XSSFSheet)_sheet;
        XSSFDrawing drawings = (XSSFDrawing)sheet.CreateDrawingPatriarch();
        drawings.GetShapes().Count.ShouldBe(1);
    }

    [Fact]
    public void AddImage_WithCellRangeAddress_AddsImageToCorrectRange()
    {
        // Arrange
        byte[] imageData = File.ReadAllBytes("TestData/test.png");
        CellRangeAddress range = new(1, 2, 1, 2); // B2:C3

        // Act
        _xlsxWorkbook.AddImage(_sheet, imageData, range);

        // Assert
        XSSFSheet sheet = (XSSFSheet)_sheet;
        XSSFDrawing drawings = (XSSFDrawing)sheet.CreateDrawingPatriarch();
        drawings.GetShapes().Count.ShouldBe(1);
    }

    [Fact]
    public void AddImage_WithCell_AddsImageToCell()
    {
        // Arrange
        byte[] imageData = File.ReadAllBytes("TestData/test.png");
        ICell cell = _sheet.CreateRow(1).CreateCell(1); // B2

        // Act
        _xlsxWorkbook.AddImage(_sheet, imageData, cell);

        // Assert
        XSSFSheet sheet = (XSSFSheet)_sheet;
        XSSFDrawing drawings = (XSSFDrawing)sheet.CreateDrawingPatriarch();
        drawings.GetShapes().Count.ShouldBe(1);
    }

    [Fact]
    public void AddImages_WithMultipleCellRanges_AddsImagesCorrectly()
    {
        // Arrange
        List<byte[]> imageData = [File.ReadAllBytes("TestData/test1.png"), File.ReadAllBytes("TestData/test2.png")];
        List<CellRangeAddress> ranges = [
            new CellRangeAddress(1, 2, 1, 2), // B2:C3
            new CellRangeAddress(3, 4, 1, 2)  // B4:C5
        ];

        // Act
        _xlsxWorkbook.AddImages(_sheet, imageData, ranges);

        // Assert
        XSSFSheet sheet = (XSSFSheet)_sheet;
        XSSFDrawing drawings = (XSSFDrawing)sheet.CreateDrawingPatriarch();
        drawings.GetShapes().Count.ShouldBe(2);
    }

    [Fact]
    public void AddPicture_ConfiguresAnchorAndScaleCorrectly()
    {
        // Arrange
        byte[] imageData = File.ReadAllBytes("TestData/test.png");
        CellRangeAddress area = new(1, 2, 1, 2); // B2:C3
        IDrawing drawing = _sheet.CreateDrawingPatriarch();

        // Act
        _xlsxWorkbook.AddPicture(_sheet, area, imageData, drawing);

        // Assert
        XSSFSheet sheet = (XSSFSheet)_sheet;
        object picture = ((XSSFDrawing)sheet.CreateDrawingPatriarch()).GetShapes()[0];
        picture.ShouldNotBeNull();
    }

    #endregion

    #region Complex DataTable Tests

    [Fact]
    public async Task ReadExcelFileToDataTable_WithNonXlsxFile_ReadsCorrectly()
    {
        // Arrange
        await using MemoryStream ms = new();
        IRow headerRow = _xlsWorkbook.CreateSheet("Test").CreateRow(0);
        headerRow.CreateCell(0).SetCellValue("Column1");
        headerRow.CreateCell(1).SetCellValue("Column2");
        _xlsWorkbook.Write(ms, true);
        ms.Position = 0;

        // Act
        DataTable result = ms.ReadExcelFileToDataTable(hasHeaders: true);

        // Assert
        result.Columns.Count.ShouldBe(2);
        result.Columns[0].ColumnName.ShouldBe("Column1");
        result.Columns[1].ColumnName.ShouldBe("Column2");
    }

    [Fact]
    public async Task ReadExcelFileToDataTable_WithSpecificSheet_ReadsCorrectSheet()
    {
        // Arrange
        await using MemoryStream ms = new();
        _xlsxWorkbook.CreateSheet("Sheet1");
        ISheet sheet2 = _xlsxWorkbook.CreateSheet("Sheet2");
        IRow headerRow = sheet2.CreateRow(0);
        headerRow.CreateCell(0).SetCellValue("SpecialColumn");
        _xlsxWorkbook.Write(ms, true);
        ms.Position = 0;

        // Act
        DataTable result = ms.ReadExcelFileToDataTable(hasHeaders: true, sheetName: "Sheet2");

        // Assert
        result.Columns[0].ColumnName.ShouldBe("SpecialColumn");
    }

    [Fact]
    public async Task ReadExcelFileToDataTable_WithEndCellReference_LimitsRange()
    {
        // Arrange
        await using MemoryStream ms = new();
        IRow headerRow = _sheet.CreateRow(0);
        for (int i = 0; i < 5; i++)
        {
            headerRow.CreateCell(i).SetCellValue($"Column{i + 1}");
        }
        _xlsxWorkbook.Write(ms, true);
        ms.Position = 0;

        // Act
        DataTable result = ms.ReadExcelFileToDataTable(hasHeaders: true, startCellReference: "A1", endCellReference: "C1");

        // Assert
        result.Columns.Count.ShouldBe(3); // Should only include A1:C1
    }

    [Fact]
    public async Task ReadExcelFileToDataTable_WithoutHeaders_UsesDefaultColumnNames()
    {
        // Arrange
        await using MemoryStream ms = new();
        IRow dataRow = _sheet.CreateRow(0);
        dataRow.CreateCell(0).SetCellValue("Value1");
        dataRow.CreateCell(1).SetCellValue("Value2");
        _xlsxWorkbook.Write(ms, true);
        ms.Position = 0;

        // Act
        DataTable result = ms.ReadExcelFileToDataTable(hasHeaders: false);

        // Assert
        result.Columns[0].ColumnName.ShouldBe("Column0");
        result.Columns[1].ColumnName.ShouldBe("Column1");
        result.Rows[0][0].ToString().ShouldBe("Value1");
    }

    [Fact]
    public async Task ReadExcelTableToDataTable_WithNoTableName_ReadsFirstTable()
    {
        // Arrange
        await using MemoryStream ms = new();
        _xlsxWorkbook.CreateTable("Test", "FirstTable", 0, 1, 0, 2, ["Col1", "Col2"]);
        _xlsxWorkbook.CreateTable("Test", "SecondTable", 0, 1, 3, 5, ["Col3", "Col4"]);
        _xlsxWorkbook.Write(ms, true);
        ms.Position = 0;

        // Act
        using DataTable result = ms.ReadExcelTableToDataTable();

        // Assert
        result.Columns.Count.ShouldBe(2);
        result.Columns[0].ColumnName.ShouldBe("Col1");
        result.Columns[1].ColumnName.ShouldBe("Col2");
    }

    #endregion
}
=======
﻿using System.Data;
using CommonNetFuncs.Excel.Common;
using CommonNetFuncs.Excel.Npoi;
using NPOI.HSSF.UserModel;
using NPOI.HSSF.Util;
using NPOI.SS.UserModel;
using NPOI.SS.Util;
using NPOI.XSSF.Streaming;
using NPOI.XSSF.UserModel;
using static CommonNetFuncs.Excel.Npoi.Common;

namespace Excel.Npoi.Tests;

#pragma warning disable CRR0029 // ConfigureAwait(true) is called implicitly
public sealed class CommonTests : IDisposable
{
    private readonly XSSFWorkbook _xlsxWorkbook;
    private readonly HSSFWorkbook _xlsWorkbook;
    private readonly ISheet _sheet;

    public CommonTests()
    {
        _xlsxWorkbook = new XSSFWorkbook();
        _xlsWorkbook = new HSSFWorkbook();
        _sheet = _xlsxWorkbook.CreateSheet("Test");
    }

    private bool disposed;

    public void Dispose()
    {
        Dispose(true);
        GC.SuppressFinalize(this);
    }

    private void Dispose(bool disposing)
    {
        if (!disposed)
        {
            if (disposing)
            {
                _xlsxWorkbook?.Dispose();
                _xlsWorkbook?.Dispose();
            }
            disposed = true;
        }
    }

    ~CommonTests()
    {
        Dispose(false);
    }

    #region Cell Manipulation Tests

    [Theory]
    [InlineData("")]
    [InlineData(" ")]
    [InlineData(null)]
    public void IsCellEmpty_WithEmptyValues_ReturnsTrue(string? value)
    {
        // Arrange
        IRow row = _sheet.CreateRow(0);
        ICell cell = row.CreateCell(0);
        if (value != null)
        {
            cell.SetCellValue(value);
        }

        // Act
        bool result = cell.IsCellEmpty();

        // Assert
        result.ShouldBeTrue();
    }

    [Theory]
    [InlineData("Test")]
    [InlineData("123")]
    public void IsCellEmpty_WithNonEmptyValues_ReturnsFalse(string value)
    {
        // Arrange
        IRow row = _sheet.CreateRow(0);
        ICell cell = row.CreateCell(0);
        cell.SetCellValue(value);

        // Act
        bool result = cell.IsCellEmpty();

        // Assert
        result.ShouldBeFalse();
    }

    [Fact]
    public void GetCellFromReference_WithValidReference_ReturnsCellAtLocation()
    {
        // Arrange
        const string cellReference = "B2";

        // Act
        ICell? cell = _sheet.GetCellFromReference(cellReference);

        // Assert
        cell.ShouldNotBeNull();
        cell.ColumnIndex.ShouldBe(1); // B = 1 (0-based)
        cell.RowIndex.ShouldBe(1); // 2-1 = 1 (0-based)
    }

    [Theory]
    [InlineData(1, 0)]  // Right
    [InlineData(-1, 0)] // Left
    [InlineData(0, 1)]  // Down
    [InlineData(0, -1)] // Up
    public void GetCellOffset_WithValidOffsets_ReturnsCorrectCell(int colOffset, int rowOffset)
    {
        // Arrange
        IRow row = _sheet.CreateRow(1);
        ICell startCell = row.CreateCell(1); // B2

        // Act
        ICell? offsetCell = startCell.GetCellOffset(colOffset, rowOffset);

        // Assert
        offsetCell.ShouldNotBeNull();
        offsetCell.ColumnIndex.ShouldBe(startCell.ColumnIndex + colOffset);
        offsetCell.RowIndex.ShouldBe(startCell.RowIndex + rowOffset);
    }

    [Theory]
    [InlineData(0, 0)]
    [InlineData(1, 1)]
    [InlineData(2, 2)]
    public void GetCellFromCoordinates_ReturnsCorrectCell(int colIndex, int rowIndex)
    {
        // Act
        ICell? cell = _sheet.GetCellFromCoordinates(colIndex, rowIndex);

        // Assert
        cell.ShouldNotBeNull();
        cell.ColumnIndex.ShouldBe(colIndex);
        cell.RowIndex.ShouldBe(rowIndex);
    }

    [Fact]
    public void GetLastPopulatedRowInColumn_WithPopulatedCells_ReturnsCorrectIndex()
    {
        // Arrange
        for (int i = 0; i < 3; i++)
        {
            IRow row = _sheet.CreateRow(i);
            ICell cell = row.CreateCell(0);
            cell.SetCellValue($"Value {i}");
        }

        // Add an empty cell
        IRow emptyRow = _sheet.CreateRow(3);
        emptyRow.CreateCell(0);

        // Act
        int lastPopulatedRow = _sheet.GetLastPopulatedRowInColumn(0);

        // Assert
        lastPopulatedRow.ShouldBe(2); // Zero-based index of last populated row
    }

    [Theory]
    [InlineData("A")]
    [InlineData("B")]
    [InlineData("C")]
    public void GetLastPopulatedRowInColumn_WithColumnName_ReturnsCorrectIndex(string columnName)
    {
        // Arrange
        int colIndex = columnName.ColumnNameToNumber();
        for (int i = 0; i < 3; i++)
        {
            IRow row = _sheet.CreateRow(i);
            ICell cell = row.CreateCell(colIndex);
            cell.SetCellValue($"Value {i}");
        }

        // Act
        int lastPopulatedRow = _sheet.GetLastPopulatedRowInColumn(columnName);

        // Assert
        lastPopulatedRow.ShouldBe(2);
    }

    [Fact]
    public void GetCellFromName_WithValidName_ReturnsCellFromNamedRange()
    {
        // Arrange
        IName name = _xlsxWorkbook.CreateName();
        name.NameName = "TestRange";
        name.RefersToFormula = "Test!$B$2";

        // Act
        ICell? cell = _xlsxWorkbook.GetCellFromName("TestRange");

        // Assert
        cell.ShouldNotBeNull();
        cell.ColumnIndex.ShouldBe(1); // B = 1 (0-based)
        cell.RowIndex.ShouldBe(1); // 2-1 = 1 (0-based)
    }

    #endregion

    #region CreateCell Tests

    [Theory]
    [InlineData(0)]  // First column
    [InlineData(1)]  // Second column
    [InlineData(10)] // Arbitrary column
    public void CreateCell_WithValidColumnIndex_ReturnsNewCell(int columnIndex)
    {
        // Arrange
        IRow row = _sheet.CreateRow(0);

        // Act
        ICell cell = row.CreateCell(columnIndex);

        // Assert
        cell.ShouldNotBeNull();
        cell.ColumnIndex.ShouldBe(columnIndex);
        cell.RowIndex.ShouldBe(0);
    }

    [Fact]
    public void CreateCell_WithExistingCell_OverwritesCell()
    {
        // Arrange
        IRow row = _sheet.CreateRow(0);
        ICell existingCell = row.CreateCell(0);
        existingCell.SetCellValue("Original");

        // Act
        ICell newCell = row.CreateCell(0);
        newCell.SetCellValue("New");

        // Assert
        newCell.ShouldNotBeNull();
        newCell.StringCellValue.ShouldBe("New");
        row.GetCell(0).ShouldBeSameAs(newCell);
    }

    [Fact]
    public void CreateCell_MultipleCellsInRow_MaintainsCorrectIndices()
    {
        // Arrange
        IRow row = _sheet.CreateRow(0);

        // Act
        ICell cell1 = row.CreateCell(0);
        ICell cell2 = row.CreateCell(1);
        ICell cell3 = row.CreateCell(2);

        // Assert
        cell1.ColumnIndex.ShouldBe(0);
        cell2.ColumnIndex.ShouldBe(1);
        cell3.ColumnIndex.ShouldBe(2);
        row.LastCellNum.ShouldBe((short)3);
    }

    [Fact]
    public void CreateCell_Extension_CreatesCellAtSpecifiedIndex()
    {
        // Arrange
        IRow row = _sheet.CreateRow(0);
        const int columnIndex = 2;

        // Act
        ICell cell = row.CreateCell(columnIndex);

        // Assert
        cell.ShouldNotBeNull();
        cell.ColumnIndex.ShouldBe(columnIndex);
        cell.RowIndex.ShouldBe(0);
        row.GetCell(columnIndex).ShouldBeSameAs(cell);
    }

    #endregion

    #region DataTables and Validation Tests

    [Fact]
    public async Task ReadExcelFileToDataTable_WithHeaders_ReturnsCorrectDataTable()
    {
        // Arrange
        await using MemoryStream ms = new();
        IRow headerRow = _sheet.CreateRow(0);
        headerRow.CreateCell(0).SetCellValue("Column1");
        headerRow.CreateCell(1).SetCellValue("Column2");

        IRow dataRow = _sheet.CreateRow(1);
        dataRow.CreateCell(0).SetCellValue("Value1");
        dataRow.CreateCell(1).SetCellValue("Value2");

        _xlsxWorkbook.Write(ms, true);
        ms.Position = 0;

        // Act
        using DataTable result = ms.ReadExcelFileToDataTable(hasHeaders: true);

        // Assert
        result.Columns.Count.ShouldBe(2);
        result.Columns[0].ColumnName.ShouldBe("Column1");
        result.Columns[1].ColumnName.ShouldBe("Column2");
        result.Rows.Count.ShouldBe(1);
        result.Rows[0]["Column1"].ToString().ShouldBe("Value1");
        result.Rows[0]["Column2"].ToString().ShouldBe("Value2");
    }

    [Fact]
    public void AddDataValidation_CreatesValidDropdown()
    {
        // Arrange
        List<string> options = ["Option1", "Option2", "Option3"];
        CellRangeAddressList addressList = new(0, 1, 0, 0); // A1:A2

        // Act
        _sheet.AddDataValidation(addressList, options);

        // Assert
        IDataValidation? validation = _sheet.GetDataValidations()[0];
        validation.ShouldNotBeNull();
        validation.ShowErrorBox.ShouldBeTrue();
        validation.ErrorStyle.ShouldBe(0);
    }

    [Fact]
    public async Task WriteFileToMemoryStreamAsync_WritesWorkbookCorrectly()
    {
        // Arrange
        IRow row = _sheet.CreateRow(0);
        row.CreateCell(0).SetCellValue("Test");
        await using MemoryStream ms = new();

        // Act
        await ms.WriteFileToMemoryStreamAsync(_xlsxWorkbook);

        // Assert
        ms.Length.ShouldBeGreaterThan(0);
        ms.Position.ShouldBe(0);
    }

    #endregion

    #region Workbook and Style Tests

    [Theory]
    [InlineData(EStyle.Header)]
    [InlineData(EStyle.Body)]
    [InlineData(EStyle.Error)]
    public void GetStandardCellStyle_ReturnsCorrectStyle(EStyle style)
    {
        // Act
        ICellStyle cellStyle = _xlsxWorkbook.GetStandardCellStyle(style);

        // Assert
        cellStyle.ShouldNotBeNull();

        switch (style)
        {
            case EStyle.Header:
                cellStyle.Alignment.ShouldBe(HorizontalAlignment.Center);
                cellStyle.BorderBottom.ShouldBe(BorderStyle.Thin);
                break;
            case EStyle.Body:
                cellStyle.Alignment.ShouldBe(HorizontalAlignment.Center);
                cellStyle.BorderBottom.ShouldBe(BorderStyle.Thin);
                break;
            case EStyle.Error:
                cellStyle.FillForegroundColor.ShouldBe(HSSFColor.Red.Index);
                cellStyle.FillPattern.ShouldBe(FillPattern.SolidForeground);
                break;
        }
    }

    [Theory]
    [InlineData(EFont.Default)]
    [InlineData(EFont.Header)]
    [InlineData(EFont.Whiteout)]
    public void GetFont_ReturnsCorrectFont(EFont font)
    {
        // Act
        IFont cellFont = _xlsxWorkbook.GetFont(font);

        // Assert
        cellFont.ShouldNotBeNull();

        switch (font)
        {
            case EFont.Default:
                cellFont.IsBold.ShouldBeFalse();
                cellFont.FontHeightInPoints.ShouldBe(10);
                cellFont.FontName.ShouldBe("Calibri");
                break;
            case EFont.Header:
                cellFont.IsBold.ShouldBeTrue();
                cellFont.FontHeightInPoints.ShouldBe(10);
                cellFont.FontName.ShouldBe("Calibri");
                break;
            case EFont.Whiteout:
                cellFont.IsBold.ShouldBeFalse();
                cellFont.FontHeight.ShouldBe(10);
                cellFont.FontName.ShouldBe("Calibri");
                break;
        }
    }

    [Fact]
    public void GetCustomStyle_WithHexColor_CreatesCorrectStyle()
    {
        // Arrange
        const string hexColor = "#FF0000"; // Red

        // Act
        ICellStyle style = _xlsxWorkbook.GetCustomStyle(hexColor);

        // Assert
        style.ShouldNotBeNull();
        if (style is XSSFCellStyle xssfStyle)
        {
            XSSFColor? color = xssfStyle.FillForegroundXSSFColor;
            color.ShouldNotBeNull();
            byte[] rgb = color.RGB;
            rgb[0].ShouldBe((byte)255); // R
            rgb[1].ShouldBe((byte)0);   // G
            rgb[2].ShouldBe((byte)0);   // B
        }
    }

    [Theory]
    [InlineData("A", 0)]
    [InlineData("B", 1)]
    [InlineData("Z", 25)]
    [InlineData("AA", 26)]
    public void ColumnNameToNumber_ReturnsCorrectIndex(string columnName, int expected)
    {
        // Act
        int result = columnName.ColumnNameToNumber();

        // Assert
        result.ShouldBe(expected);
    }

    [Theory]
    [InlineData(0, "A")]
    [InlineData(1, "B")]
    [InlineData(25, "Z")]
    [InlineData(26, "AA")]
    public void ColumnIndexToName_ReturnsCorrectName(int columnIndex, string expected)
    {
        // Act
        string result = columnIndex.ColumnIndexToName();

        // Assert
        result.ShouldBe(expected);
    }

    [Fact]
    public void IsXlsx_WithXlsxWorkbook_ReturnsTrue()
    {
        // Act
        bool result = _xlsxWorkbook.IsXlsx();

        // Assert
        result.ShouldBeTrue();
    }

    [Fact]
    public void IsXlsx_WithXlsWorkbook_ReturnsFalse()
    {
        // Act
        bool result = _xlsWorkbook.IsXlsx();

        // Assert
        result.ShouldBeFalse();
    }

    #endregion

    #region Additional Tests

    [Fact]
    public void ClearAllFromName_WithValidName_ClearsCells()
    {
        // Arrange
        IName name = _xlsxWorkbook.CreateName();
        name.NameName = "TestRange";
        name.RefersToFormula = "Test!$B$2:$B$3";

        ICell? cell1 = _sheet.GetCellFromReference("B2");
        ICell? cell2 = _sheet.GetCellFromReference("B3");
        cell1?.SetCellValue("Test1");
        cell2?.SetCellValue("Test2");

        // Act
        _xlsxWorkbook.ClearAllFromName("TestRange");

        // Assert
        _sheet.GetRow(1).GetCell(1).ShouldBeNull();
        _sheet.GetRow(2).GetCell(1).ShouldBeNull();
    }

    [Fact]
    public void CreateTable_CreatesValidTable()
    {
        // Arrange
        List<string> columnNames = ["Col1", "Col2"];

        // Act
        _xlsxWorkbook.CreateTable("Test", "TestTable", 0, 1, 0, 2, columnNames);

        // Assert
        XSSFSheet sheet = (XSSFSheet)_xlsxWorkbook.GetSheet("Test");
        XSSFTable? table = sheet.GetTables().FirstOrDefault();
        table.ShouldNotBeNull();
        table.Name.ShouldBe("TestTable");
        table.DisplayName.ShouldBe("TestTable");
        table.StartColIndex.ShouldBe(0);
        table.EndColIndex.ShouldBe(1);
        table.StartRowIndex.ShouldBe(0);
        table.EndRowIndex.ShouldBe(2);
    }

    [Fact]
    public void GetRange_ReturnsCorrectCellArray()
    {
        // Arrange
        ICell? cell1 = _sheet.GetCellFromReference("A1");
        ICell? cell2 = _sheet.GetCellFromReference("B1");
        ICell? cell3 = _sheet.GetCellFromReference("A2");
        ICell? cell4 = _sheet.GetCellFromReference("B2");

        cell1?.SetCellValue("1");
        cell2?.SetCellValue("2");
        cell3?.SetCellValue("3");
        cell4?.SetCellValue("4");

        // Act
        ICell[,] range = _sheet.GetRange("A1:B2");

        // Assert
        range.GetLength(0).ShouldBe(2); // Rows
        range.GetLength(1).ShouldBe(2); // Columns
        range[0, 0].GetStringValue().ShouldBe("1");
        range[0, 1].GetStringValue().ShouldBe("2");
        range[1, 0].GetStringValue().ShouldBe("3");
        range[1, 1].GetStringValue().ShouldBe("4");
    }

    [Fact]
    public void GetRangeOfMergedCells_WithMergedCell_ReturnsCorrectRange()
    {
        // Arrange
        CellRangeAddress mergedRange = new(0, 1, 0, 1); // A1:B2
        _sheet.AddMergedRegion(mergedRange);
        ICell? cell = _sheet.GetCellFromReference("A1");

        // Act
        CellRangeAddress? result = cell.GetRangeOfMergedCells();

        // Assert
        result.ShouldNotBeNull();
        result.FirstRow.ShouldBe(0);
        result.LastRow.ShouldBe(1);
        result.FirstColumn.ShouldBe(0);
        result.LastColumn.ShouldBe(1);
    }

    [Fact]
    public void GetRangeWidthInPx_ReturnsCorrectWidth()
    {
        // Arrange
        _sheet.SetColumnWidth(0, 20 * 256); // 20 characters width
        _sheet.SetColumnWidth(1, 15 * 256); // 15 characters width

        // Act
        int width = _sheet.GetRangeWidthInPx(0, 1);

        // Assert
        width.ShouldBeGreaterThan(0);
    }

    [Fact]
    public void GetRangeHeightInPx_ReturnsCorrectHeight()
    {
        // Arrange
        IRow row1 = _sheet.CreateRow(0);
        IRow row2 = _sheet.CreateRow(1);
        row1.Height = 20 * 20; // 20 points
        row2.Height = 15 * 20; // 15 points

        // Act
        int height = _sheet.GetRangeHeightInPx(0, 1);

        // Assert
        height.ShouldBeGreaterThan(0);
    }

    [Theory]
    [InlineData(CellType.Numeric, 123.45, "123.45")]
    [InlineData(CellType.String, "Test", "Test")]
    [InlineData(CellType.Boolean, true, "True")]
    [InlineData(CellType.Blank, null, "")]
    public void GetStringValue_ReturnsCorrectString(CellType cellType, object? value, string expected)
    {
        // Arrange
        ICell cell = _sheet.CreateRow(0).CreateCell(0);
        switch (cellType)
        {
            case CellType.Numeric:
                cell.SetCellValue((double)value!);
                break;
            case CellType.String:
                cell.SetCellValue((string)value!);
                break;
            case CellType.Boolean:
                cell.SetCellValue((bool)value!);
                break;
            case CellType.Blank:
                // Leave blank
                break;
        }

        // Act
        string result = cell.GetStringValue();

        // Assert
        result.ShouldBe(expected);
    }

    [Fact]
    public void GetClosestHssfColor_ReturnsCachedColor()
    {
        // Arrange
        const string hexColor = "#FF0000";

        // Act
        HSSFColor color1 = GetClosestHssfColor(hexColor);
        HSSFColor color2 = GetClosestHssfColor(hexColor);

        // Assert
        color2.ShouldBe(color1); // Should return cached instance
    }

    [Theory]
    [InlineData("#FF0000")] // Red
    [InlineData("#00FF00")] // Green
    [InlineData("#0000FF")] // Blue
    public void GetClosestHssfColor_WithValidHexColor_ReturnsColor(string hexColor)
    {
        // Act
        HSSFColor color = GetClosestHssfColor(hexColor);

        // Assert
        color.ShouldNotBeNull();
    }

    [Fact]
    public async Task ReadExcelTableToDataTable_WithValidTable_ReturnsPopulatedDataTable()
    {
        // Arrange
        List<string> columnNames = ["Col1", "Col2"];
        _xlsxWorkbook.CreateTable("Test", "TestTable", 0, 1, 0, 2, columnNames);

        ICell? cell1 = _sheet.GetCellFromReference("A2");
        ICell? cell2 = _sheet.GetCellFromReference("B2");
        cell1?.SetCellValue("Value1");
        cell2?.SetCellValue("Value2");

        await using MemoryStream ms = new();
        _xlsxWorkbook.Write(ms, true);
        ms.Position = 0;

        // Act
        DataTable result = ms.ReadExcelTableToDataTable("TestTable");

        // Assert
        result.Columns.Count.ShouldBe(2);
        result.Rows.Count.ShouldBe(2);
        result.Rows[0][0].ToString().ShouldBe("Value1");
        result.Rows[0][1].ToString().ShouldBe("Value2");
    }

    [Theory]
    [InlineData(0)]    // Valid index
    [InlineData(null)] // null
    [InlineData(-1)]   // negative
    public void ColumnIndexToName_WithNullableInt_WithInvalidValues_ThrowsArgumentException(int? value)
    {
        // Act & Assert
        if (value == null || value < 0)
        {
            ArgumentException ex = Should.Throw<ArgumentException>(() => value.ColumnIndexToName());
            ex.Message.ShouldBe("Index cannot be null or negative.");
        }
        else
        {
            string result = value.ColumnIndexToName();
            result.ShouldNotBeNullOrEmpty();
        }
    }

    [Theory]
    [InlineData(0, "A")]     // First column
    [InlineData(25, "Z")]    // Last single letter
    [InlineData(26, "AA")]   // First double letter
    [InlineData(51, "AZ")]   // Last double letter A-prefix
    [InlineData(701, "ZZ")]  // Last double letter
    [InlineData(702, "AAA")] // First triple letter
    public void ColumnIndexToName_WithNullableInt_WithValidValues_ReturnsCorrectName(int? columnNumber, string expected)
    {
        // Act
        string result = columnNumber.ColumnIndexToName();

        // Assert
        result.ShouldBe(expected);
    }

    [Fact]
    public void WriteExcelFile_WithSXSSFWorkbook_WritesSuccessfully()
    {
        // Arrange
        using SXSSFWorkbook wb = new();
        ISheet sheet = wb.CreateSheet("Test");
        IRow row = sheet.CreateRow(0);
        row.CreateCell(0).SetCellValue("Test");
        string path = Path.Combine(Path.GetTempPath(), "test.xlsx");

        try
        {
            // Act
            bool result = wb.WriteExcelFile(path);

            // Assert
            result.ShouldBeTrue();
            File.Exists(path).ShouldBeTrue();
        }
        finally
        {
            // Cleanup
            if (File.Exists(path))
            {
                File.Delete(path);
            }
        }
    }

    [Fact]
    public void WriteExcelFile_WithHSSFWorkbook_WritesSuccessfully()
    {
        // Arrange
        using HSSFWorkbook wb = new();
        ISheet sheet = wb.CreateSheet("Test");
        IRow row = sheet.CreateRow(0);
        row.CreateCell(0).SetCellValue("Test");
        string path = Path.Combine(Path.GetTempPath(), "test.xls");

        try
        {
            // Act
            bool result = wb.WriteExcelFile(path);

            // Assert
            result.ShouldBeTrue();
            File.Exists(path).ShouldBeTrue();
        }
        finally
        {
            // Cleanup
            if (File.Exists(path))
            {
                File.Delete(path);
            }
        }
    }

    [Fact]
    public void GetCustomStyle_WithBorderStyles_AppliesCorrectly()
    {
        // Arrange
        NpoiBorderStyles borderStyles = new()
        {
            BorderTop = BorderStyle.Thin,
            BorderLeft = BorderStyle.Medium,
            BorderRight = BorderStyle.Thick,
            BorderBottom = BorderStyle.Double,
            BorderTopColor = 1,
            BorderLeftColor = 2,
            BorderRightColor = 3,
            BorderBottomColor = 4
        };

        // Act
        ICellStyle style = _xlsxWorkbook.GetCustomStyle(borderStyles: borderStyles);

        // Assert
        style.ShouldNotBeNull();
        style.BorderTop.ShouldBe(BorderStyle.Thin);
        style.BorderLeft.ShouldBe(BorderStyle.Medium);
        style.BorderRight.ShouldBe(BorderStyle.Thick);
        style.BorderBottom.ShouldBe(BorderStyle.Double);
        style.TopBorderColor.ShouldBe((short)1);
        style.LeftBorderColor.ShouldBe((short)2);
        style.RightBorderColor.ShouldBe((short)3);
        style.BottomBorderColor.ShouldBe((short)4);
    }

    [Fact]
    public void GetCustomStyle_WithHexColor_OnNonXlsxWorkbook_UsesHssfColor()
    {
        // Arrange
        const string hexColor = "#FF0000";

        // Act
        ICellStyle style = _xlsWorkbook.GetCustomStyle(hexColor);

        // Assert
        style.ShouldNotBeNull();
        style.ShouldBeOfType<HSSFCellStyle>();
        ((HSSFCellStyle)style).FillForegroundColor.ShouldNotBe((short)0);
    }

    [Fact]
    public void GetCustomStyle_WithHssfColor_AppliesCorrectColor()
    {
        // Arrange
        const short colorIndex = HSSFColor.Red.Index;

        // Act
        ICellStyle style = _xlsxWorkbook.GetCustomStyle(hssfColor: colorIndex);

        // Assert
        style.ShouldNotBeNull();
        style.FillForegroundColor.ShouldBe(colorIndex);
    }

    [Theory]
    [InlineData(EStyle.HeaderThickTop)]
    [InlineData(EStyle.Blackout)]
    [InlineData(EStyle.Whiteout)]
    [InlineData(EStyle.ImageBackground)]
    public void GetStandardCellStyle_WithSpecialStyles_ReturnsCorrectStyle(EStyle style)
    {
        // Act
        ICellStyle cellStyle = _xlsxWorkbook.GetStandardCellStyle(style);

        // Assert
        cellStyle.ShouldNotBeNull();

        switch (style)
        {
            case EStyle.HeaderThickTop:
                cellStyle.BorderTop.ShouldBe(BorderStyle.Medium);
                cellStyle.FillForegroundColor.ShouldBe(HSSFColor.Grey25Percent.Index);
                break;
            case EStyle.Blackout:
                cellStyle.FillForegroundColor.ShouldBe(HSSFColor.Black.Index);
                break;
            case EStyle.Whiteout:
                cellStyle.FillForegroundColor.ShouldBe(HSSFColor.White.Index);
                break;
            case EStyle.ImageBackground:
                cellStyle.Alignment.ShouldBe(HorizontalAlignment.Center);
                cellStyle.VerticalAlignment.ShouldBe(VerticalAlignment.Center);
                break;
        }
    }

    [Fact]
    public void GetFont_WithImageBackground_ReturnsCorrectFont()
    {
        // Act
        IFont font = _xlsxWorkbook.GetFont(EFont.ImageBackground);

        // Assert
        font.ShouldNotBeNull();
        font.FontName.ShouldBe("Calibri");
        font.FontHeightInPoints.ShouldBe((short)11);
    }

    [Theory]
    [InlineData(CellType.Formula)]
    [InlineData(CellType.Error)]
    [InlineData(CellType.Unknown)]
    public void GetStringValue_WithSpecialCellTypes_ReturnsExpectedValue(CellType cellType)
    {
        using XSSFWorkbook xlsxWorkbook = new();
        ISheet sheet = xlsxWorkbook.CreateSheet("Test");

        // Arrange
        ICell cell = sheet.CreateRow(0).CreateCell(0);

        switch (cellType)
        {
            case CellType.Formula:
                cell.SetCellFormula("SUM(A1)");
                break;
            case CellType.Error:
                cell.SetCellErrorValue(FormulaError.DIV0.Code);
                break;
            case CellType.Unknown:
                // Leave as is for Unknown type
                break;
        }

        // Act
        string result = cell.GetStringValue();

        // Assert
        result.ShouldNotBeNull();
        result.ShouldBe(cellType == CellType.Formula ? cell.NumericCellValue.ToString() : string.Empty);
    }

    [Fact]
    public void GetRangeHeightInPx_WithStartRowGreaterThanEndRow_SwapsAndCalculatesCorrectly()
    {
        // Arrange
        const int startRow = 5;
        const int endRow = 2;

        for (int i = Math.Min(startRow, endRow); i <= Math.Max(startRow, endRow); i++)
        {
            IRow row = _sheet.CreateRow(i);
            row.Height = 20 * 20; // 20 points
        }

        // Act
        int height = _sheet.GetRangeHeightInPx(startRow, endRow);

        // Assert
        height.ShouldBeGreaterThan(0);
    }

    [Fact]
    public void GetRangeWidthInPx_WithStartColGreaterThanEndCol_SwapsAndCalculatesCorrectly()
    {
        // Arrange
        const int startCol = 5;
        const int endCol = 2;

        for (int i = Math.Min(startCol, endCol); i <= Math.Max(startCol, endCol); i++)
        {
            _sheet.SetColumnWidth(i, .0001); // Set to effectively 0 to test warning path (actual 0 does not work)
        }

        // Act
        int width = _sheet.GetRangeWidthInPx(startCol, endCol);

        // Assert
        width.ShouldBe(0);
    }

    [Fact]
    public void GetClosestHssfColor_WithCacheLimitExceeded_RemovesOldestEntry()
    {
        // Arrange
        const int cacheLimit = 2;
        GetClosestHssfColor("#FF0000", cacheLimit); // Add first color
        GetClosestHssfColor("#00FF00", cacheLimit); // Add second color

        // Act
        HSSFColor color = GetClosestHssfColor("#0000FF", cacheLimit); // Should remove first color

        // Assert
        color.ShouldNotBeNull();
        // Note: Can't test private cache directly, but we can verify the method works
    }

    [Fact]
    public void GetRangeOfMergedCells_WithNonMergedCell_ReturnsSingleCellRange()
    {
        // Arrange
        ICell cell = _sheet.CreateRow(0).CreateCell(0);
        cell.SetCellValue("Test");

        // Act
        CellRangeAddress? range = cell.GetRangeOfMergedCells();

        // Assert
        range.ShouldNotBeNull();
        range.FirstRow.ShouldBe(0);
        range.LastRow.ShouldBe(0);
        range.FirstColumn.ShouldBe(0);
        range.LastColumn.ShouldBe(0);
    }

    #endregion

    #region Image Tests

    [Fact]
    public void AddImage_WithNamedRange_AddsImageCorrectly()
    {
        // Arrange
        IName name = _xlsxWorkbook.CreateName();
        name.NameName = "ImageCell";
        name.RefersToFormula = "Test!$B$2";
        byte[] imageData = File.ReadAllBytes("TestData/test.png");

        // Act
        _xlsxWorkbook.AddImage(imageData, "ImageCell");

        // Assert
        XSSFSheet sheet = (XSSFSheet)_sheet;
        ((XSSFDrawing)sheet.CreateDrawingPatriarch()).GetShapes().Count.ShouldBe(1);
    }

    [Fact]
    public void AddImages_WithMultipleRanges_AddsImagesCorrectly()
    {
        // Arrange
        List<byte[]> imageData = [File.ReadAllBytes("TestData/test1.png"), File.ReadAllBytes("TestData/test2.png")];
        List<string> cellNames = ["ImageCell1", "ImageCell2"];

        foreach ((string name, int i) in cellNames.Select((n, i) => (n, i)))
        {
            IName namedRange = _xlsxWorkbook.CreateName();
            namedRange.NameName = name;
            namedRange.RefersToFormula = $"Test!$B${2 + i}";
        }

        // Act
        _xlsxWorkbook.AddImages(imageData, cellNames);

        // Assert
        XSSFSheet sheet = (XSSFSheet)_sheet;
        ((XSSFDrawing)sheet.CreateDrawingPatriarch()).GetShapes().Count.ShouldBe(2);
    }

    [Fact]
    public void AddImage_WithRange_AddsImageToCorrectRange()
    {
        // Arrange
        byte[] imageData = File.ReadAllBytes("TestData/test.png");
        const string range = "B2:C3";

        // Act
        _xlsxWorkbook.AddImage(_sheet, imageData, range);

        // Assert
        XSSFSheet sheet = (XSSFSheet)_sheet;
        XSSFDrawing drawings = (XSSFDrawing)sheet.CreateDrawingPatriarch();
        drawings.GetShapes().Count.ShouldBe(1);
    }

    [Fact]
    public void AddImage_WithCellRangeAddress_AddsImageToCorrectRange()
    {
        // Arrange
        byte[] imageData = File.ReadAllBytes("TestData/test.png");
        CellRangeAddress range = new(1, 2, 1, 2); // B2:C3

        // Act
        _xlsxWorkbook.AddImage(_sheet, imageData, range);

        // Assert
        XSSFSheet sheet = (XSSFSheet)_sheet;
        XSSFDrawing drawings = (XSSFDrawing)sheet.CreateDrawingPatriarch();
        drawings.GetShapes().Count.ShouldBe(1);
    }

    [Fact]
    public void AddImage_WithCell_AddsImageToCell()
    {
        // Arrange
        byte[] imageData = File.ReadAllBytes("TestData/test.png");
        ICell cell = _sheet.CreateRow(1).CreateCell(1); // B2

        // Act
        _xlsxWorkbook.AddImage(_sheet, imageData, cell);

        // Assert
        XSSFSheet sheet = (XSSFSheet)_sheet;
        XSSFDrawing drawings = (XSSFDrawing)sheet.CreateDrawingPatriarch();
        drawings.GetShapes().Count.ShouldBe(1);
    }

    [Fact]
    public void AddImages_WithMultipleCellRanges_AddsImagesCorrectly()
    {
        // Arrange
        List<byte[]> imageData = [File.ReadAllBytes("TestData/test1.png"), File.ReadAllBytes("TestData/test2.png")];
        List<CellRangeAddress> ranges = [
            new CellRangeAddress(1, 2, 1, 2), // B2:C3
            new CellRangeAddress(3, 4, 1, 2)  // B4:C5
        ];

        // Act
        _xlsxWorkbook.AddImages(_sheet, imageData, ranges);

        // Assert
        XSSFSheet sheet = (XSSFSheet)_sheet;
        XSSFDrawing drawings = (XSSFDrawing)sheet.CreateDrawingPatriarch();
        drawings.GetShapes().Count.ShouldBe(2);
    }

    [Fact]
    public void AddPicture_ConfiguresAnchorAndScaleCorrectly()
    {
        // Arrange
        byte[] imageData = File.ReadAllBytes("TestData/test.png");
        CellRangeAddress area = new(1, 2, 1, 2); // B2:C3
        IDrawing drawing = _sheet.CreateDrawingPatriarch();

        // Act
        _xlsxWorkbook.AddPicture(_sheet, area, imageData, drawing);

        // Assert
        XSSFSheet sheet = (XSSFSheet)_sheet;
        object picture = ((XSSFDrawing)sheet.CreateDrawingPatriarch()).GetShapes()[0];
        picture.ShouldNotBeNull();
    }

    #endregion

    #region Complex DataTable Tests

    [Fact]
    public async Task ReadExcelFileToDataTable_WithNonXlsxFile_ReadsCorrectly()
    {
        // Arrange
        await using MemoryStream ms = new();
        IRow headerRow = _xlsWorkbook.CreateSheet("Test").CreateRow(0);
        headerRow.CreateCell(0).SetCellValue("Column1");
        headerRow.CreateCell(1).SetCellValue("Column2");
        _xlsWorkbook.Write(ms, true);
        ms.Position = 0;

        // Act
        DataTable result = ms.ReadExcelFileToDataTable(hasHeaders: true);

        // Assert
        result.Columns.Count.ShouldBe(2);
        result.Columns[0].ColumnName.ShouldBe("Column1");
        result.Columns[1].ColumnName.ShouldBe("Column2");
    }

    [Fact]
    public async Task ReadExcelFileToDataTable_WithSpecificSheet_ReadsCorrectSheet()
    {
        // Arrange
        await using MemoryStream ms = new();
        _xlsxWorkbook.CreateSheet("Sheet1");
        ISheet sheet2 = _xlsxWorkbook.CreateSheet("Sheet2");
        IRow headerRow = sheet2.CreateRow(0);
        headerRow.CreateCell(0).SetCellValue("SpecialColumn");
        _xlsxWorkbook.Write(ms, true);
        ms.Position = 0;

        // Act
        DataTable result = ms.ReadExcelFileToDataTable(hasHeaders: true, sheetName: "Sheet2");

        // Assert
        result.Columns[0].ColumnName.ShouldBe("SpecialColumn");
    }

    [Fact]
    public async Task ReadExcelFileToDataTable_WithEndCellReference_LimitsRange()
    {
        // Arrange
        await using MemoryStream ms = new();
        IRow headerRow = _sheet.CreateRow(0);
        for (int i = 0; i < 5; i++)
        {
            headerRow.CreateCell(i).SetCellValue($"Column{i + 1}");
        }
        _xlsxWorkbook.Write(ms, true);
        ms.Position = 0;

        // Act
        DataTable result = ms.ReadExcelFileToDataTable(hasHeaders: true, startCellReference: "A1", endCellReference: "C1");

        // Assert
        result.Columns.Count.ShouldBe(3); // Should only include A1:C1
    }

    [Fact]
    public async Task ReadExcelFileToDataTable_WithoutHeaders_UsesDefaultColumnNames()
    {
        // Arrange
        await using MemoryStream ms = new();
        IRow dataRow = _sheet.CreateRow(0);
        dataRow.CreateCell(0).SetCellValue("Value1");
        dataRow.CreateCell(1).SetCellValue("Value2");
        _xlsxWorkbook.Write(ms, true);
        ms.Position = 0;

        // Act
        DataTable result = ms.ReadExcelFileToDataTable(hasHeaders: false);

        // Assert
        result.Columns[0].ColumnName.ShouldBe("Column0");
        result.Columns[1].ColumnName.ShouldBe("Column1");
        result.Rows[0][0].ToString().ShouldBe("Value1");
    }

    [Fact]
    public async Task ReadExcelTableToDataTable_WithNoTableName_ReadsFirstTable()
    {
        // Arrange
        await using MemoryStream ms = new();
        _xlsxWorkbook.CreateTable("Test", "FirstTable", 0, 1, 0, 2, ["Col1", "Col2"]);
        _xlsxWorkbook.CreateTable("Test", "SecondTable", 0, 1, 3, 5, ["Col3", "Col4"]);
        _xlsxWorkbook.Write(ms, true);
        ms.Position = 0;

        // Act
        using DataTable result = ms.ReadExcelTableToDataTable();

        // Assert
        result.Columns.Count.ShouldBe(2);
        result.Columns[0].ColumnName.ShouldBe("Col1");
        result.Columns[1].ColumnName.ShouldBe("Col2");
    }

    #endregion
}
#pragma warning restore CRR0029 // ConfigureAwait(true) is called implicitly
>>>>>>> 270705e4f794428a4927e32ef23496c0001e47e7<|MERGE_RESOLUTION|>--- conflicted
+++ resolved
@@ -1,5 +1,4 @@
-<<<<<<< HEAD
-﻿using System.Data;
+﻿﻿using System.Data;
 using CommonNetFuncs.Excel.Common;
 using CommonNetFuncs.Excel.Npoi;
 using NPOI.HSSF.UserModel;
@@ -12,10 +11,9 @@
 
 namespace Excel.Npoi.Tests;
 
+#pragma warning disable CRR0029 // ConfigureAwait(true) is called implicitly
 public sealed class CommonTests : IDisposable
 {
-    #region Cell Manipulation Tests
-
     private readonly XSSFWorkbook _xlsxWorkbook;
     private readonly HSSFWorkbook _xlsWorkbook;
     private readonly ISheet _sheet;
@@ -53,6 +51,8 @@
         Dispose(false);
     }
 
+    #region Cell Manipulation Tests
+
     [Theory]
     [InlineData("")]
     [InlineData(" ")]
@@ -391,17 +391,17 @@
         {
             case EFont.Default:
                 cellFont.IsBold.ShouldBeFalse();
-                cellFont.FontHeightInPoints.ShouldBe((short)10);
+                cellFont.FontHeightInPoints.ShouldBe(10);
                 cellFont.FontName.ShouldBe("Calibri");
                 break;
             case EFont.Header:
                 cellFont.IsBold.ShouldBeTrue();
-                cellFont.FontHeightInPoints.ShouldBe((short)10);
+                cellFont.FontHeightInPoints.ShouldBe(10);
                 cellFont.FontName.ShouldBe("Calibri");
                 break;
             case EFont.Whiteout:
                 cellFont.IsBold.ShouldBeFalse();
-                cellFont.FontHeight.ShouldBe((short)10);
+                cellFont.FontHeight.ShouldBe(10);
                 cellFont.FontName.ShouldBe("Calibri");
                 break;
         }
@@ -1217,1225 +1217,4 @@
 
     #endregion
 }
-=======
-﻿using System.Data;
-using CommonNetFuncs.Excel.Common;
-using CommonNetFuncs.Excel.Npoi;
-using NPOI.HSSF.UserModel;
-using NPOI.HSSF.Util;
-using NPOI.SS.UserModel;
-using NPOI.SS.Util;
-using NPOI.XSSF.Streaming;
-using NPOI.XSSF.UserModel;
-using static CommonNetFuncs.Excel.Npoi.Common;
-
-namespace Excel.Npoi.Tests;
-
-#pragma warning disable CRR0029 // ConfigureAwait(true) is called implicitly
-public sealed class CommonTests : IDisposable
-{
-    private readonly XSSFWorkbook _xlsxWorkbook;
-    private readonly HSSFWorkbook _xlsWorkbook;
-    private readonly ISheet _sheet;
-
-    public CommonTests()
-    {
-        _xlsxWorkbook = new XSSFWorkbook();
-        _xlsWorkbook = new HSSFWorkbook();
-        _sheet = _xlsxWorkbook.CreateSheet("Test");
-    }
-
-    private bool disposed;
-
-    public void Dispose()
-    {
-        Dispose(true);
-        GC.SuppressFinalize(this);
-    }
-
-    private void Dispose(bool disposing)
-    {
-        if (!disposed)
-        {
-            if (disposing)
-            {
-                _xlsxWorkbook?.Dispose();
-                _xlsWorkbook?.Dispose();
-            }
-            disposed = true;
-        }
-    }
-
-    ~CommonTests()
-    {
-        Dispose(false);
-    }
-
-    #region Cell Manipulation Tests
-
-    [Theory]
-    [InlineData("")]
-    [InlineData(" ")]
-    [InlineData(null)]
-    public void IsCellEmpty_WithEmptyValues_ReturnsTrue(string? value)
-    {
-        // Arrange
-        IRow row = _sheet.CreateRow(0);
-        ICell cell = row.CreateCell(0);
-        if (value != null)
-        {
-            cell.SetCellValue(value);
-        }
-
-        // Act
-        bool result = cell.IsCellEmpty();
-
-        // Assert
-        result.ShouldBeTrue();
-    }
-
-    [Theory]
-    [InlineData("Test")]
-    [InlineData("123")]
-    public void IsCellEmpty_WithNonEmptyValues_ReturnsFalse(string value)
-    {
-        // Arrange
-        IRow row = _sheet.CreateRow(0);
-        ICell cell = row.CreateCell(0);
-        cell.SetCellValue(value);
-
-        // Act
-        bool result = cell.IsCellEmpty();
-
-        // Assert
-        result.ShouldBeFalse();
-    }
-
-    [Fact]
-    public void GetCellFromReference_WithValidReference_ReturnsCellAtLocation()
-    {
-        // Arrange
-        const string cellReference = "B2";
-
-        // Act
-        ICell? cell = _sheet.GetCellFromReference(cellReference);
-
-        // Assert
-        cell.ShouldNotBeNull();
-        cell.ColumnIndex.ShouldBe(1); // B = 1 (0-based)
-        cell.RowIndex.ShouldBe(1); // 2-1 = 1 (0-based)
-    }
-
-    [Theory]
-    [InlineData(1, 0)]  // Right
-    [InlineData(-1, 0)] // Left
-    [InlineData(0, 1)]  // Down
-    [InlineData(0, -1)] // Up
-    public void GetCellOffset_WithValidOffsets_ReturnsCorrectCell(int colOffset, int rowOffset)
-    {
-        // Arrange
-        IRow row = _sheet.CreateRow(1);
-        ICell startCell = row.CreateCell(1); // B2
-
-        // Act
-        ICell? offsetCell = startCell.GetCellOffset(colOffset, rowOffset);
-
-        // Assert
-        offsetCell.ShouldNotBeNull();
-        offsetCell.ColumnIndex.ShouldBe(startCell.ColumnIndex + colOffset);
-        offsetCell.RowIndex.ShouldBe(startCell.RowIndex + rowOffset);
-    }
-
-    [Theory]
-    [InlineData(0, 0)]
-    [InlineData(1, 1)]
-    [InlineData(2, 2)]
-    public void GetCellFromCoordinates_ReturnsCorrectCell(int colIndex, int rowIndex)
-    {
-        // Act
-        ICell? cell = _sheet.GetCellFromCoordinates(colIndex, rowIndex);
-
-        // Assert
-        cell.ShouldNotBeNull();
-        cell.ColumnIndex.ShouldBe(colIndex);
-        cell.RowIndex.ShouldBe(rowIndex);
-    }
-
-    [Fact]
-    public void GetLastPopulatedRowInColumn_WithPopulatedCells_ReturnsCorrectIndex()
-    {
-        // Arrange
-        for (int i = 0; i < 3; i++)
-        {
-            IRow row = _sheet.CreateRow(i);
-            ICell cell = row.CreateCell(0);
-            cell.SetCellValue($"Value {i}");
-        }
-
-        // Add an empty cell
-        IRow emptyRow = _sheet.CreateRow(3);
-        emptyRow.CreateCell(0);
-
-        // Act
-        int lastPopulatedRow = _sheet.GetLastPopulatedRowInColumn(0);
-
-        // Assert
-        lastPopulatedRow.ShouldBe(2); // Zero-based index of last populated row
-    }
-
-    [Theory]
-    [InlineData("A")]
-    [InlineData("B")]
-    [InlineData("C")]
-    public void GetLastPopulatedRowInColumn_WithColumnName_ReturnsCorrectIndex(string columnName)
-    {
-        // Arrange
-        int colIndex = columnName.ColumnNameToNumber();
-        for (int i = 0; i < 3; i++)
-        {
-            IRow row = _sheet.CreateRow(i);
-            ICell cell = row.CreateCell(colIndex);
-            cell.SetCellValue($"Value {i}");
-        }
-
-        // Act
-        int lastPopulatedRow = _sheet.GetLastPopulatedRowInColumn(columnName);
-
-        // Assert
-        lastPopulatedRow.ShouldBe(2);
-    }
-
-    [Fact]
-    public void GetCellFromName_WithValidName_ReturnsCellFromNamedRange()
-    {
-        // Arrange
-        IName name = _xlsxWorkbook.CreateName();
-        name.NameName = "TestRange";
-        name.RefersToFormula = "Test!$B$2";
-
-        // Act
-        ICell? cell = _xlsxWorkbook.GetCellFromName("TestRange");
-
-        // Assert
-        cell.ShouldNotBeNull();
-        cell.ColumnIndex.ShouldBe(1); // B = 1 (0-based)
-        cell.RowIndex.ShouldBe(1); // 2-1 = 1 (0-based)
-    }
-
-    #endregion
-
-    #region CreateCell Tests
-
-    [Theory]
-    [InlineData(0)]  // First column
-    [InlineData(1)]  // Second column
-    [InlineData(10)] // Arbitrary column
-    public void CreateCell_WithValidColumnIndex_ReturnsNewCell(int columnIndex)
-    {
-        // Arrange
-        IRow row = _sheet.CreateRow(0);
-
-        // Act
-        ICell cell = row.CreateCell(columnIndex);
-
-        // Assert
-        cell.ShouldNotBeNull();
-        cell.ColumnIndex.ShouldBe(columnIndex);
-        cell.RowIndex.ShouldBe(0);
-    }
-
-    [Fact]
-    public void CreateCell_WithExistingCell_OverwritesCell()
-    {
-        // Arrange
-        IRow row = _sheet.CreateRow(0);
-        ICell existingCell = row.CreateCell(0);
-        existingCell.SetCellValue("Original");
-
-        // Act
-        ICell newCell = row.CreateCell(0);
-        newCell.SetCellValue("New");
-
-        // Assert
-        newCell.ShouldNotBeNull();
-        newCell.StringCellValue.ShouldBe("New");
-        row.GetCell(0).ShouldBeSameAs(newCell);
-    }
-
-    [Fact]
-    public void CreateCell_MultipleCellsInRow_MaintainsCorrectIndices()
-    {
-        // Arrange
-        IRow row = _sheet.CreateRow(0);
-
-        // Act
-        ICell cell1 = row.CreateCell(0);
-        ICell cell2 = row.CreateCell(1);
-        ICell cell3 = row.CreateCell(2);
-
-        // Assert
-        cell1.ColumnIndex.ShouldBe(0);
-        cell2.ColumnIndex.ShouldBe(1);
-        cell3.ColumnIndex.ShouldBe(2);
-        row.LastCellNum.ShouldBe((short)3);
-    }
-
-    [Fact]
-    public void CreateCell_Extension_CreatesCellAtSpecifiedIndex()
-    {
-        // Arrange
-        IRow row = _sheet.CreateRow(0);
-        const int columnIndex = 2;
-
-        // Act
-        ICell cell = row.CreateCell(columnIndex);
-
-        // Assert
-        cell.ShouldNotBeNull();
-        cell.ColumnIndex.ShouldBe(columnIndex);
-        cell.RowIndex.ShouldBe(0);
-        row.GetCell(columnIndex).ShouldBeSameAs(cell);
-    }
-
-    #endregion
-
-    #region DataTables and Validation Tests
-
-    [Fact]
-    public async Task ReadExcelFileToDataTable_WithHeaders_ReturnsCorrectDataTable()
-    {
-        // Arrange
-        await using MemoryStream ms = new();
-        IRow headerRow = _sheet.CreateRow(0);
-        headerRow.CreateCell(0).SetCellValue("Column1");
-        headerRow.CreateCell(1).SetCellValue("Column2");
-
-        IRow dataRow = _sheet.CreateRow(1);
-        dataRow.CreateCell(0).SetCellValue("Value1");
-        dataRow.CreateCell(1).SetCellValue("Value2");
-
-        _xlsxWorkbook.Write(ms, true);
-        ms.Position = 0;
-
-        // Act
-        using DataTable result = ms.ReadExcelFileToDataTable(hasHeaders: true);
-
-        // Assert
-        result.Columns.Count.ShouldBe(2);
-        result.Columns[0].ColumnName.ShouldBe("Column1");
-        result.Columns[1].ColumnName.ShouldBe("Column2");
-        result.Rows.Count.ShouldBe(1);
-        result.Rows[0]["Column1"].ToString().ShouldBe("Value1");
-        result.Rows[0]["Column2"].ToString().ShouldBe("Value2");
-    }
-
-    [Fact]
-    public void AddDataValidation_CreatesValidDropdown()
-    {
-        // Arrange
-        List<string> options = ["Option1", "Option2", "Option3"];
-        CellRangeAddressList addressList = new(0, 1, 0, 0); // A1:A2
-
-        // Act
-        _sheet.AddDataValidation(addressList, options);
-
-        // Assert
-        IDataValidation? validation = _sheet.GetDataValidations()[0];
-        validation.ShouldNotBeNull();
-        validation.ShowErrorBox.ShouldBeTrue();
-        validation.ErrorStyle.ShouldBe(0);
-    }
-
-    [Fact]
-    public async Task WriteFileToMemoryStreamAsync_WritesWorkbookCorrectly()
-    {
-        // Arrange
-        IRow row = _sheet.CreateRow(0);
-        row.CreateCell(0).SetCellValue("Test");
-        await using MemoryStream ms = new();
-
-        // Act
-        await ms.WriteFileToMemoryStreamAsync(_xlsxWorkbook);
-
-        // Assert
-        ms.Length.ShouldBeGreaterThan(0);
-        ms.Position.ShouldBe(0);
-    }
-
-    #endregion
-
-    #region Workbook and Style Tests
-
-    [Theory]
-    [InlineData(EStyle.Header)]
-    [InlineData(EStyle.Body)]
-    [InlineData(EStyle.Error)]
-    public void GetStandardCellStyle_ReturnsCorrectStyle(EStyle style)
-    {
-        // Act
-        ICellStyle cellStyle = _xlsxWorkbook.GetStandardCellStyle(style);
-
-        // Assert
-        cellStyle.ShouldNotBeNull();
-
-        switch (style)
-        {
-            case EStyle.Header:
-                cellStyle.Alignment.ShouldBe(HorizontalAlignment.Center);
-                cellStyle.BorderBottom.ShouldBe(BorderStyle.Thin);
-                break;
-            case EStyle.Body:
-                cellStyle.Alignment.ShouldBe(HorizontalAlignment.Center);
-                cellStyle.BorderBottom.ShouldBe(BorderStyle.Thin);
-                break;
-            case EStyle.Error:
-                cellStyle.FillForegroundColor.ShouldBe(HSSFColor.Red.Index);
-                cellStyle.FillPattern.ShouldBe(FillPattern.SolidForeground);
-                break;
-        }
-    }
-
-    [Theory]
-    [InlineData(EFont.Default)]
-    [InlineData(EFont.Header)]
-    [InlineData(EFont.Whiteout)]
-    public void GetFont_ReturnsCorrectFont(EFont font)
-    {
-        // Act
-        IFont cellFont = _xlsxWorkbook.GetFont(font);
-
-        // Assert
-        cellFont.ShouldNotBeNull();
-
-        switch (font)
-        {
-            case EFont.Default:
-                cellFont.IsBold.ShouldBeFalse();
-                cellFont.FontHeightInPoints.ShouldBe(10);
-                cellFont.FontName.ShouldBe("Calibri");
-                break;
-            case EFont.Header:
-                cellFont.IsBold.ShouldBeTrue();
-                cellFont.FontHeightInPoints.ShouldBe(10);
-                cellFont.FontName.ShouldBe("Calibri");
-                break;
-            case EFont.Whiteout:
-                cellFont.IsBold.ShouldBeFalse();
-                cellFont.FontHeight.ShouldBe(10);
-                cellFont.FontName.ShouldBe("Calibri");
-                break;
-        }
-    }
-
-    [Fact]
-    public void GetCustomStyle_WithHexColor_CreatesCorrectStyle()
-    {
-        // Arrange
-        const string hexColor = "#FF0000"; // Red
-
-        // Act
-        ICellStyle style = _xlsxWorkbook.GetCustomStyle(hexColor);
-
-        // Assert
-        style.ShouldNotBeNull();
-        if (style is XSSFCellStyle xssfStyle)
-        {
-            XSSFColor? color = xssfStyle.FillForegroundXSSFColor;
-            color.ShouldNotBeNull();
-            byte[] rgb = color.RGB;
-            rgb[0].ShouldBe((byte)255); // R
-            rgb[1].ShouldBe((byte)0);   // G
-            rgb[2].ShouldBe((byte)0);   // B
-        }
-    }
-
-    [Theory]
-    [InlineData("A", 0)]
-    [InlineData("B", 1)]
-    [InlineData("Z", 25)]
-    [InlineData("AA", 26)]
-    public void ColumnNameToNumber_ReturnsCorrectIndex(string columnName, int expected)
-    {
-        // Act
-        int result = columnName.ColumnNameToNumber();
-
-        // Assert
-        result.ShouldBe(expected);
-    }
-
-    [Theory]
-    [InlineData(0, "A")]
-    [InlineData(1, "B")]
-    [InlineData(25, "Z")]
-    [InlineData(26, "AA")]
-    public void ColumnIndexToName_ReturnsCorrectName(int columnIndex, string expected)
-    {
-        // Act
-        string result = columnIndex.ColumnIndexToName();
-
-        // Assert
-        result.ShouldBe(expected);
-    }
-
-    [Fact]
-    public void IsXlsx_WithXlsxWorkbook_ReturnsTrue()
-    {
-        // Act
-        bool result = _xlsxWorkbook.IsXlsx();
-
-        // Assert
-        result.ShouldBeTrue();
-    }
-
-    [Fact]
-    public void IsXlsx_WithXlsWorkbook_ReturnsFalse()
-    {
-        // Act
-        bool result = _xlsWorkbook.IsXlsx();
-
-        // Assert
-        result.ShouldBeFalse();
-    }
-
-    #endregion
-
-    #region Additional Tests
-
-    [Fact]
-    public void ClearAllFromName_WithValidName_ClearsCells()
-    {
-        // Arrange
-        IName name = _xlsxWorkbook.CreateName();
-        name.NameName = "TestRange";
-        name.RefersToFormula = "Test!$B$2:$B$3";
-
-        ICell? cell1 = _sheet.GetCellFromReference("B2");
-        ICell? cell2 = _sheet.GetCellFromReference("B3");
-        cell1?.SetCellValue("Test1");
-        cell2?.SetCellValue("Test2");
-
-        // Act
-        _xlsxWorkbook.ClearAllFromName("TestRange");
-
-        // Assert
-        _sheet.GetRow(1).GetCell(1).ShouldBeNull();
-        _sheet.GetRow(2).GetCell(1).ShouldBeNull();
-    }
-
-    [Fact]
-    public void CreateTable_CreatesValidTable()
-    {
-        // Arrange
-        List<string> columnNames = ["Col1", "Col2"];
-
-        // Act
-        _xlsxWorkbook.CreateTable("Test", "TestTable", 0, 1, 0, 2, columnNames);
-
-        // Assert
-        XSSFSheet sheet = (XSSFSheet)_xlsxWorkbook.GetSheet("Test");
-        XSSFTable? table = sheet.GetTables().FirstOrDefault();
-        table.ShouldNotBeNull();
-        table.Name.ShouldBe("TestTable");
-        table.DisplayName.ShouldBe("TestTable");
-        table.StartColIndex.ShouldBe(0);
-        table.EndColIndex.ShouldBe(1);
-        table.StartRowIndex.ShouldBe(0);
-        table.EndRowIndex.ShouldBe(2);
-    }
-
-    [Fact]
-    public void GetRange_ReturnsCorrectCellArray()
-    {
-        // Arrange
-        ICell? cell1 = _sheet.GetCellFromReference("A1");
-        ICell? cell2 = _sheet.GetCellFromReference("B1");
-        ICell? cell3 = _sheet.GetCellFromReference("A2");
-        ICell? cell4 = _sheet.GetCellFromReference("B2");
-
-        cell1?.SetCellValue("1");
-        cell2?.SetCellValue("2");
-        cell3?.SetCellValue("3");
-        cell4?.SetCellValue("4");
-
-        // Act
-        ICell[,] range = _sheet.GetRange("A1:B2");
-
-        // Assert
-        range.GetLength(0).ShouldBe(2); // Rows
-        range.GetLength(1).ShouldBe(2); // Columns
-        range[0, 0].GetStringValue().ShouldBe("1");
-        range[0, 1].GetStringValue().ShouldBe("2");
-        range[1, 0].GetStringValue().ShouldBe("3");
-        range[1, 1].GetStringValue().ShouldBe("4");
-    }
-
-    [Fact]
-    public void GetRangeOfMergedCells_WithMergedCell_ReturnsCorrectRange()
-    {
-        // Arrange
-        CellRangeAddress mergedRange = new(0, 1, 0, 1); // A1:B2
-        _sheet.AddMergedRegion(mergedRange);
-        ICell? cell = _sheet.GetCellFromReference("A1");
-
-        // Act
-        CellRangeAddress? result = cell.GetRangeOfMergedCells();
-
-        // Assert
-        result.ShouldNotBeNull();
-        result.FirstRow.ShouldBe(0);
-        result.LastRow.ShouldBe(1);
-        result.FirstColumn.ShouldBe(0);
-        result.LastColumn.ShouldBe(1);
-    }
-
-    [Fact]
-    public void GetRangeWidthInPx_ReturnsCorrectWidth()
-    {
-        // Arrange
-        _sheet.SetColumnWidth(0, 20 * 256); // 20 characters width
-        _sheet.SetColumnWidth(1, 15 * 256); // 15 characters width
-
-        // Act
-        int width = _sheet.GetRangeWidthInPx(0, 1);
-
-        // Assert
-        width.ShouldBeGreaterThan(0);
-    }
-
-    [Fact]
-    public void GetRangeHeightInPx_ReturnsCorrectHeight()
-    {
-        // Arrange
-        IRow row1 = _sheet.CreateRow(0);
-        IRow row2 = _sheet.CreateRow(1);
-        row1.Height = 20 * 20; // 20 points
-        row2.Height = 15 * 20; // 15 points
-
-        // Act
-        int height = _sheet.GetRangeHeightInPx(0, 1);
-
-        // Assert
-        height.ShouldBeGreaterThan(0);
-    }
-
-    [Theory]
-    [InlineData(CellType.Numeric, 123.45, "123.45")]
-    [InlineData(CellType.String, "Test", "Test")]
-    [InlineData(CellType.Boolean, true, "True")]
-    [InlineData(CellType.Blank, null, "")]
-    public void GetStringValue_ReturnsCorrectString(CellType cellType, object? value, string expected)
-    {
-        // Arrange
-        ICell cell = _sheet.CreateRow(0).CreateCell(0);
-        switch (cellType)
-        {
-            case CellType.Numeric:
-                cell.SetCellValue((double)value!);
-                break;
-            case CellType.String:
-                cell.SetCellValue((string)value!);
-                break;
-            case CellType.Boolean:
-                cell.SetCellValue((bool)value!);
-                break;
-            case CellType.Blank:
-                // Leave blank
-                break;
-        }
-
-        // Act
-        string result = cell.GetStringValue();
-
-        // Assert
-        result.ShouldBe(expected);
-    }
-
-    [Fact]
-    public void GetClosestHssfColor_ReturnsCachedColor()
-    {
-        // Arrange
-        const string hexColor = "#FF0000";
-
-        // Act
-        HSSFColor color1 = GetClosestHssfColor(hexColor);
-        HSSFColor color2 = GetClosestHssfColor(hexColor);
-
-        // Assert
-        color2.ShouldBe(color1); // Should return cached instance
-    }
-
-    [Theory]
-    [InlineData("#FF0000")] // Red
-    [InlineData("#00FF00")] // Green
-    [InlineData("#0000FF")] // Blue
-    public void GetClosestHssfColor_WithValidHexColor_ReturnsColor(string hexColor)
-    {
-        // Act
-        HSSFColor color = GetClosestHssfColor(hexColor);
-
-        // Assert
-        color.ShouldNotBeNull();
-    }
-
-    [Fact]
-    public async Task ReadExcelTableToDataTable_WithValidTable_ReturnsPopulatedDataTable()
-    {
-        // Arrange
-        List<string> columnNames = ["Col1", "Col2"];
-        _xlsxWorkbook.CreateTable("Test", "TestTable", 0, 1, 0, 2, columnNames);
-
-        ICell? cell1 = _sheet.GetCellFromReference("A2");
-        ICell? cell2 = _sheet.GetCellFromReference("B2");
-        cell1?.SetCellValue("Value1");
-        cell2?.SetCellValue("Value2");
-
-        await using MemoryStream ms = new();
-        _xlsxWorkbook.Write(ms, true);
-        ms.Position = 0;
-
-        // Act
-        DataTable result = ms.ReadExcelTableToDataTable("TestTable");
-
-        // Assert
-        result.Columns.Count.ShouldBe(2);
-        result.Rows.Count.ShouldBe(2);
-        result.Rows[0][0].ToString().ShouldBe("Value1");
-        result.Rows[0][1].ToString().ShouldBe("Value2");
-    }
-
-    [Theory]
-    [InlineData(0)]    // Valid index
-    [InlineData(null)] // null
-    [InlineData(-1)]   // negative
-    public void ColumnIndexToName_WithNullableInt_WithInvalidValues_ThrowsArgumentException(int? value)
-    {
-        // Act & Assert
-        if (value == null || value < 0)
-        {
-            ArgumentException ex = Should.Throw<ArgumentException>(() => value.ColumnIndexToName());
-            ex.Message.ShouldBe("Index cannot be null or negative.");
-        }
-        else
-        {
-            string result = value.ColumnIndexToName();
-            result.ShouldNotBeNullOrEmpty();
-        }
-    }
-
-    [Theory]
-    [InlineData(0, "A")]     // First column
-    [InlineData(25, "Z")]    // Last single letter
-    [InlineData(26, "AA")]   // First double letter
-    [InlineData(51, "AZ")]   // Last double letter A-prefix
-    [InlineData(701, "ZZ")]  // Last double letter
-    [InlineData(702, "AAA")] // First triple letter
-    public void ColumnIndexToName_WithNullableInt_WithValidValues_ReturnsCorrectName(int? columnNumber, string expected)
-    {
-        // Act
-        string result = columnNumber.ColumnIndexToName();
-
-        // Assert
-        result.ShouldBe(expected);
-    }
-
-    [Fact]
-    public void WriteExcelFile_WithSXSSFWorkbook_WritesSuccessfully()
-    {
-        // Arrange
-        using SXSSFWorkbook wb = new();
-        ISheet sheet = wb.CreateSheet("Test");
-        IRow row = sheet.CreateRow(0);
-        row.CreateCell(0).SetCellValue("Test");
-        string path = Path.Combine(Path.GetTempPath(), "test.xlsx");
-
-        try
-        {
-            // Act
-            bool result = wb.WriteExcelFile(path);
-
-            // Assert
-            result.ShouldBeTrue();
-            File.Exists(path).ShouldBeTrue();
-        }
-        finally
-        {
-            // Cleanup
-            if (File.Exists(path))
-            {
-                File.Delete(path);
-            }
-        }
-    }
-
-    [Fact]
-    public void WriteExcelFile_WithHSSFWorkbook_WritesSuccessfully()
-    {
-        // Arrange
-        using HSSFWorkbook wb = new();
-        ISheet sheet = wb.CreateSheet("Test");
-        IRow row = sheet.CreateRow(0);
-        row.CreateCell(0).SetCellValue("Test");
-        string path = Path.Combine(Path.GetTempPath(), "test.xls");
-
-        try
-        {
-            // Act
-            bool result = wb.WriteExcelFile(path);
-
-            // Assert
-            result.ShouldBeTrue();
-            File.Exists(path).ShouldBeTrue();
-        }
-        finally
-        {
-            // Cleanup
-            if (File.Exists(path))
-            {
-                File.Delete(path);
-            }
-        }
-    }
-
-    [Fact]
-    public void GetCustomStyle_WithBorderStyles_AppliesCorrectly()
-    {
-        // Arrange
-        NpoiBorderStyles borderStyles = new()
-        {
-            BorderTop = BorderStyle.Thin,
-            BorderLeft = BorderStyle.Medium,
-            BorderRight = BorderStyle.Thick,
-            BorderBottom = BorderStyle.Double,
-            BorderTopColor = 1,
-            BorderLeftColor = 2,
-            BorderRightColor = 3,
-            BorderBottomColor = 4
-        };
-
-        // Act
-        ICellStyle style = _xlsxWorkbook.GetCustomStyle(borderStyles: borderStyles);
-
-        // Assert
-        style.ShouldNotBeNull();
-        style.BorderTop.ShouldBe(BorderStyle.Thin);
-        style.BorderLeft.ShouldBe(BorderStyle.Medium);
-        style.BorderRight.ShouldBe(BorderStyle.Thick);
-        style.BorderBottom.ShouldBe(BorderStyle.Double);
-        style.TopBorderColor.ShouldBe((short)1);
-        style.LeftBorderColor.ShouldBe((short)2);
-        style.RightBorderColor.ShouldBe((short)3);
-        style.BottomBorderColor.ShouldBe((short)4);
-    }
-
-    [Fact]
-    public void GetCustomStyle_WithHexColor_OnNonXlsxWorkbook_UsesHssfColor()
-    {
-        // Arrange
-        const string hexColor = "#FF0000";
-
-        // Act
-        ICellStyle style = _xlsWorkbook.GetCustomStyle(hexColor);
-
-        // Assert
-        style.ShouldNotBeNull();
-        style.ShouldBeOfType<HSSFCellStyle>();
-        ((HSSFCellStyle)style).FillForegroundColor.ShouldNotBe((short)0);
-    }
-
-    [Fact]
-    public void GetCustomStyle_WithHssfColor_AppliesCorrectColor()
-    {
-        // Arrange
-        const short colorIndex = HSSFColor.Red.Index;
-
-        // Act
-        ICellStyle style = _xlsxWorkbook.GetCustomStyle(hssfColor: colorIndex);
-
-        // Assert
-        style.ShouldNotBeNull();
-        style.FillForegroundColor.ShouldBe(colorIndex);
-    }
-
-    [Theory]
-    [InlineData(EStyle.HeaderThickTop)]
-    [InlineData(EStyle.Blackout)]
-    [InlineData(EStyle.Whiteout)]
-    [InlineData(EStyle.ImageBackground)]
-    public void GetStandardCellStyle_WithSpecialStyles_ReturnsCorrectStyle(EStyle style)
-    {
-        // Act
-        ICellStyle cellStyle = _xlsxWorkbook.GetStandardCellStyle(style);
-
-        // Assert
-        cellStyle.ShouldNotBeNull();
-
-        switch (style)
-        {
-            case EStyle.HeaderThickTop:
-                cellStyle.BorderTop.ShouldBe(BorderStyle.Medium);
-                cellStyle.FillForegroundColor.ShouldBe(HSSFColor.Grey25Percent.Index);
-                break;
-            case EStyle.Blackout:
-                cellStyle.FillForegroundColor.ShouldBe(HSSFColor.Black.Index);
-                break;
-            case EStyle.Whiteout:
-                cellStyle.FillForegroundColor.ShouldBe(HSSFColor.White.Index);
-                break;
-            case EStyle.ImageBackground:
-                cellStyle.Alignment.ShouldBe(HorizontalAlignment.Center);
-                cellStyle.VerticalAlignment.ShouldBe(VerticalAlignment.Center);
-                break;
-        }
-    }
-
-    [Fact]
-    public void GetFont_WithImageBackground_ReturnsCorrectFont()
-    {
-        // Act
-        IFont font = _xlsxWorkbook.GetFont(EFont.ImageBackground);
-
-        // Assert
-        font.ShouldNotBeNull();
-        font.FontName.ShouldBe("Calibri");
-        font.FontHeightInPoints.ShouldBe((short)11);
-    }
-
-    [Theory]
-    [InlineData(CellType.Formula)]
-    [InlineData(CellType.Error)]
-    [InlineData(CellType.Unknown)]
-    public void GetStringValue_WithSpecialCellTypes_ReturnsExpectedValue(CellType cellType)
-    {
-        using XSSFWorkbook xlsxWorkbook = new();
-        ISheet sheet = xlsxWorkbook.CreateSheet("Test");
-
-        // Arrange
-        ICell cell = sheet.CreateRow(0).CreateCell(0);
-
-        switch (cellType)
-        {
-            case CellType.Formula:
-                cell.SetCellFormula("SUM(A1)");
-                break;
-            case CellType.Error:
-                cell.SetCellErrorValue(FormulaError.DIV0.Code);
-                break;
-            case CellType.Unknown:
-                // Leave as is for Unknown type
-                break;
-        }
-
-        // Act
-        string result = cell.GetStringValue();
-
-        // Assert
-        result.ShouldNotBeNull();
-        result.ShouldBe(cellType == CellType.Formula ? cell.NumericCellValue.ToString() : string.Empty);
-    }
-
-    [Fact]
-    public void GetRangeHeightInPx_WithStartRowGreaterThanEndRow_SwapsAndCalculatesCorrectly()
-    {
-        // Arrange
-        const int startRow = 5;
-        const int endRow = 2;
-
-        for (int i = Math.Min(startRow, endRow); i <= Math.Max(startRow, endRow); i++)
-        {
-            IRow row = _sheet.CreateRow(i);
-            row.Height = 20 * 20; // 20 points
-        }
-
-        // Act
-        int height = _sheet.GetRangeHeightInPx(startRow, endRow);
-
-        // Assert
-        height.ShouldBeGreaterThan(0);
-    }
-
-    [Fact]
-    public void GetRangeWidthInPx_WithStartColGreaterThanEndCol_SwapsAndCalculatesCorrectly()
-    {
-        // Arrange
-        const int startCol = 5;
-        const int endCol = 2;
-
-        for (int i = Math.Min(startCol, endCol); i <= Math.Max(startCol, endCol); i++)
-        {
-            _sheet.SetColumnWidth(i, .0001); // Set to effectively 0 to test warning path (actual 0 does not work)
-        }
-
-        // Act
-        int width = _sheet.GetRangeWidthInPx(startCol, endCol);
-
-        // Assert
-        width.ShouldBe(0);
-    }
-
-    [Fact]
-    public void GetClosestHssfColor_WithCacheLimitExceeded_RemovesOldestEntry()
-    {
-        // Arrange
-        const int cacheLimit = 2;
-        GetClosestHssfColor("#FF0000", cacheLimit); // Add first color
-        GetClosestHssfColor("#00FF00", cacheLimit); // Add second color
-
-        // Act
-        HSSFColor color = GetClosestHssfColor("#0000FF", cacheLimit); // Should remove first color
-
-        // Assert
-        color.ShouldNotBeNull();
-        // Note: Can't test private cache directly, but we can verify the method works
-    }
-
-    [Fact]
-    public void GetRangeOfMergedCells_WithNonMergedCell_ReturnsSingleCellRange()
-    {
-        // Arrange
-        ICell cell = _sheet.CreateRow(0).CreateCell(0);
-        cell.SetCellValue("Test");
-
-        // Act
-        CellRangeAddress? range = cell.GetRangeOfMergedCells();
-
-        // Assert
-        range.ShouldNotBeNull();
-        range.FirstRow.ShouldBe(0);
-        range.LastRow.ShouldBe(0);
-        range.FirstColumn.ShouldBe(0);
-        range.LastColumn.ShouldBe(0);
-    }
-
-    #endregion
-
-    #region Image Tests
-
-    [Fact]
-    public void AddImage_WithNamedRange_AddsImageCorrectly()
-    {
-        // Arrange
-        IName name = _xlsxWorkbook.CreateName();
-        name.NameName = "ImageCell";
-        name.RefersToFormula = "Test!$B$2";
-        byte[] imageData = File.ReadAllBytes("TestData/test.png");
-
-        // Act
-        _xlsxWorkbook.AddImage(imageData, "ImageCell");
-
-        // Assert
-        XSSFSheet sheet = (XSSFSheet)_sheet;
-        ((XSSFDrawing)sheet.CreateDrawingPatriarch()).GetShapes().Count.ShouldBe(1);
-    }
-
-    [Fact]
-    public void AddImages_WithMultipleRanges_AddsImagesCorrectly()
-    {
-        // Arrange
-        List<byte[]> imageData = [File.ReadAllBytes("TestData/test1.png"), File.ReadAllBytes("TestData/test2.png")];
-        List<string> cellNames = ["ImageCell1", "ImageCell2"];
-
-        foreach ((string name, int i) in cellNames.Select((n, i) => (n, i)))
-        {
-            IName namedRange = _xlsxWorkbook.CreateName();
-            namedRange.NameName = name;
-            namedRange.RefersToFormula = $"Test!$B${2 + i}";
-        }
-
-        // Act
-        _xlsxWorkbook.AddImages(imageData, cellNames);
-
-        // Assert
-        XSSFSheet sheet = (XSSFSheet)_sheet;
-        ((XSSFDrawing)sheet.CreateDrawingPatriarch()).GetShapes().Count.ShouldBe(2);
-    }
-
-    [Fact]
-    public void AddImage_WithRange_AddsImageToCorrectRange()
-    {
-        // Arrange
-        byte[] imageData = File.ReadAllBytes("TestData/test.png");
-        const string range = "B2:C3";
-
-        // Act
-        _xlsxWorkbook.AddImage(_sheet, imageData, range);
-
-        // Assert
-        XSSFSheet sheet = (XSSFSheet)_sheet;
-        XSSFDrawing drawings = (XSSFDrawing)sheet.CreateDrawingPatriarch();
-        drawings.GetShapes().Count.ShouldBe(1);
-    }
-
-    [Fact]
-    public void AddImage_WithCellRangeAddress_AddsImageToCorrectRange()
-    {
-        // Arrange
-        byte[] imageData = File.ReadAllBytes("TestData/test.png");
-        CellRangeAddress range = new(1, 2, 1, 2); // B2:C3
-
-        // Act
-        _xlsxWorkbook.AddImage(_sheet, imageData, range);
-
-        // Assert
-        XSSFSheet sheet = (XSSFSheet)_sheet;
-        XSSFDrawing drawings = (XSSFDrawing)sheet.CreateDrawingPatriarch();
-        drawings.GetShapes().Count.ShouldBe(1);
-    }
-
-    [Fact]
-    public void AddImage_WithCell_AddsImageToCell()
-    {
-        // Arrange
-        byte[] imageData = File.ReadAllBytes("TestData/test.png");
-        ICell cell = _sheet.CreateRow(1).CreateCell(1); // B2
-
-        // Act
-        _xlsxWorkbook.AddImage(_sheet, imageData, cell);
-
-        // Assert
-        XSSFSheet sheet = (XSSFSheet)_sheet;
-        XSSFDrawing drawings = (XSSFDrawing)sheet.CreateDrawingPatriarch();
-        drawings.GetShapes().Count.ShouldBe(1);
-    }
-
-    [Fact]
-    public void AddImages_WithMultipleCellRanges_AddsImagesCorrectly()
-    {
-        // Arrange
-        List<byte[]> imageData = [File.ReadAllBytes("TestData/test1.png"), File.ReadAllBytes("TestData/test2.png")];
-        List<CellRangeAddress> ranges = [
-            new CellRangeAddress(1, 2, 1, 2), // B2:C3
-            new CellRangeAddress(3, 4, 1, 2)  // B4:C5
-        ];
-
-        // Act
-        _xlsxWorkbook.AddImages(_sheet, imageData, ranges);
-
-        // Assert
-        XSSFSheet sheet = (XSSFSheet)_sheet;
-        XSSFDrawing drawings = (XSSFDrawing)sheet.CreateDrawingPatriarch();
-        drawings.GetShapes().Count.ShouldBe(2);
-    }
-
-    [Fact]
-    public void AddPicture_ConfiguresAnchorAndScaleCorrectly()
-    {
-        // Arrange
-        byte[] imageData = File.ReadAllBytes("TestData/test.png");
-        CellRangeAddress area = new(1, 2, 1, 2); // B2:C3
-        IDrawing drawing = _sheet.CreateDrawingPatriarch();
-
-        // Act
-        _xlsxWorkbook.AddPicture(_sheet, area, imageData, drawing);
-
-        // Assert
-        XSSFSheet sheet = (XSSFSheet)_sheet;
-        object picture = ((XSSFDrawing)sheet.CreateDrawingPatriarch()).GetShapes()[0];
-        picture.ShouldNotBeNull();
-    }
-
-    #endregion
-
-    #region Complex DataTable Tests
-
-    [Fact]
-    public async Task ReadExcelFileToDataTable_WithNonXlsxFile_ReadsCorrectly()
-    {
-        // Arrange
-        await using MemoryStream ms = new();
-        IRow headerRow = _xlsWorkbook.CreateSheet("Test").CreateRow(0);
-        headerRow.CreateCell(0).SetCellValue("Column1");
-        headerRow.CreateCell(1).SetCellValue("Column2");
-        _xlsWorkbook.Write(ms, true);
-        ms.Position = 0;
-
-        // Act
-        DataTable result = ms.ReadExcelFileToDataTable(hasHeaders: true);
-
-        // Assert
-        result.Columns.Count.ShouldBe(2);
-        result.Columns[0].ColumnName.ShouldBe("Column1");
-        result.Columns[1].ColumnName.ShouldBe("Column2");
-    }
-
-    [Fact]
-    public async Task ReadExcelFileToDataTable_WithSpecificSheet_ReadsCorrectSheet()
-    {
-        // Arrange
-        await using MemoryStream ms = new();
-        _xlsxWorkbook.CreateSheet("Sheet1");
-        ISheet sheet2 = _xlsxWorkbook.CreateSheet("Sheet2");
-        IRow headerRow = sheet2.CreateRow(0);
-        headerRow.CreateCell(0).SetCellValue("SpecialColumn");
-        _xlsxWorkbook.Write(ms, true);
-        ms.Position = 0;
-
-        // Act
-        DataTable result = ms.ReadExcelFileToDataTable(hasHeaders: true, sheetName: "Sheet2");
-
-        // Assert
-        result.Columns[0].ColumnName.ShouldBe("SpecialColumn");
-    }
-
-    [Fact]
-    public async Task ReadExcelFileToDataTable_WithEndCellReference_LimitsRange()
-    {
-        // Arrange
-        await using MemoryStream ms = new();
-        IRow headerRow = _sheet.CreateRow(0);
-        for (int i = 0; i < 5; i++)
-        {
-            headerRow.CreateCell(i).SetCellValue($"Column{i + 1}");
-        }
-        _xlsxWorkbook.Write(ms, true);
-        ms.Position = 0;
-
-        // Act
-        DataTable result = ms.ReadExcelFileToDataTable(hasHeaders: true, startCellReference: "A1", endCellReference: "C1");
-
-        // Assert
-        result.Columns.Count.ShouldBe(3); // Should only include A1:C1
-    }
-
-    [Fact]
-    public async Task ReadExcelFileToDataTable_WithoutHeaders_UsesDefaultColumnNames()
-    {
-        // Arrange
-        await using MemoryStream ms = new();
-        IRow dataRow = _sheet.CreateRow(0);
-        dataRow.CreateCell(0).SetCellValue("Value1");
-        dataRow.CreateCell(1).SetCellValue("Value2");
-        _xlsxWorkbook.Write(ms, true);
-        ms.Position = 0;
-
-        // Act
-        DataTable result = ms.ReadExcelFileToDataTable(hasHeaders: false);
-
-        // Assert
-        result.Columns[0].ColumnName.ShouldBe("Column0");
-        result.Columns[1].ColumnName.ShouldBe("Column1");
-        result.Rows[0][0].ToString().ShouldBe("Value1");
-    }
-
-    [Fact]
-    public async Task ReadExcelTableToDataTable_WithNoTableName_ReadsFirstTable()
-    {
-        // Arrange
-        await using MemoryStream ms = new();
-        _xlsxWorkbook.CreateTable("Test", "FirstTable", 0, 1, 0, 2, ["Col1", "Col2"]);
-        _xlsxWorkbook.CreateTable("Test", "SecondTable", 0, 1, 3, 5, ["Col3", "Col4"]);
-        _xlsxWorkbook.Write(ms, true);
-        ms.Position = 0;
-
-        // Act
-        using DataTable result = ms.ReadExcelTableToDataTable();
-
-        // Assert
-        result.Columns.Count.ShouldBe(2);
-        result.Columns[0].ColumnName.ShouldBe("Col1");
-        result.Columns[1].ColumnName.ShouldBe("Col2");
-    }
-
-    #endregion
-}
-#pragma warning restore CRR0029 // ConfigureAwait(true) is called implicitly
->>>>>>> 270705e4f794428a4927e32ef23496c0001e47e7+#pragma warning restore CRR0029 // ConfigureAwait(true) is called implicitly