--- conflicted
+++ resolved
@@ -1,11 +1,12 @@
-﻿using CommonNetFuncs.Excel.Npoi;
-using NPOI.SS.UserModel;
-using NPOI.XSSF.Streaming;
-using NPOI.XSSF.UserModel;
-using System.Data;
-
+﻿using CommonNetFuncs.Excel.Npoi;
+using NPOI.SS.UserModel;
+using NPOI.XSSF.Streaming;
+using NPOI.XSSF.UserModel;
+using System.Data;
+
 namespace Excel.Npoi.Tests;
-<<<<<<< HEAD
+
+#pragma warning disable CRR0029 // ConfigureAwait(true) is called implicitly
 
 public class ExportTests
 {
@@ -29,217 +30,189 @@
     {
         // Arrange
         List<TestData> testData = _fixture.CreateMany<TestData>(3).ToList();
-=======
-
-#pragma warning disable CRR0029 // ConfigureAwait(true) is called implicitly
-
-public class ExportTests
-{
-    private readonly IFixture _fixture;
-
-    public ExportTests() { _fixture = new Fixture(); }
-
-    public class TestData
-    {
-        public string StringProperty { get; set; } = string.Empty;
-
-        public int IntProperty { get; set; }
-
-        public DateTime DateProperty { get; set; }
-    }
-
-    [Theory]
-    [InlineData(true, "TestSheet", "TestTable")]
-    [InlineData(false, "Data", "Data")]
-    public async Task GenericExcelExport_WithValidList_ShouldReturnMemoryStream(bool createTable, string sheetName, string tableName)
-    {
-        // Arrange
-        List<TestData> testData = _fixture.CreateMany<TestData>(3).ToList();
->>>>>>> 270705e4f794428a4927e32ef23496c0001e47e7
         List<string> skipColumnNames = new() { "DateProperty" };
 
         // Act
         MemoryStream? result = await testData.GenericExcelExport(memoryStream: null, createTable: createTable, sheetName: sheetName, tableName: tableName, skipColumnNames: skipColumnNames);
 
         // Assert
-        result.ShouldNotBeNull();
-        result.Length.ShouldBeGreaterThan(0);
-    }
-
-    [Fact]
-    public async Task GenericExcelExport_WithEmptyList_ShouldReturnEmptyMemoryStream()
-    {
-        // Arrange
+        result.ShouldNotBeNull();
+        result.Length.ShouldBeGreaterThan(0);
+    }
+
+    [Fact]
+    public async Task GenericExcelExport_WithEmptyList_ShouldReturnEmptyMemoryStream()
+    {
+        // Arrange
         List<TestData> emptyList = new();
 
         // Act
         await using MemoryStream? result = await emptyList.GenericExcelExport();
 
         // Assert
-        result.ShouldNotBeNull();
-        using XSSFWorkbook wb = new(result);
-        wb.NumberOfSheets.ShouldBe(1);
-        ISheet sheet = wb.GetSheetAt(0);
-        sheet.LastRowNum.ShouldBe(0); // No data rows, only header
-        sheet.SheetName.ShouldBe("Data");
-    }
-
-    [Fact]
-    public async Task GenericExcelExport_WithDataTable_ShouldReturnMemoryStream()
-    {
-        // Arrange
-        DataTable dataTable = new();
-        dataTable.Columns.Add("Column1", typeof(string));
-        dataTable.Columns.Add("Column2", typeof(int));
+        result.ShouldNotBeNull();
+        using XSSFWorkbook wb = new(result);
+        wb.NumberOfSheets.ShouldBe(1);
+        ISheet sheet = wb.GetSheetAt(0);
+        sheet.LastRowNum.ShouldBe(0); // No data rows, only header
+        sheet.SheetName.ShouldBe("Data");
+    }
+
+    [Fact]
+    public async Task GenericExcelExport_WithDataTable_ShouldReturnMemoryStream()
+    {
+        // Arrange
+        DataTable dataTable = new();
+        dataTable.Columns.Add("Column1", typeof(string));
+        dataTable.Columns.Add("Column2", typeof(int));
+        dataTable.Rows.Add("Value1", 1);
+        dataTable.Rows.Add("Value2", 2);
+
+        // Act
+        MemoryStream? result = await dataTable.GenericExcelExport(createTable: true, sheetName: "TestSheet", tableName: "TestTable");
+
+        // Assert
+        result.ShouldNotBeNull();
+        result.Length.ShouldBeGreaterThan(0);
+    }
+
+    [Fact]
+    public void AddGenericTable_WithGenericList_ShouldAddDataToWorkbook()
+    {
+        // Arrange
+        using SXSSFWorkbook workbook = new();
+        List<TestData> testData = _fixture.CreateMany<TestData>(3).ToList();
+
+        // Act
+        bool result = workbook.AddGenericTable(testData, "TestSheet", createTable: true, tableName: "TestTable");
+
+        // Assert
+        result.ShouldBeTrue();
+        workbook.GetSheet("TestSheet").ShouldNotBeNull();
+    }
+
+    [Fact]
+    public void AddGenericTable_WithDataTable_ShouldAddDataToWorkbook()
+    {
+        // Arrange
+        using SXSSFWorkbook workbook = new();
+        DataTable dataTable = new();
+        dataTable.Columns.Add("Column1", typeof(string));
+        dataTable.Columns.Add("Column2", typeof(int));
         dataTable.Rows.Add("Value1", 1);
+
+        // Act
+        bool result = workbook.AddGenericTable(dataTable, "TestSheet", createTable: true, tableName: "TestTable");
+
+        // Assert
+        result.ShouldBeTrue();
+        workbook.GetSheet("TestSheet").ShouldNotBeNull();
+    }
+
+    [Fact]
+    public void ExcelExport_WithGenericList_ShouldExportDataCorrectly()
+    {
+        // Arrange
+        using SXSSFWorkbook workbook = new();
+        ISheet sheet = workbook.CreateSheet();
+        List<TestData> testData = _fixture.CreateMany<TestData>(3).ToList();
+
+        // Act
+        bool result = testData.ExcelExport(workbook, sheet, createTable: true, tableName: "TestTable");
+
+        // Assert
+        result.ShouldBeTrue();
+        sheet.LastRowNum.ShouldBe(3); // Header row + 3 data rows
+    }
+
+    [Fact]
+    public void ExcelExport_WithDataTable_ShouldExportDataCorrectly()
+    {
+        // Arrange
+        using SXSSFWorkbook workbook = new();
+        ISheet sheet = workbook.CreateSheet();
+        DataTable dataTable = new();
+        dataTable.Columns.Add("Column1", typeof(string));
+        dataTable.Columns.Add("Column2", typeof(int));
+        dataTable.Rows.Add("Value1", 1);
         dataTable.Rows.Add("Value2", 2);
 
         // Act
-        MemoryStream? result = await dataTable.GenericExcelExport(createTable: true, sheetName: "TestSheet", tableName: "TestTable");
-
-        // Assert
-        result.ShouldNotBeNull();
-        result.Length.ShouldBeGreaterThan(0);
-    }
-
-    [Fact]
-    public void AddGenericTable_WithGenericList_ShouldAddDataToWorkbook()
-    {
-        // Arrange
-        using SXSSFWorkbook workbook = new();
-        List<TestData> testData = _fixture.CreateMany<TestData>(3).ToList();
-
-        // Act
-        bool result = workbook.AddGenericTable(testData, "TestSheet", createTable: true, tableName: "TestTable");
-
-        // Assert
-        result.ShouldBeTrue();
-        workbook.GetSheet("TestSheet").ShouldNotBeNull();
-    }
-
-    [Fact]
-    public void AddGenericTable_WithDataTable_ShouldAddDataToWorkbook()
-    {
-        // Arrange
-        using SXSSFWorkbook workbook = new();
-        DataTable dataTable = new();
-        dataTable.Columns.Add("Column1", typeof(string));
-        dataTable.Columns.Add("Column2", typeof(int));
-        dataTable.Rows.Add("Value1", 1);
-
-        // Act
-        bool result = workbook.AddGenericTable(dataTable, "TestSheet", createTable: true, tableName: "TestTable");
-
-        // Assert
-        result.ShouldBeTrue();
-        workbook.GetSheet("TestSheet").ShouldNotBeNull();
-    }
-
-    [Fact]
-    public void ExcelExport_WithGenericList_ShouldExportDataCorrectly()
-    {
-        // Arrange
-        using SXSSFWorkbook workbook = new();
-        ISheet sheet = workbook.CreateSheet();
-        List<TestData> testData = _fixture.CreateMany<TestData>(3).ToList();
-
-        // Act
-        bool result = testData.ExcelExport(workbook, sheet, createTable: true, tableName: "TestTable");
-
-        // Assert
-        result.ShouldBeTrue();
-        sheet.LastRowNum.ShouldBe(3); // Header row + 3 data rows
-    }
-
-    [Fact]
-    public void ExcelExport_WithDataTable_ShouldExportDataCorrectly()
-    {
-        // Arrange
-        using SXSSFWorkbook workbook = new();
-        ISheet sheet = workbook.CreateSheet();
-        DataTable dataTable = new();
-        dataTable.Columns.Add("Column1", typeof(string));
-        dataTable.Columns.Add("Column2", typeof(int));
-        dataTable.Rows.Add("Value1", 1);
-        dataTable.Rows.Add("Value2", 2);
-
-        // Act
         bool result = dataTable.ExcelExport(workbook, sheet, createTable: true, tableName: "TestTable");
 
         // Assert
-        result.ShouldBeTrue();
-        sheet.LastRowNum.ShouldBe(2); // Header row + 2 data rows
-    }
-
-    [Fact]
-    public void AddGenericTable_WithDuplicateSheetNames_ShouldCreateUniqueNames()
-    {
-        // Arrange
-        using SXSSFWorkbook workbook = new();
+        result.ShouldBeTrue();
+        sheet.LastRowNum.ShouldBe(2); // Header row + 2 data rows
+    }
+
+    [Fact]
+    public void AddGenericTable_WithDuplicateSheetNames_ShouldCreateUniqueNames()
+    {
+        // Arrange
+        using SXSSFWorkbook workbook = new();
         List<TestData> testData = _fixture.CreateMany<TestData>(2).ToList();
 
         // Act
-        bool result1 = workbook.AddGenericTable(testData, "TestSheet");
-        bool result2 = workbook.AddGenericTable(testData, "TestSheet");
+        bool result1 = workbook.AddGenericTable(testData, "TestSheet");
+        bool result2 = workbook.AddGenericTable(testData, "TestSheet");
         bool result3 = workbook.AddGenericTable(testData, "TestSheet");
 
         // Assert
-        result1.ShouldBeTrue();
-        result2.ShouldBeTrue();
-        result3.ShouldBeTrue();
-        workbook.GetSheet("TestSheet").ShouldNotBeNull();
-        workbook.GetSheet("TestSheet (1)").ShouldNotBeNull();
-        workbook.GetSheet("TestSheet (2)").ShouldNotBeNull();
-    }
-
-    [Fact]
-    public async Task GenericExcelExport_WithCancellation_ShouldHandleCancellation()
-    {
-        // Arrange
-        List<TestData> testData = _fixture.CreateMany<TestData>(100).ToList();
-        using CancellationTokenSource cts = new();
+        result1.ShouldBeTrue();
+        result2.ShouldBeTrue();
+        result3.ShouldBeTrue();
+        workbook.GetSheet("TestSheet").ShouldNotBeNull();
+        workbook.GetSheet("TestSheet (1)").ShouldNotBeNull();
+        workbook.GetSheet("TestSheet (2)").ShouldNotBeNull();
+    }
+
+    [Fact]
+    public async Task GenericExcelExport_WithCancellation_ShouldHandleCancellation()
+    {
+        // Arrange
+        List<TestData> testData = _fixture.CreateMany<TestData>(100).ToList();
+        using CancellationTokenSource cts = new();
         cts.Cancel();
 
         // Act & Assert
-        await Should.ThrowAsync<OperationCanceledException>(async () => await testData.GenericExcelExport(cancellationToken: cts.Token));
-    }
-
-    // Add these test methods to the existing ExportTests class
-
-    [Fact]
-    public void ExcelExport_WithMaximumColumnWidth_ShouldHandleWidthLimits()
-    {
-        // Arrange
-        using SXSSFWorkbook workbook = new();
-        ISheet sheet = workbook.CreateSheet();
-        List<TestData> testData = new()
+        await Should.ThrowAsync<OperationCanceledException>(async () => await testData.GenericExcelExport(cancellationToken: cts.Token));
+    }
+
+    // Add these test methods to the existing ExportTests class
+
+    [Fact]
+    public void ExcelExport_WithMaximumColumnWidth_ShouldHandleWidthLimits()
+    {
+        // Arrange
+        using SXSSFWorkbook workbook = new();
+        ISheet sheet = workbook.CreateSheet();
+        List<TestData> testData = new()
         {
             new() { StringProperty = new string('X', 1000), IntProperty = 1, DateProperty = DateTime.Now }
-        };
-
-        // Act
-        bool result = testData.ExcelExport(
-            workbook,
-            sheet,
-            createTable: false);
-
-        // Assert
-        result.ShouldBeTrue();
-        sheet.GetColumnWidth(0).ShouldBeLessThanOrEqualTo(Export.MaxCellWidthInExcelUnits);
-    }
-
-    [Fact]
-    public void ExcelExport_WithNullValues_ShouldHandleNullsGracefully()
-    {
-        // Arrange
-        using SXSSFWorkbook workbook = new();
-        ISheet sheet = workbook.CreateSheet();
-        List<TestData?> testData = new()
+        };
+
+        // Act
+        bool result = testData.ExcelExport(
+            workbook,
+            sheet,
+            createTable: false);
+
+        // Assert
+        result.ShouldBeTrue();
+        sheet.GetColumnWidth(0).ShouldBeLessThanOrEqualTo(Export.MaxCellWidthInExcelUnits);
+    }
+
+    [Fact]
+    public void ExcelExport_WithNullValues_ShouldHandleNullsGracefully()
+    {
+        // Arrange
+        using SXSSFWorkbook workbook = new();
+        ISheet sheet = workbook.CreateSheet();
+        List<TestData?> testData = new()
         {
             null,
             new() { StringProperty = null!, IntProperty = 1, DateProperty = DateTime.Now },
             new() { StringProperty = "Test", IntProperty = 2, DateProperty = DateTime.Now }
-<<<<<<< HEAD
         };
 
         // Act
@@ -375,142 +348,5 @@
         resultStream.Length.ShouldBe(0); // Should return an empty stream since the original was disposed
     }
 }
-=======
-        };
-
-        // Act
-        bool result = testData.ExcelExport(workbook, sheet, createTable: true, tableName: "TestTable");
-
-        // Assert
-        result.ShouldBeTrue();
-        sheet.LastRowNum.ShouldBe(2); // Header + 2 data rows (null is skipped)
-    }
-
-    [Fact]
-    public void ExcelExport_WithAutoFilter_ShouldApplyFilterCorrectly()
-    {
-        // Arrange
-        using SXSSFWorkbook workbook = new();
-        ISheet sheet = workbook.CreateSheet("TestSheet");
-        List<TestData> testData = _fixture.CreateMany<TestData>(3).ToList();
-
-        // Act
-        bool result = testData.ExcelExport(workbook, sheet, createTable: false); // This will use auto-filter instead of table
-
-        // Assert
-        result.ShouldBeTrue();
-        workbook.NumberOfSheets.ShouldBe(1);
-        sheet.SheetName.ShouldBe("TestSheet");
-        sheet.GetLastPopulatedRowInColumn(0).ShouldBe(3); // Header + 2 data rows
-        sheet.GetLastPopulatedRowInColumn(1).ShouldBe(3); // Header + 2 data rows
-        sheet.GetLastPopulatedRowInColumn(2).ShouldBe(3); // Header + 2 data rows
-    }
-
-    [Theory]
-    [InlineData(true, new[] { "StringProperty" })]
-    [InlineData(false, new[] { "IntProperty", "DateProperty" })]
-    public void ExcelExport_WithSkippedColumns_ShouldExcludeSpecifiedColumns(bool createTable, string[] columnsToSkip)
-    {
-        // Arrange
-        using SXSSFWorkbook workbook = new();
-        ISheet sheet = workbook.CreateSheet();
-        List<TestData> testData = _fixture.CreateMany<TestData>(3).ToList();
-
-        // Act
-        bool result = testData.ExcelExport(workbook, sheet, createTable: createTable, tableName: "TestTable", skipColumnNames: columnsToSkip.ToList());
-
-        // Assert
-        result.ShouldBeTrue();
-        IRow headerRow = sheet.GetRow(0);
-        foreach (string columnName in columnsToSkip)
-        {
-            List<string?> headerValues = Enumerable.Range(0, headerRow.LastCellNum)
-                .Select(i => headerRow.GetCell(i)?.StringCellValue)
-                .ToList();
-            headerValues.ShouldNotContain(columnName);
-        }
-    }
-
-    [Fact]
-    public void AddGenericTable_WithInvalidTableName_ShouldHandleError()
-    {
-        // Arrange
-        using SXSSFWorkbook workbook = new();
-        List<TestData> testData = _fixture.CreateMany<TestData>(3).ToList();
-        string invalidTableName = new('X', 257); // Excel table names have a length limit
-
-        // Act
-        bool result = workbook.AddGenericTable(testData, "TestSheet", createTable: true, tableName: invalidTableName);
-
-        // Assert
-        result.ShouldBeFalse();
-    }
-
-    [Fact]
-    public void GenericExcelExport_WithLargeDataSet_ShouldHandleMemoryEfficiently()
-    {
-        // Arrange
-        List<TestData> largeDataSet = _fixture.CreateMany<TestData>(10000).ToList();
-
-        // Act
-        Task<MemoryStream?> Export()
-        { return largeDataSet.GenericExcelExport(createTable: true, sheetName: "LargeData", tableName: "LargeTable"); }
-
-        // Assert
-        Should.NotThrow(Export);
-    }
-
-    [Theory]
-    [InlineData("")]
-    [InlineData(" ")]
-    [InlineData(null)]
-    public async Task GenericExcelExport_WithInvalidSheetName_ShouldUseDefaultName(string? sheetName)
-    {
-        // Arrange
-        List<TestData> testData = _fixture.CreateMany<TestData>(3).ToList();
-
-        // Act
-        await using MemoryStream? result = await testData.GenericExcelExport(sheetName: sheetName!, tableName: "TestTable");
-
-        // Assert
-        result.ShouldNotBeNull();
-        using XSSFWorkbook workbook = new(result);
-        workbook.GetSheet("Data").ShouldNotBeNull(); // Should use default sheet name
-    }
-
-    [Fact]
-    public void ExcelExport_WithCustomStyles_ShouldApplyCorrectFormatting()
-    {
-        // Arrange
-        using SXSSFWorkbook workbook = new();
-        ISheet sheet = workbook.CreateSheet();
-        List<TestData> testData = _fixture.CreateMany<TestData>(3).ToList();
-
-        // Act
-        bool result = testData.ExcelExport(workbook, sheet, createTable: true, tableName: "StyledTable");
-
-        // Assert
-        result.ShouldBeTrue();
-        IRow headerRow = sheet.GetRow(0);
-        headerRow.GetCell(0).CellStyle.FillForegroundColor.ShouldBe(NPOI.HSSF.Util.HSSFColor.Grey25Percent.Index);
-    }
-
-    [Fact]
-    public async Task GenericExcelExport_WithDisposedMemoryStream_ShouldHandleError()
-    {
-        // Arrange
-        List<TestData> testData = _fixture.CreateMany<TestData>(3).ToList();
-        await using MemoryStream memoryStream = new();
-        memoryStream.Dispose();
-
-        // Act
-        await using MemoryStream? resultStream = await testData.GenericExcelExport(memoryStream: memoryStream);
-
-        // Assert
-        resultStream.ShouldNotBeNull();
-        resultStream.Length.ShouldBe(0); // Should return an empty stream since the original was disposed
-    }
-}
-
-#pragma warning restore CRR0029 // ConfigureAwait(true) is called implicitly
->>>>>>> 270705e4f794428a4927e32ef23496c0001e47e7+
+#pragma warning restore CRR0029 // ConfigureAwait(true) is called implicitly