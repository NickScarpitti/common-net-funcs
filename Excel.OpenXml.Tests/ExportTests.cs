--- conflicted
+++ resolved
@@ -1,225 +1,196 @@
-﻿using System.Data;
-using CommonNetFuncs.Excel.OpenXml;
-using DocumentFormat.OpenXml;
-using DocumentFormat.OpenXml.Packaging;
-using DocumentFormat.OpenXml.Spreadsheet;
-using xRetry;
-
-namespace Excel.OpenXml.Tests;
-
-public sealed class ExportTests : IDisposable
-{
-	private readonly Fixture _fixture;
-	private readonly MemoryStream _memoryStream;
-
-	public ExportTests()
-	{
-		_fixture = new Fixture();
-		_memoryStream = new MemoryStream();
-	}
-
-	private bool disposed;
-
-	public void Dispose()
-	{
-		Dispose(true);
-		GC.SuppressFinalize(this);
-	}
-
-	private void Dispose(bool disposing)
-	{
-		if (!disposed)
-		{
-			if (disposing)
-			{
-				_memoryStream.Dispose();
-			}
-			disposed = true;
-		}
-	}
-
-	~ExportTests()
-	{
-		Dispose(false);
-	}
-
-	public class TestModel
-	{
-		public required string Name { get; set; }
-
-		public required int Age { get; set; }
-
-		public string? Description { get; set; }
-	}
-
-<<<<<<< HEAD
-	[Fact]
-=======
-	[RetryFact(3)]
->>>>>>> 244d4077
-	public void GenericExcelExport_WithValidList_ShouldCreateExcelFile()
-	{
-		// Arrange
-		List<TestModel> testData = _fixture.CreateMany<TestModel>(3).ToList();
-
-		// Act
-		MemoryStream? result = testData.GenericExcelExport();
-
-		// Assert
-		result.ShouldNotBeNull();
-		result.Length.ShouldBeGreaterThan(0);
-
-		using SpreadsheetDocument doc = SpreadsheetDocument.Open(result, false);
-		WorkbookPart? workbookPart = doc.WorkbookPart;
-		workbookPart.ShouldNotBeNull();
-
-		WorksheetPart? worksheetPart = workbookPart.WorksheetParts.FirstOrDefault();
-		worksheetPart.ShouldNotBeNull();
-
-		Worksheet worksheet = worksheetPart.Worksheet;
-		SheetData? sheetData = worksheet.GetFirstChild<SheetData>();
-		sheetData.ShouldNotBeNull();
-
-		// Verify headers
-		Row firstRow = sheetData.Elements<Row>().First();
-		firstRow.Elements<Cell>().Count().ShouldBe(3); // Name, Age, Description
-	}
-
-<<<<<<< HEAD
-	[Theory]
-=======
-	[RetryTheory(3)]
->>>>>>> 244d4077
-	[InlineData(true, "CustomTable")]
-	[InlineData(false, "Data")]
-	public void GenericExcelExport_WithTableFormatting_ShouldRespectTableSettings(bool createTable, string tableName)
-	{
-		// Arrange
-		List<TestModel> testData = _fixture.CreateMany<TestModel>(2).ToList();
-
-		// Act
-		MemoryStream? result = testData.GenericExcelExport(
-				createTable: createTable,
-				tableName: tableName);
-
-		// Assert
-		result.ShouldNotBeNull();
-		using SpreadsheetDocument doc = SpreadsheetDocument.Open(result, false);
-		WorksheetPart? worksheetPart = doc.WorkbookPart?.WorksheetParts.FirstOrDefault();
-		worksheetPart.ShouldNotBeNull();
-
-		if (createTable)
-		{
-			TableDefinitionPart? tableDefinitionPart = worksheetPart.TableDefinitionParts.FirstOrDefault();
-			tableDefinitionPart.ShouldNotBeNull();
-			tableDefinitionPart.Table.Name?.Value.ShouldBe(tableName);
-		}
-	}
-
-<<<<<<< HEAD
-	[Fact]
-=======
-	[RetryFact(3)]
->>>>>>> 244d4077
-	public void GenericExcelExport_WithDataTable_ShouldCreateExcelFile()
-	{
-		// Arrange
-		DataTable dataTable = new("TestTable");
-		dataTable.Columns.Add("Name", typeof(string));
-		dataTable.Columns.Add("Value", typeof(int));
-
-		dataTable.Rows.Add("Test1", 1);
-		dataTable.Rows.Add("Test2", 2);
-
-		// Act
-		MemoryStream? result = dataTable.GenericExcelExport();
-
-		// Assert
-		result.ShouldNotBeNull();
-		result.Length.ShouldBeGreaterThan(0);
-
-		using SpreadsheetDocument doc = SpreadsheetDocument.Open(result, false);
-		WorksheetPart? worksheetPart = doc.WorkbookPart?.WorksheetParts.FirstOrDefault();
-		worksheetPart.ShouldNotBeNull();
-
-		SheetData? sheetData = worksheetPart.Worksheet.GetFirstChild<SheetData>();
-		sheetData.ShouldNotBeNull();
-		sheetData.Elements<Row>().Count().ShouldBe(3); // Header + 2 data rows
-	}
-
-<<<<<<< HEAD
-	//[Fact]
-=======
-	//[RetryFact(3)]
->>>>>>> 244d4077
-	//public void AddGenericTable_WithValidData_ShouldAddNewSheet()
-	//{
-	//    // Arrange
-	//    List<TestModel> testData = _fixture.CreateMany<TestModel>(2).ToList();
-	//    using SpreadsheetDocument doc = SpreadsheetDocument.Create(_memoryStream, SpreadsheetDocumentType.Workbook);
-	//    doc.AddWorkbookPart();
-
-	//    // Act
-	//    bool result = doc.AddGenericTable(testData, "TestSheet");
-
-	//    // Assert
-	//    result.ShouldBeTrue();
-	//    doc.WorkbookPart.ShouldNotBeNull();
-	//    doc.WorkbookPart.Workbook.Sheets?.Elements<Sheet>().Count().ShouldBe(1);
-	//}
-
-<<<<<<< HEAD
-	[Fact]
-=======
-	[RetryFact(3)]
->>>>>>> 244d4077
-	public void ExportFromTable_WithSkipColumns_ShouldOmitSpecifiedColumns()
-	{
-		// Arrange
-		List<TestModel> testData = _fixture.CreateMany<TestModel>(2).ToList();
-		List<string> skipColumns = new() { "Description" };
-
-		using SpreadsheetDocument doc = SpreadsheetDocument.Create(_memoryStream, SpreadsheetDocumentType.Workbook);
-		doc.AddWorkbookPart();
-		uint sheetId = doc.InitializeExcelFile("TestSheet");
-		Worksheet? worksheet = doc.GetWorksheetById(sheetId);
-		worksheet.ShouldNotBeNull();
-
-		// Act
-		bool result = Export.ExportFromTable(doc, worksheet, testData, skipColumnNames: skipColumns);
-
-		// Assert
-		result.ShouldBeTrue();
-		SheetData? sheetData = worksheet.GetFirstChild<SheetData>();
-		sheetData.ShouldNotBeNull();
-
-		Row headerRow = sheetData.Elements<Row>().First();
-		headerRow.Elements<Cell>().Count().ShouldBe(2); // Only Name and Age
-	}
-
-<<<<<<< HEAD
-	[Fact]
-	public async Task ExportFromTable_WithCancellation_ShouldRespectCancellationToken()
-=======
-	[RetryFact(3)]
-	public void ExportFromTable_WithCancellation_ShouldRespectCancellationToken()
->>>>>>> 244d4077
-	{
-		// Arrange
-		List<TestModel> testData = _fixture.CreateMany<TestModel>(100).ToList();
-		using CancellationTokenSource cts = new();
-		using SpreadsheetDocument doc = SpreadsheetDocument.Create(_memoryStream, SpreadsheetDocumentType.Workbook);
-		doc.AddWorkbookPart();
-		uint sheetId = doc.InitializeExcelFile("TestSheet");
-		Worksheet? worksheet = doc.GetWorksheetById(sheetId);
-		worksheet.ShouldNotBeNull();
-
-		// Act & Assert
-<<<<<<< HEAD
-		await cts.CancelAsync();
-=======
-		cts.Cancel();
->>>>>>> 244d4077
-		Should.Throw<OperationCanceledException>(() => Export.ExportFromTable(doc, worksheet, testData, cancellationToken: cts.Token));
-	}
-}
+﻿using System.Data;
+using CommonNetFuncs.Excel.OpenXml;
+using DocumentFormat.OpenXml;
+using DocumentFormat.OpenXml.Packaging;
+using DocumentFormat.OpenXml.Spreadsheet;
+using xRetry;
+
+namespace Excel.OpenXml.Tests;
+
+public sealed class ExportTests : IDisposable
+{
+	private readonly Fixture _fixture;
+	private readonly MemoryStream _memoryStream;
+
+	public ExportTests()
+	{
+		_fixture = new Fixture();
+		_memoryStream = new MemoryStream();
+	}
+
+	private bool disposed;
+
+	public void Dispose()
+	{
+		Dispose(true);
+		GC.SuppressFinalize(this);
+	}
+
+	private void Dispose(bool disposing)
+	{
+		if (!disposed)
+		{
+			if (disposing)
+			{
+				_memoryStream.Dispose();
+			}
+			disposed = true;
+		}
+	}
+
+	~ExportTests()
+	{
+		Dispose(false);
+	}
+
+	public class TestModel
+	{
+		public required string Name { get; set; }
+
+		public required int Age { get; set; }
+
+		public string? Description { get; set; }
+	}
+
+	[RetryFact(3)]
+	public void GenericExcelExport_WithValidList_ShouldCreateExcelFile()
+	{
+		// Arrange
+		List<TestModel> testData = _fixture.CreateMany<TestModel>(3).ToList();
+
+		// Act
+		MemoryStream? result = testData.GenericExcelExport();
+
+		// Assert
+		result.ShouldNotBeNull();
+		result.Length.ShouldBeGreaterThan(0);
+
+		using SpreadsheetDocument doc = SpreadsheetDocument.Open(result, false);
+		WorkbookPart? workbookPart = doc.WorkbookPart;
+		workbookPart.ShouldNotBeNull();
+
+		WorksheetPart? worksheetPart = workbookPart.WorksheetParts.FirstOrDefault();
+		worksheetPart.ShouldNotBeNull();
+
+		Worksheet worksheet = worksheetPart.Worksheet;
+		SheetData? sheetData = worksheet.GetFirstChild<SheetData>();
+		sheetData.ShouldNotBeNull();
+
+		// Verify headers
+		Row firstRow = sheetData.Elements<Row>().First();
+		firstRow.Elements<Cell>().Count().ShouldBe(3); // Name, Age, Description
+	}
+
+	[RetryTheory(3)]
+	[InlineData(true, "CustomTable")]
+	[InlineData(false, "Data")]
+	public void GenericExcelExport_WithTableFormatting_ShouldRespectTableSettings(bool createTable, string tableName)
+	{
+		// Arrange
+		List<TestModel> testData = _fixture.CreateMany<TestModel>(2).ToList();
+
+		// Act
+		MemoryStream? result = testData.GenericExcelExport(
+				createTable: createTable,
+				tableName: tableName);
+
+		// Assert
+		result.ShouldNotBeNull();
+		using SpreadsheetDocument doc = SpreadsheetDocument.Open(result, false);
+		WorksheetPart? worksheetPart = doc.WorkbookPart?.WorksheetParts.FirstOrDefault();
+		worksheetPart.ShouldNotBeNull();
+
+		if (createTable)
+		{
+			TableDefinitionPart? tableDefinitionPart = worksheetPart.TableDefinitionParts.FirstOrDefault();
+			tableDefinitionPart.ShouldNotBeNull();
+			tableDefinitionPart.Table.Name?.Value.ShouldBe(tableName);
+		}
+	}
+
+	[RetryFact(3)]
+	public void GenericExcelExport_WithDataTable_ShouldCreateExcelFile()
+	{
+		// Arrange
+		DataTable dataTable = new("TestTable");
+		dataTable.Columns.Add("Name", typeof(string));
+		dataTable.Columns.Add("Value", typeof(int));
+
+		dataTable.Rows.Add("Test1", 1);
+		dataTable.Rows.Add("Test2", 2);
+
+		// Act
+		MemoryStream? result = dataTable.GenericExcelExport();
+
+		// Assert
+		result.ShouldNotBeNull();
+		result.Length.ShouldBeGreaterThan(0);
+
+		using SpreadsheetDocument doc = SpreadsheetDocument.Open(result, false);
+		WorksheetPart? worksheetPart = doc.WorkbookPart?.WorksheetParts.FirstOrDefault();
+		worksheetPart.ShouldNotBeNull();
+
+		SheetData? sheetData = worksheetPart.Worksheet.GetFirstChild<SheetData>();
+		sheetData.ShouldNotBeNull();
+		sheetData.Elements<Row>().Count().ShouldBe(3); // Header + 2 data rows
+	}
+
+	//[RetryFact(3)]
+	//public void AddGenericTable_WithValidData_ShouldAddNewSheet()
+	//{
+	//    // Arrange
+	//    List<TestModel> testData = _fixture.CreateMany<TestModel>(2).ToList();
+	//    using SpreadsheetDocument doc = SpreadsheetDocument.Create(_memoryStream, SpreadsheetDocumentType.Workbook);
+	//    doc.AddWorkbookPart();
+
+	//    // Act
+	//    bool result = doc.AddGenericTable(testData, "TestSheet");
+
+	//    // Assert
+	//    result.ShouldBeTrue();
+	//    doc.WorkbookPart.ShouldNotBeNull();
+	//    doc.WorkbookPart.Workbook.Sheets?.Elements<Sheet>().Count().ShouldBe(1);
+	//}
+
+	[RetryFact(3)]
+	public void ExportFromTable_WithSkipColumns_ShouldOmitSpecifiedColumns()
+	{
+		// Arrange
+		List<TestModel> testData = _fixture.CreateMany<TestModel>(2).ToList();
+		List<string> skipColumns = new() { "Description" };
+
+		using SpreadsheetDocument doc = SpreadsheetDocument.Create(_memoryStream, SpreadsheetDocumentType.Workbook);
+		doc.AddWorkbookPart();
+		uint sheetId = doc.InitializeExcelFile("TestSheet");
+		Worksheet? worksheet = doc.GetWorksheetById(sheetId);
+		worksheet.ShouldNotBeNull();
+
+		// Act
+		bool result = Export.ExportFromTable(doc, worksheet, testData, skipColumnNames: skipColumns);
+
+		// Assert
+		result.ShouldBeTrue();
+		SheetData? sheetData = worksheet.GetFirstChild<SheetData>();
+		sheetData.ShouldNotBeNull();
+
+		Row headerRow = sheetData.Elements<Row>().First();
+		headerRow.Elements<Cell>().Count().ShouldBe(2); // Only Name and Age
+	}
+
+	[RetryFact(3)]
+	public async Task ExportFromTable_WithCancellation_ShouldRespectCancellationToken()
+	{
+		// Arrange
+		List<TestModel> testData = _fixture.CreateMany<TestModel>(100).ToList();
+		using CancellationTokenSource cts = new();
+		using SpreadsheetDocument doc = SpreadsheetDocument.Create(_memoryStream, SpreadsheetDocumentType.Workbook);
+		doc.AddWorkbookPart();
+		uint sheetId = doc.InitializeExcelFile("TestSheet");
+		Worksheet? worksheet = doc.GetWorksheetById(sheetId);
+		worksheet.ShouldNotBeNull();
+
+		// Act & Assert
+		await cts.CancelAsync();
+		Should.Throw<OperationCanceledException>(() => Export.ExportFromTable(doc, worksheet, testData, cancellationToken: cts.Token));
+	}
+}