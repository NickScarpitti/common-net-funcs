<Project Sdk="Microsoft.NET.Sdk">

  <PropertyGroup>
    <TargetFramework>net9.0</TargetFramework>
    <ImplicitUsings>enable</ImplicitUsings>
    <Nullable>enable</Nullable>
    <IsPackable>false</IsPackable>
  </PropertyGroup>

  <ItemGroup>
    <PackageReference Include="AutoFixture" Version="4.18.1" />
    <PackageReference Include="coverlet.collector" Version="6.0.4">
      <PrivateAssets>all</PrivateAssets>
      <IncludeAssets>runtime; build; native; contentfiles; analyzers; buildtransitive</IncludeAssets>
    </PackageReference>
    <PackageReference Include="Microsoft.NET.Test.Sdk" Version="17.14.1" />
    <PackageReference Include="Shouldly" Version="4.3.0" />
    <PackageReference Include="System.Net.Http" Version="4.3.4" />
    <PackageReference Include="System.Text.RegularExpressions" Version="4.3.1" />
    <PackageReference Include="xunit" Version="2.9.3" />
<<<<<<< HEAD
    <PackageReference Include="xunit.runner.visualstudio" Version="3.1.3">
=======
    <PackageReference Include="xunit.runner.visualstudio" Version="3.1.4">
>>>>>>> 100dd32f
      <PrivateAssets>all</PrivateAssets>
      <IncludeAssets>runtime; build; native; contentfiles; analyzers; buildtransitive</IncludeAssets>
    </PackageReference>
  </ItemGroup>

  <ItemGroup>
    <ProjectReference Include="..\CommonNetFuncs.FastMap\CommonNetFuncs.FastMap.csproj" />
  </ItemGroup>

  <ItemGroup>
    <Using Include="Xunit" />
    <Using Include="Shouldly" />
    <Using Include="AutoFixture" />
  </ItemGroup>

</Project><|MERGE_RESOLUTION|>--- conflicted
+++ resolved
@@ -18,11 +18,7 @@
     <PackageReference Include="System.Net.Http" Version="4.3.4" />
     <PackageReference Include="System.Text.RegularExpressions" Version="4.3.1" />
     <PackageReference Include="xunit" Version="2.9.3" />
-<<<<<<< HEAD
-    <PackageReference Include="xunit.runner.visualstudio" Version="3.1.3">
-=======
     <PackageReference Include="xunit.runner.visualstudio" Version="3.1.4">
->>>>>>> 100dd32f
       <PrivateAssets>all</PrivateAssets>
       <IncludeAssets>runtime; build; native; contentfiles; analyzers; buildtransitive</IncludeAssets>
     </PackageReference>
