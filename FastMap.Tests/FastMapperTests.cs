--- conflicted
+++ resolved
@@ -1,12 +1,38 @@
-<<<<<<< HEAD
-﻿using System.Collections;
+﻿﻿using System.Collections;
 using System.Collections.ObjectModel;
 using CommonNetFuncs.FastMap;
 
 namespace FastMap.Tests;
 
-public sealed class FastMapperTests
+public sealed class FastMapperTests : IDisposable
 {
+    private bool disposed;
+
+    public void Dispose()
+    {
+        Dispose(true);
+        GC.SuppressFinalize(this);
+    }
+
+    private void Dispose(bool disposing)
+    {
+        if (!disposed)
+        {
+            if (disposing)
+            {
+                FastMapper.CacheManager.SetUseLimitedCache(true);
+                FastMapper.CacheManager.SetLimitedCacheSize(100);
+                FastMapper.CacheManager.ClearAllCaches();
+            }
+            disposed = true;
+        }
+    }
+
+    ~FastMapperTests()
+    {
+        Dispose(false);
+    }
+
     public sealed class SimpleSource
     {
         public required string StringProp { get; set; }
@@ -465,515 +491,6 @@
         Dictionary<int, string> source = new() { [1] = "test" };
 
         // Act & Assert
-        Should.Throw<InvalidOperationException>(source.FastMap<Dictionary<int, string>, List<string>>)
-            .Message.ShouldBe("Both source and destination must be a dictionary in order to be mapped");
-    }
-
-    [Fact]
-    public void FastMap_WithMismatchedDictionaryKeyTypes_ThrowsInvalidOperationException()
-    {
-        // Arrange
-        Dictionary<int, string> source = new() { [1] = "test" };
-
-        // Act & Assert
-        Should.Throw<InvalidOperationException>(source.FastMap<Dictionary<int, string>, Dictionary<string, string>>)
-            .Message.ShouldBe("Source and destination dictionary key types must match.");
-    }
-}
-=======
-﻿using System.Collections;
-using System.Collections.ObjectModel;
-using CommonNetFuncs.FastMap;
-
-namespace FastMap.Tests;
-
-public sealed class FastMapperTests : IDisposable
-{
-    private bool disposed;
-
-    public void Dispose()
-    {
-        Dispose(true);
-        GC.SuppressFinalize(this);
-    }
-
-    private void Dispose(bool disposing)
-    {
-        if (!disposed)
-        {
-            if (disposing)
-            {
-                FastMapper.CacheManager.SetUseLimitedCache(true);
-                FastMapper.CacheManager.SetLimitedCacheSize(100);
-                FastMapper.CacheManager.ClearAllCaches();
-            }
-            disposed = true;
-        }
-    }
-
-    ~FastMapperTests()
-    {
-        Dispose(false);
-    }
-
-    public sealed class SimpleSource
-    {
-        public required string StringProp { get; set; }
-
-        public int IntProp { get; set; }
-
-        public DateTime DateProp { get; set; }
-    }
-
-    public sealed class NullableSimpleSource
-    {
-        public required string? StringProp { get; set; }
-
-        public int? IntProp { get; set; }
-
-        public DateTime? DateProp { get; set; }
-    }
-
-    public sealed class SimpleDestination
-    {
-        public required string StringProp { get; set; }
-
-        public int IntProp { get; set; }
-
-        public DateTime DateProp { get; set; }
-    }
-
-    public sealed class NullableSimpleDestination
-    {
-        public required string? StringProp { get; set; }
-
-        public int? IntProp { get; set; }
-
-        public DateTime? DateProp { get; set; }
-    }
-
-    public sealed class ComplexSource
-    {
-        public required string Name { get; set; }
-
-        public required List<string> StringList { get; set; }
-
-        public required Dictionary<string, int> Dictionary { get; set; }
-
-        public required SimpleSource NestedObject { get; set; }
-
-        public required HashSet<int> NumberSet { get; set; }
-
-        public required Queue<string> StringQueue { get; set; }
-
-        public required Stack<double> DoubleStack { get; set; }
-    }
-
-    public sealed class NullableComplexSource
-    {
-        public required string? Name { get; set; }
-
-        public required List<string>? StringList { get; set; }
-
-        public required Dictionary<string, int>? Dictionary { get; set; }
-
-        public required NullableSimpleSource? NestedObject { get; set; }
-
-        public required HashSet<int>? NumberSet { get; set; }
-
-        public required Queue<string>? StringQueue { get; set; }
-
-        public required Stack<double>? DoubleStack { get; set; }
-    }
-
-    public sealed class ComplexDestination
-    {
-        public required string Name { get; set; }
-
-        public required List<string> StringList { get; set; }
-
-        public required Dictionary<string, int> Dictionary { get; set; }
-
-        public required SimpleDestination NestedObject { get; set; }
-
-        public required HashSet<int> NumberSet { get; set; }
-
-        public required Queue<string> StringQueue { get; set; }
-
-        public required Stack<double> DoubleStack { get; set; }
-    }
-
-    public sealed class NullableComplexDestination
-    {
-        public required string? Name { get; set; }
-
-        public required List<string>? StringList { get; set; }
-
-        public required Dictionary<string, int>? Dictionary { get; set; }
-
-        public required NullableSimpleDestination? NestedObject { get; set; }
-
-        public required HashSet<int>? NumberSet { get; set; }
-
-        public required Queue<string>? StringQueue { get; set; }
-
-        public required Stack<double>? DoubleStack { get; set; }
-    }
-
-    public sealed class ReadOnlyCollectionSource
-    {
-        public required IReadOnlyCollection<int> ReadOnlyNumbers { get; set; }
-
-        public required IReadOnlyList<string> ReadOnlyStrings { get; set; }
-
-        public required ReadOnlyCollection<DateTime> ReadOnlyDates { get; set; }
-    }
-
-    public sealed class ReadOnlyCollectionDest
-    {
-        public required List<int> ReadOnlyNumbers { get; set; }
-
-        public required IReadOnlyList<string> ReadOnlyStrings { get; set; }
-
-        public required ReadOnlyCollection<DateTime> ReadOnlyDates { get; set; }
-    }
-
-    public sealed class CustomCollection<T> : IEnumerable<T>
-    {
-        private readonly List<T> _items = [];
-
-        public void Add(T item)
-        {
-            _items.Add(item);
-        }
-
-        public IEnumerator<T> GetEnumerator()
-        {
-            return _items.GetEnumerator();
-        }
-
-        IEnumerator IEnumerable.GetEnumerator()
-        {
-            return GetEnumerator();
-        }
-    }
-
-    public sealed class CustomCollectionSource
-    {
-        public required CustomCollection<int> Numbers { get; set; }
-    }
-
-    public sealed class CustomCollectionDest
-    {
-        public required List<int> Numbers { get; set; }
-    }
-
-    public sealed class SourceWithMismatchedProperties
-    {
-        public required string Name { get; set; }
-
-        public int Age { get; set; }
-
-        public required string ExtraProperty { get; set; }
-    }
-
-    public sealed class DestWithMismatchedProperties
-    {
-        public required string Name { get; set; }
-
-        public int Age { get; set; }
-
-        public required string DifferentProperty { get; set; }
-    }
-
-    public sealed class DictionarySource
-    {
-        public required Dictionary<string, SimpleSource> ComplexDict { get; set; }
-    }
-
-    public sealed class DictionaryDest
-    {
-        public required Dictionary<string, SimpleDestination> ComplexDict { get; set; }
-    }
-
-    [Theory]
-    [InlineData(new[] { 1, 2, 3 }, new[] { 1, 2, 3 })]
-    [InlineData(new int[] { }, new int[] { })]
-    [InlineData(new[] { 1 }, new[] { 1 })]
-    public void FastMap_WithArrays_MapsCorrectly(int[] source, int[] expected)
-    {
-        // Act
-        int[] result = source.FastMap<int[], int[]>();
-
-        // Assert
-        result.ShouldNotBeNull();
-        result.ShouldBe(expected);
-    }
-
-    [Theory]
-    [InlineData("Test1", 1, "2025-01-01")]
-    [InlineData("", 0, "0001-01-01")]
-    public void FastMap_WithSimpleProperties_MapsCorrectly(string stringProp, int intProp, string dateProp)
-    {
-        // Arrange
-        SimpleSource source = new()
-        {
-            StringProp = stringProp,
-            IntProp = intProp,
-            DateProp = DateTime.Parse(dateProp)
-        };
-
-        // Act
-        SimpleDestination result = source.FastMap<SimpleSource, SimpleDestination>();
-
-        // Assert
-        result.ShouldNotBeNull();
-        result.StringProp.ShouldBe(source.StringProp);
-        result.IntProp.ShouldBe(source.IntProp);
-        result.DateProp.ShouldBe(source.DateProp);
-    }
-
-    [Theory]
-    [InlineData("Test1", new[] { "one", "two" }, "key1", 1, "Nested", 1, new[] { 1, 2 }, "first", 1.0)]
-    [InlineData("", new string[] { }, "", 0, "", 0, new int[] { }, "", 0.0)]
-    public void FastMap_WithComplexProperties_MapsCorrectly(string name, string[] stringList, string dictKey, int dictValue,
-        string nestedString, int nestedInt, int[] numberSet, string queueItem, double stackItem)
-    {
-        // Arrange
-        ComplexSource source = new()
-        {
-            Name = name,
-            StringList = stringList.ToList(),
-            Dictionary = new() { [dictKey] = dictValue },
-            NestedObject = new()
-            {
-                StringProp = nestedString,
-                IntProp = nestedInt,
-                DateProp = DateTime.Now
-            },
-            NumberSet = numberSet.ToHashSet(),
-            StringQueue = new Queue<string>([queueItem]),
-            DoubleStack = new Stack<double>([stackItem])
-        };
-
-        // Act
-        ComplexDestination result = source.FastMap<ComplexSource, ComplexDestination>();
-
-        // Assert
-        result.ShouldNotBeNull();
-        result.Name.ShouldBe(source.Name);
-        result.StringList.ShouldBe(source.StringList);
-        result.Dictionary.ShouldBe(source.Dictionary);
-        result.NumberSet.ShouldBe(source.NumberSet);
-        result.StringQueue.ShouldBe(source.StringQueue);
-        result.DoubleStack.ShouldBe(source.DoubleStack);
-        result.NestedObject.StringProp.ShouldBe(source.NestedObject.StringProp);
-        result.NestedObject.IntProp.ShouldBe(source.NestedObject.IntProp);
-        result.NestedObject.DateProp.ShouldBe(source.NestedObject.DateProp);
-    }
-
-    [Theory]
-    [InlineData("Test1", new[] { "one", "two" }, "key1", 1, "Nested", 1, new[] { 1, 2 }, "first", 1.0)]
-    [InlineData(null, null, null, null, null, null, null, null, null)]
-    public void FastMap_WithComplexNullableProperties_MapsCorrectly(string? name, string[]? stringList, string? dictKey, int? dictValue,
-       string? nestedString, int? nestedInt, int[]? numberSet, string? queueItem, double? stackItem)
-    {
-        // Arrange
-        NullableComplexSource source = new()
-        {
-            Name = name,
-            StringList = stringList?.ToList(),
-            Dictionary = dictKey == null || dictValue == null ? null : new() { [dictKey] = (int)dictValue },
-            NestedObject = new()
-            {
-                StringProp = nestedString,
-                IntProp = nestedInt,
-                DateProp = nestedInt == null ? null : DateTime.Now
-            },
-            NumberSet = numberSet?.ToHashSet(),
-            StringQueue = queueItem == null ? null : new Queue<string>([queueItem]),
-            DoubleStack = stackItem == null ? null : new Stack<double>([(double)stackItem])
-        };
-
-        // Act
-        NullableComplexDestination result = source.FastMap<NullableComplexSource, NullableComplexDestination>();
-
-        // Assert
-        result.ShouldNotBeNull();
-        result.Name.ShouldBe(source.Name);
-        result.StringList.ShouldBe(source.StringList);
-        result.Dictionary.ShouldBe(source.Dictionary);
-        result.NumberSet.ShouldBe(source.NumberSet);
-        result.StringQueue.ShouldBe(source.StringQueue);
-        result.DoubleStack.ShouldBe(source.DoubleStack);
-        result.NestedObject?.StringProp.ShouldBe(source.NestedObject.StringProp);
-
-        result.NestedObject?.StringProp.ShouldBe(source.NestedObject.StringProp);
-        result.NestedObject?.IntProp.ShouldBe(source.NestedObject.IntProp);
-        result.NestedObject?.DateProp.ShouldBe(source.NestedObject.DateProp);
-    }
-
-    [Theory]
-    [InlineData(new[] { 1, 2, 3 }, new[] { "a", "b" })]
-    [InlineData(new int[] { }, new string[] { })]
-    public void FastMap_WithReadOnlyCollections_MapsCorrectly(int[] numbers, string[] strings)
-    {
-        // Arrange
-        ReadOnlyCollectionSource source = new()
-        {
-            ReadOnlyNumbers = numbers.ToList().AsReadOnly(),
-            ReadOnlyStrings = strings.ToList().AsReadOnly(),
-            ReadOnlyDates = new ReadOnlyCollection<DateTime>([DateTime.Now])
-        };
-
-        // Act
-        ReadOnlyCollectionDest result = source.FastMap<ReadOnlyCollectionSource, ReadOnlyCollectionDest>();
-
-        // Assert
-        result.ShouldNotBeNull();
-        result.ReadOnlyNumbers.ShouldBe(source.ReadOnlyNumbers);
-        result.ReadOnlyStrings.ShouldBe(source.ReadOnlyStrings);
-        result.ReadOnlyDates.ShouldBe(source.ReadOnlyDates);
-    }
-
-    [Theory]
-    [InlineData(new[] { 1, 2, 3 })]
-    [InlineData(new int[] { })]
-    [InlineData(new[] { 1 })]
-    public void FastMap_WithCustomCollections_MapsCorrectly(int[] sourceData)
-    {
-        // Arrange
-        CustomCollectionSource source = new()
-        {
-            Numbers = new CustomCollection<int>()
-        };
-        foreach (int item in sourceData)
-        {
-            source.Numbers.Add(item);
-        }
-
-        // Act
-        CustomCollectionDest result = source.FastMap<CustomCollectionSource, CustomCollectionDest>();
-
-        // Assert
-        result.ShouldNotBeNull();
-        result.Numbers.ShouldBe(sourceData);
-    }
-
-    [Theory]
-    [InlineData(new[] { 1, 2, 3 })]
-    [InlineData(new[] { 1 })]
-    [InlineData(new int[] { })]
-    public void FastMap_BetweenDifferentCollectionTypes_MapsCorrectly(int[] sourceData)
-    {
-        // Arrange
-        List<int> listSource = sourceData.ToList();
-        HashSet<int> hashSetSource = sourceData.ToHashSet();
-
-        // Act & Assert - Array to List
-        List<int> listResult = sourceData.FastMap<int[], List<int>>();
-        listResult.ShouldBe(sourceData);
-
-        // Act & Assert - List to Array
-        int[] arrayResult = listSource.FastMap<List<int>, int[]>();
-        arrayResult.ShouldBe(listSource);
-
-        // Act & Assert - HashSet to List
-        List<int> listFromHashSet = hashSetSource.FastMap<HashSet<int>, List<int>>();
-        listFromHashSet.ShouldBe(hashSetSource);
-    }
-
-    [Theory]
-    [InlineData("Test", 30, "Extra")]
-    [InlineData("", 0, "")]
-    [InlineData("Name", 42, null)]
-    public void FastMap_WithMismatchedProperties_MapsMatchingPropertiesOnly(
-        string name, int age, string? extraProperty)
-    {
-        // Arrange
-        SourceWithMismatchedProperties source = new()
-        {
-            Name = name,
-            Age = age,
-            ExtraProperty = extraProperty ?? string.Empty
-        };
-
-        // Act
-        DestWithMismatchedProperties result = source.FastMap<SourceWithMismatchedProperties, DestWithMismatchedProperties>();
-
-        // Assert
-        result.ShouldNotBeNull();
-        result.Name.ShouldBe(source.Name);
-        result.Age.ShouldBe(source.Age);
-        result.DifferentProperty.ShouldBeNull();
-    }
-
-    [Theory]
-    [InlineData("Test1", 1, "Test2", 2)]
-    [InlineData("Empty", 0, null, null)]
-    public void FastMap_WithNestedDictionary_MapsCorrectly(string key1Str, int key1Int, string? key2Str, int? key2Int)
-    {
-        // Arrange
-        Dictionary<string, SimpleSource> sourceDict = new();
-        sourceDict["key1"] = new()
-        {
-            StringProp = key1Str,
-            IntProp = key1Int,
-            DateProp = DateTime.Now
-        };
-
-        if (key2Str != null)
-        {
-            sourceDict["key2"] = new()
-            {
-                StringProp = key2Str,
-                IntProp = key2Int ?? default,
-                DateProp = DateTime.Now.AddDays(1)
-            };
-        }
-
-        DictionarySource source = new()
-        {
-            ComplexDict = sourceDict
-        };
-
-        // Act
-        DictionaryDest result = source.FastMap<DictionarySource, DictionaryDest>();
-
-        // Assert
-        result.ShouldNotBeNull();
-        result.ComplexDict.Count.ShouldBe(source.ComplexDict.Count);
-
-        foreach ((string key, SimpleSource value) in source.ComplexDict)
-        {
-            result.ComplexDict.ContainsKey(key).ShouldBeTrue();
-            result.ComplexDict[key].StringProp.ShouldBe(value.StringProp);
-            result.ComplexDict[key].IntProp.ShouldBe(value.IntProp);
-            result.ComplexDict[key].DateProp.ShouldBe(value.DateProp);
-        }
-    }
-
-    // Keep the Fact tests as they are since they test error conditions
-    [Fact]
-    public void FastMap_WhenSourceIsNull_ReturnsNull()
-    {
-        // Arrange
-        SimpleSource? source = null;
-
-        // Act
-        SimpleDestination? result = source.FastMap<SimpleSource?, SimpleDestination>();
-
-        // Assert
-        result.ShouldBeNull();
-    }
-
-    [Fact]
-    public void FastMap_WithInvalidDictionaryMapping_ThrowsInvalidOperationException()
-    {
-        // Arrange
-        Dictionary<int, string> source = new() { [1] = "test" };
-
-        // Act & Assert
         Should.Throw<InvalidOperationException>(() => source.FastMap<Dictionary<int, string>, List<string>>())
             .Message.ShouldBe("Both source and destination must be a dictionary in order to be mapped");
     }
@@ -1093,5 +610,4 @@
         FastMapper.CacheManager.TryAddLimitedCache(key, del).ShouldBeTrue();
         FastMapper.CacheManager.TryAddLimitedCache(key, del).ShouldBeFalse();
     }
-}
->>>>>>> 270705e4f794428a4927e32ef23496c0001e47e7+}