--- conflicted
+++ resolved
@@ -1,9 +1,10 @@
-<<<<<<< HEAD
-﻿using System.Collections.Concurrent;
+﻿﻿using System.Collections.Concurrent;
 using AutoFixture.AutoFakeItEasy;
 using CommonNetFuncs.Media.Ffmpeg;
 
 namespace Media.Ffmpeg.Tests;
+
+#pragma warning disable CRR0029 // ConfigureAwait(true) is called implicitly
 
 public sealed class HelpersTests : IDisposable
 {
@@ -226,236 +227,5 @@
         values.ShouldContain("Bit_Rate");
     }
 }
-=======
-﻿using System.Collections.Concurrent;
-using AutoFixture.AutoFakeItEasy;
-using CommonNetFuncs.Media.Ffmpeg;
-
-namespace Media.Ffmpeg.Tests;
-
-#pragma warning disable CRR0029 // ConfigureAwait(true) is called implicitly
-
-public sealed class HelpersTests : IDisposable
-{
-    private readonly Fixture _fixture;
-    private readonly string _testVideoPath;
-    private readonly string _tempLogFile;
-
-    public HelpersTests()
-    {
-        _fixture = new Fixture();
-        _fixture.Customize(new AutoFakeItEasyCustomization());
-
-        string testDataDir = Path.Combine(AppContext.BaseDirectory, "TestData");
-        _testVideoPath = Path.Combine(testDataDir, "test.mp4");
-        _tempLogFile = Path.Combine(Path.GetTempPath(), $"HelpersTests_{Guid.NewGuid()}.log");
-    }
-
-    private bool disposed;
-
-    public void Dispose()
-    {
-        if (File.Exists(_tempLogFile))
-        {
-            try
-            {
-                File.Delete(_tempLogFile);
-            }
-            catch { }
-        }
-        GC.SuppressFinalize(this);
-    }
-
-    private void Dispose(bool disposing)
-    {
-        if (!disposed)
-        {
-            if (disposing)
-            {
-                File.Delete(_tempLogFile);
-            }
-            disposed = true;
-        }
-    }
-
-    ~HelpersTests()
-    {
-        Dispose(false);
-    }
-
-    [Fact]
-    public void GetTotalFps_ShouldReturnSumOfValues()
-    {
-        // Arrange
-        ConcurrentDictionary<int, decimal> dict = new();
-        dict.TryAdd(1, 10.5m);
-        dict.TryAdd(2, 5.5m);
-
-        // Act
-        decimal result = Helpers.GetTotalFps(dict);
-
-        // Assert
-        result.ShouldBe(16.0m);
-    }
-
-    [Theory]
-    [InlineData("frame=  48 fps=5.8 q=0.0 size=1kB time=00:00:01.77 bitrate=4.5kbits/s", 5.8)]
-    [InlineData("frame=  48 fps=12.3 q=0.0 size=1kB time=00:00:01.77 bitrate=4.5kbits/s", 12.3)]
-    [InlineData("frame=  48 fps=0.0 q=0.0 size=1kB time=00:00:01.77 bitrate=4.5kbits/s", 0.0)]
-    public void ParseFfmpegLogFps_ShouldParseFpsCorrectly(string data, decimal expected)
-    {
-        // Act
-        decimal result = data.ParseFfmpegLogFps();
-
-        // Assert
-        result.ShouldBe(expected);
-    }
-
-    [Fact]
-    public void ParseFfmpegLogFps_ShouldReturnMinusOneOnInvalid()
-    {
-        // Arrange
-        const string data = "no fps here";
-
-        // Act
-        decimal result = data.ParseFfmpegLogFps();
-
-        // Assert
-        result.ShouldBe(-1);
-    }
-
-    [Fact]
-    public void GetTotalFileDif_ShouldReturnCorrectSum()
-    {
-        // Arrange
-        ConcurrentBag<string> bag = new()
-        {
-            "FileName=a,Success=True,OriginalSize=1B,EndSize=2B,SizeRatio=200%,SizeDif=1",
-            "FileName=b,Success=True,OriginalSize=2B,EndSize=1B,SizeRatio=50%,SizeDif=-1"
-        };
-
-        // Act
-        string result = Helpers.GetTotalFileDif(bag);
-
-        // Assert
-        result.ShouldContain("0"); // 1 + (-1) = 0
-    }
-
-    [Fact]
-    public async Task RecordResults_ShouldAddToBagAndWriteLog()
-    {
-        // Arrange
-        ConcurrentBag<string> bag = new();
-        const string fileName = "testfile";
-        const bool success = true;
-        const long originalSize = 100;
-        const long endSize = 50;
-
-        // Act
-        await Helpers.RecordResults(fileName, success, bag, _tempLogFile, originalSize, endSize);
-
-        // Assert
-        bag.ShouldContain(x => x.Contains(fileName) && x.Contains("Success=True"));
-        File.Exists(_tempLogFile).ShouldBeTrue();
-        string logContent = await File.ReadAllTextAsync(_tempLogFile);
-        logContent.ShouldContain(fileName);
-    }
-
-    [Fact]
-    public async Task RecordResults_WithoutLogFile_ShouldAddToBagOnly()
-    {
-        // Arrange
-        ConcurrentBag<string> bag = new();
-        const string fileName = "testfile";
-        const bool success = false;
-        const long originalSize = 100;
-        const long endSize = 200;
-
-        // Act
-        await Helpers.RecordResults(fileName, success, bag, originalSize, endSize);
-
-        // Assert
-        bag.ShouldContain(x => x.Contains(fileName) && x.Contains("Success=False"));
-    }
-
-    [Fact]
-    public async Task GetVideoMetadata_ShouldReturnNonNullForValidFile()
-    {
-        // Act
-        string? result = await _testVideoPath.GetVideoMetadata(Helpers.EVideoMetadata.Codec_Name);
-
-        // Assert
-        result.ShouldNotBeNull();
-    }
-
-    [Theory]
-    [InlineData("nonexistent.mp4")]
-    [InlineData("")]
-    public async Task GetVideoMetadata_ShouldReturnNullForInvalidFile(string badFileName)
-    {
-        // Act
-        string? result = await badFileName.GetVideoMetadata(Helpers.EVideoMetadata.Codec_Name);
-
-        // Assert
-        result.ShouldBeNull();
-    }
-
-    [Fact]
-    public async Task GetFrameRate_ShouldReturnPositiveForValidFile()
-    {
-        // Act
-        decimal result = await _testVideoPath.GetFrameRate();
-
-        // Assert
-        result.ShouldBeGreaterThan(0);
-    }
-
-    [Fact]
-    public async Task GetFrameRate_ShouldReturnMinusOneForInvalidFile()
-    {
-        // Act
-        decimal result = await "nonexistent.mp4".GetFrameRate();
-
-        // Assert
-        result.ShouldBe(-1);
-    }
-
-    [Theory]
-    [InlineData(-1, -1)]
-    [InlineData(2, 5)]
-    public async Task GetKeyFrameSpacing_WithSamples_ShouldReturnValueOrMinusOne(int numberOfSamples, int sampleLengthSec)
-    {
-        // Act
-        decimal result = await _testVideoPath.GetKeyFrameSpacing(numberOfSamples, sampleLengthSec);
-
-        // Assert
-        // For a valid file, should be >= -1 (could be -1 if no keyframes found)
-        result.ShouldBeInRange(-1, 1000);
-    }
-
-    [Fact]
-    public async Task GetKeyFrameSpacing_WithoutSamples_ShouldReturnValueOrMinusOne()
-    {
-        // Act
-        decimal result = await _testVideoPath.GetKeyFrameSpacing();
-
-        // Assert
-        // For a valid file, should be >= -1 (could be -1 if no keyframes found)
-        result.ShouldBeInRange(-1, 1000);
-    }
-
-    [Fact]
-    public void EVideoMetadata_ShouldContainExpectedValues()
-    {
-        // Act
-        string[] values = Enum.GetNames<Helpers.EVideoMetadata>();
-
-        // Assert
-        values.ShouldContain("Codec_Name");
-        values.ShouldContain("Duration");
-        values.ShouldContain("Bit_Rate");
-    }
-}
-
-#pragma warning restore CRR0029 // ConfigureAwait(true) is called implicitly
->>>>>>> 270705e4f794428a4927e32ef23496c0001e47e7+
+#pragma warning restore CRR0029 // ConfigureAwait(true) is called implicitly