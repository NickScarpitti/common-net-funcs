<<<<<<< HEAD
﻿using System.Data;
using CommonNetFuncs.Sql.Common;
using Microsoft.Data.Sqlite;
using SQLitePCL;

namespace Sql.Common.Tests;

public sealed class DirectQueryTests : IDisposable
{
    private readonly SqliteConnection _connection;

    public DirectQueryTests()
    {
        Batteries.Init();
        _connection = new SqliteConnection("DataSource=:memory:");
        SetupDb();
    }

    private bool disposed;

    public void Dispose()
    {
        Dispose(true);
        GC.SuppressFinalize(this);
    }

    private void Dispose(bool disposing)
    {
        if (!disposed)
        {
            if (disposing)
            {
                _connection.Dispose();
            }
            disposed = true;
        }
    }

    ~DirectQueryTests()
    {
        Dispose(false);
    }

    private void SetupDb()
    {
        _connection.Open();
        using SqliteCommand createCommand = _connection.CreateCommand();
        createCommand.CommandText = @"
            CREATE TABLE TestTable (
                Id INTEGER PRIMARY KEY AUTOINCREMENT,
                Name TEXT
            );
            INSERT INTO TestTable (Name) VALUES ('Test1'), ('Test2'), ('Test3'), ('Test4'), ('Test5');
        ";
        createCommand.ExecuteNonQuery();
    }

    [Fact]
    public async Task GetDataTable_ShouldReturnPopulatedDataTable_WhenQuerySucceeds()
    {
        await using SqliteCommand cmd = _connection.CreateCommand();
        cmd.CommandText = "SELECT * FROM TestTable";

        DataTable result = await DirectQuery.GetDataTable(_connection, cmd);

        result.ShouldNotBeNull();
        result.Rows.Count.ShouldBe(5);
        result.Columns.Contains("Id").ShouldBeTrue();
        result.Columns.Contains("Name").ShouldBeTrue();
    }

    [Fact]
    public void GetDataTableSynchronous_ShouldReturnPopulatedDataTable_WhenQuerySucceeds()
    {
        using SqliteCommand cmd = _connection.CreateCommand();
        cmd.CommandText = "SELECT * FROM TestTable";

        DataTable result = DirectQuery.GetDataTableSynchronous(_connection, cmd);

        result.ShouldNotBeNull();
        result.Rows.Count.ShouldBe(5);
        result.Columns.Contains("Id").ShouldBeTrue();
        result.Columns.Contains("Name").ShouldBeTrue();
    }

    [Fact]
    public async Task GetDataTable_ShouldRetryOnFailure()
    {
        // Simulate a failure by using an invalid SQL for the first two attempts, then a valid one
        DataTable result = null!;
        for (int i = 0; i < 3; i++)
        {
            await using SqliteCommand cmd = _connection.CreateCommand();
            if (i < 2)
            {
                cmd.CommandText = "SELECT * FROM NonExistentTable";
            }
            else
            {
                SetupDb(); // Reset the database to ensure the table exists due to the nature of in-memory databases
                cmd.CommandText = "SELECT * FROM TestTable";
            }

            try
            {
                result = await DirectQuery.GetDataTable(_connection, cmd, maxRetry: 3);
                if (result.Rows.Count > 0)
                {
                    break;
                }
            }
            catch
            {
                // ignore
            }
        }

        result.ShouldNotBeNull();
        result.Rows.Count.ShouldBe(5);
    }

    [Fact]
    public async Task RunUpdateQuery_ShouldReturnSuccessResult_WhenUpdateSucceeds()
    {
        await using SqliteCommand cmd = _connection.CreateCommand();
        cmd.CommandText = "UPDATE TestTable SET Name = 'Updated' WHERE Name LIKE 'Test%'";

        UpdateResult result = await DirectQuery.RunUpdateQuery(_connection, cmd);

        result.Success.ShouldBeTrue();
        result.RecordsChanged.ShouldBe(5);
    }

    [Fact]
    public void RunUpdateQuerySynchronous_ShouldReturnSuccessResult_WhenUpdateSucceeds()
    {
        using SqliteCommand cmd = _connection.CreateCommand();
        cmd.CommandText = "UPDATE TestTable SET Name = 'Updated' WHERE Name LIKE 'Test%'";

        UpdateResult result = DirectQuery.RunUpdateQuerySynchronous(_connection, cmd);

        result.Success.ShouldBeTrue();
        result.RecordsChanged.ShouldBe(5);
    }

    public sealed class TestModel
    {
        public int Id { get; set; }

        public string? Name { get; set; }
    }

    [Fact]
    public async Task GetDataStreamAsync_ShouldYieldMappedObjects()
    {
        await using SqliteCommand cmd = _connection.CreateCommand();
        cmd.CommandText = "SELECT Id, Name FROM TestTable ORDER BY Id LIMIT 2";

        List<TestModel> results = new();
        await foreach (TestModel item in DirectQuery.GetDataStreamAsync<TestModel>(_connection, cmd))
        {
            results.Add(item);
        }

        results.Count.ShouldBe(2);
        results[0].Id.ShouldBe(1);
        results[0].Name.ShouldBe("Test1");
        results[1].Id.ShouldBe(2);
        results[1].Name.ShouldBe("Test2");
    }

    [Fact]
    public async Task GetDataDirectAsync_ShouldReturnMappedObjects()
    {
        await using SqliteCommand cmd = _connection.CreateCommand();
        cmd.CommandText = "SELECT Id, Name FROM TestTable WHERE Id = 1";

        IEnumerable<TestModel> results = await DirectQuery.GetDataDirectAsync<TestModel>(_connection, cmd);

        results.Count().ShouldBe(1);
        results.First().Id.ShouldBe(1);
        results.First().Name.ShouldBe("Test1");
    }
}
=======
﻿using System.Data;
using CommonNetFuncs.Sql.Common;
using Microsoft.Data.Sqlite;
using SQLitePCL;

namespace Sql.Common.Tests;

#pragma warning disable CRR0029 // ConfigureAwait(true) is called implicitly

public sealed class DirectQueryTests : IDisposable
{
    private readonly SqliteConnection _connection;

    public DirectQueryTests()
    {
        Batteries.Init();
        _connection = new SqliteConnection("DataSource=:memory:");
        SetupDb();
    }

    private bool disposed;

    public void Dispose()
    {
        Dispose(true);
        GC.SuppressFinalize(this);
    }

    private void Dispose(bool disposing)
    {
        if (!disposed)
        {
            if (disposing)
            {
                _connection.Dispose();
                DirectQuery.CacheManager.SetUseLimitedCache(true);
                DirectQuery.CacheManager.SetLimitedCacheSize(100);
                DirectQuery.CacheManager.ClearAllCaches();
            }
            disposed = true;
        }
    }

    ~DirectQueryTests()
    {
        Dispose(false);
    }

    private void SetupDb()
    {
        _connection.Open();
        using SqliteCommand createCommand = _connection.CreateCommand();
        createCommand.CommandText = @"
            CREATE TABLE TestTable (
                Id INTEGER PRIMARY KEY AUTOINCREMENT,
                Name TEXT
            );
            INSERT INTO TestTable (Name) VALUES ('Test1'), ('Test2'), ('Test3'), ('Test4'), ('Test5');
        ";
        createCommand.ExecuteNonQuery();
    }

    [Fact]
    public async Task GetDataTable_ShouldReturnPopulatedDataTable_WhenQuerySucceeds()
    {
        await using SqliteCommand cmd = _connection.CreateCommand();
        cmd.CommandText = "SELECT * FROM TestTable";

        DataTable result = await DirectQuery.GetDataTable(_connection, cmd);

        result.ShouldNotBeNull();
        result.Rows.Count.ShouldBe(5);
        result.Columns.Contains("Id").ShouldBeTrue();
        result.Columns.Contains("Name").ShouldBeTrue();
    }

    [Fact]
    public void GetDataTableSynchronous_ShouldReturnPopulatedDataTable_WhenQuerySucceeds()
    {
        using SqliteCommand cmd = _connection.CreateCommand();
        cmd.CommandText = "SELECT * FROM TestTable";

        DataTable result = DirectQuery.GetDataTableSynchronous(_connection, cmd);

        result.ShouldNotBeNull();
        result.Rows.Count.ShouldBe(5);
        result.Columns.Contains("Id").ShouldBeTrue();
        result.Columns.Contains("Name").ShouldBeTrue();
    }

    [Fact]
    public async Task GetDataTable_ShouldRetryOnFailure()
    {
        // Simulate a failure by using an invalid SQL for the first two attempts, then a valid one
        DataTable result = null!;
        for (int i = 0; i < 3; i++)
        {
            await using SqliteCommand cmd = _connection.CreateCommand();
            if (i < 2)
            {
                cmd.CommandText = "SELECT * FROM NonExistentTable";
            }
            else
            {
                SetupDb(); // Reset the database to ensure the table exists due to the nature of in-memory databases
                cmd.CommandText = "SELECT * FROM TestTable";
            }

            try
            {
                result = await DirectQuery.GetDataTable(_connection, cmd, maxRetry: 3);
                if (result.Rows.Count > 0)
                {
                    break;
                }
            }
            catch
            {
                // ignore
            }
        }

        result.ShouldNotBeNull();
        result.Rows.Count.ShouldBe(5);
    }

    [Fact]
    public async Task RunUpdateQuery_ShouldReturnSuccessResult_WhenUpdateSucceeds()
    {
        await using SqliteCommand cmd = _connection.CreateCommand();
        cmd.CommandText = "UPDATE TestTable SET Name = 'Updated' WHERE Name LIKE 'Test%'";

        UpdateResult result = await DirectQuery.RunUpdateQuery(_connection, cmd);

        result.Success.ShouldBeTrue();
        result.RecordsChanged.ShouldBe(5);
    }

    [Fact]
    public void RunUpdateQuerySynchronous_ShouldReturnSuccessResult_WhenUpdateSucceeds()
    {
        using SqliteCommand cmd = _connection.CreateCommand();
        cmd.CommandText = "UPDATE TestTable SET Name = 'Updated' WHERE Name LIKE 'Test%'";

        UpdateResult result = DirectQuery.RunUpdateQuerySynchronous(_connection, cmd);

        result.Success.ShouldBeTrue();
        result.RecordsChanged.ShouldBe(5);
    }

    public sealed class TestModel
    {
        public int Id { get; set; }

        public string? Name { get; set; }
    }

    [Fact]
    public async Task GetDataStreamAsync_ShouldYieldMappedObjects()
    {
        await using SqliteCommand cmd = _connection.CreateCommand();
        cmd.CommandText = "SELECT Id, Name FROM TestTable ORDER BY Id LIMIT 2";

        List<TestModel> results = new();
        await foreach (TestModel item in DirectQuery.GetDataStreamAsync<TestModel>(_connection, cmd))
        {
            results.Add(item);
        }

        results.Count.ShouldBe(2);
        results[0].Id.ShouldBe(1);
        results[0].Name.ShouldBe("Test1");
        results[1].Id.ShouldBe(2);
        results[1].Name.ShouldBe("Test2");
    }

    [Fact]
    public async Task GetDataDirectAsync_ShouldReturnMappedObjects()
    {
        await using SqliteCommand cmd = _connection.CreateCommand();
        cmd.CommandText = "SELECT Id, Name FROM TestTable WHERE Id = 1";

        IEnumerable<TestModel> results = await DirectQuery.GetDataDirectAsync<TestModel>(_connection, cmd);

        results.Count().ShouldBe(1);
        results.First().Id.ShouldBe(1);
        results.First().Name.ShouldBe("Test1");
    }

    [Theory]
    [InlineData(true)]
    [InlineData(false)]
    public void DirectQuery_CacheManager_SetAndGetUseLimitedCache_Works(bool useLimited)
    {
        // Act
        DirectQuery.CacheManager.SetUseLimitedCache(useLimited);

        // Assert
        DirectQuery.CacheManager.IsUsingLimitedCache().ShouldBe(useLimited);
    }

    [Theory]
    [InlineData(1)]
    [InlineData(10)]
    public void DirectQuery_CacheManager_SetAndGetLimitedCacheSize_Works(int size)
    {
        // Act
        DirectQuery.CacheManager.SetLimitedCacheSize(size);

        // Assert
        DirectQuery.CacheManager.GetLimitedCacheSize().ShouldBe(size);
    }

    [Fact]
    public void DirectQuery_CacheManager_ClearAllCaches_RemovesAllEntries()
    {
        // Arrange
        DirectQuery.CacheManager.SetUseLimitedCache(false);
        Type key = typeof(TestModel);
        Func<IDataReader, TestModel> del = _ => new TestModel { Id = 1, Name = "A" };
        DirectQuery.CacheManager.TryAddCache(key, del);
        DirectQuery.CacheManager.GetCache().Count.ShouldBeGreaterThan(0);

        // Act
        DirectQuery.CacheManager.ClearAllCaches();

        // Assert
        DirectQuery.CacheManager.GetCache().Count.ShouldBe(0);
        DirectQuery.CacheManager.GetLimitedCache().Count.ShouldBe(0);
    }

    [Theory]
    [InlineData(true)]
    [InlineData(false)]
    public void DirectQuery_CacheManager_GetCacheAndLimitedCache_Work(bool useLimited)
    {
        // Arrange
        DirectQuery.CacheManager.SetUseLimitedCache(useLimited);
        DirectQuery.CacheManager.SetLimitedCacheSize(10);
        Type key = typeof(TestModel);
        Func<IDataReader, TestModel> del = _ => new TestModel { Id = 1, Name = "A" };

        // Act
        DirectQuery.CacheManager.ClearAllCaches();
        if (useLimited)
        {
            DirectQuery.CacheManager.TryAddLimitedCache(key, del);
        }
        else
        {
            DirectQuery.CacheManager.TryAddCache(key, del);
        }

        // Assert
        if (useLimited)
        {
            DirectQuery.CacheManager.GetLimitedCache().Count.ShouldBe(1);
            DirectQuery.CacheManager.GetCache().Count.ShouldBe(0);
        }
        else
        {
            DirectQuery.CacheManager.GetCache().Count.ShouldBe(1);
            DirectQuery.CacheManager.GetLimitedCache().Count.ShouldBe(0);
        }
    }

    [Fact]
    public void DirectQuery_CacheManager_TryAddCacheAndTryAddLimitedCache_Works()
    {
        // Arrange
        Type key = typeof(TestModel);
        Func<IDataReader, TestModel> del = _ => new TestModel { Id = 1, Name = "A" };

        // Act & Assert
        DirectQuery.CacheManager.SetUseLimitedCache(false);
        DirectQuery.CacheManager.ClearAllCaches();
        DirectQuery.CacheManager.TryAddCache(key, del).ShouldBeTrue();
        DirectQuery.CacheManager.GetCache().ContainsKey(key).ShouldBeTrue();

        DirectQuery.CacheManager.SetUseLimitedCache(true);
        DirectQuery.CacheManager.ClearAllCaches();
        DirectQuery.CacheManager.TryAddLimitedCache(key, del).ShouldBeTrue();
        DirectQuery.CacheManager.GetLimitedCache().ContainsKey(key).ShouldBeTrue();
    }

    [Fact]
    public void DirectQuery_CacheManager_DuplicateTryAddCache_ReturnsFalse()
    {
        // Arrange
        Type key = typeof(TestModel);
        Func<IDataReader, TestModel> del = _ => new TestModel { Id = 1, Name = "A" };

        // Act & Assert
        DirectQuery.CacheManager.SetUseLimitedCache(false);
        DirectQuery.CacheManager.ClearAllCaches();
        DirectQuery.CacheManager.TryAddCache(key, del).ShouldBeTrue();
        DirectQuery.CacheManager.TryAddCache(key, del).ShouldBeFalse();

        DirectQuery.CacheManager.SetUseLimitedCache(true);
        DirectQuery.CacheManager.ClearAllCaches();
        DirectQuery.CacheManager.TryAddLimitedCache(key, del).ShouldBeTrue();
        DirectQuery.CacheManager.TryAddLimitedCache(key, del).ShouldBeFalse();
    }
}

#pragma warning restore CRR0029 // ConfigureAwait(true) is called implicitly
>>>>>>> 270705e4f794428a4927e32ef23496c0001e47e7<|MERGE_RESOLUTION|>--- conflicted
+++ resolved
@@ -1,11 +1,12 @@
-<<<<<<< HEAD
-﻿using System.Data;
+﻿﻿using System.Data;
 using CommonNetFuncs.Sql.Common;
 using Microsoft.Data.Sqlite;
 using SQLitePCL;
 
 namespace Sql.Common.Tests;
 
+#pragma warning disable CRR0029 // ConfigureAwait(true) is called implicitly
+
 public sealed class DirectQueryTests : IDisposable
 {
     private readonly SqliteConnection _connection;
@@ -32,6 +33,9 @@
             if (disposing)
             {
                 _connection.Dispose();
+                DirectQuery.CacheManager.SetUseLimitedCache(true);
+                DirectQuery.CacheManager.SetLimitedCacheSize(100);
+                DirectQuery.CacheManager.ClearAllCaches();
             }
             disposed = true;
         }
@@ -182,196 +186,6 @@
         results.First().Id.ShouldBe(1);
         results.First().Name.ShouldBe("Test1");
     }
-}
-=======
-﻿using System.Data;
-using CommonNetFuncs.Sql.Common;
-using Microsoft.Data.Sqlite;
-using SQLitePCL;
-
-namespace Sql.Common.Tests;
-
-#pragma warning disable CRR0029 // ConfigureAwait(true) is called implicitly
-
-public sealed class DirectQueryTests : IDisposable
-{
-    private readonly SqliteConnection _connection;
-
-    public DirectQueryTests()
-    {
-        Batteries.Init();
-        _connection = new SqliteConnection("DataSource=:memory:");
-        SetupDb();
-    }
-
-    private bool disposed;
-
-    public void Dispose()
-    {
-        Dispose(true);
-        GC.SuppressFinalize(this);
-    }
-
-    private void Dispose(bool disposing)
-    {
-        if (!disposed)
-        {
-            if (disposing)
-            {
-                _connection.Dispose();
-                DirectQuery.CacheManager.SetUseLimitedCache(true);
-                DirectQuery.CacheManager.SetLimitedCacheSize(100);
-                DirectQuery.CacheManager.ClearAllCaches();
-            }
-            disposed = true;
-        }
-    }
-
-    ~DirectQueryTests()
-    {
-        Dispose(false);
-    }
-
-    private void SetupDb()
-    {
-        _connection.Open();
-        using SqliteCommand createCommand = _connection.CreateCommand();
-        createCommand.CommandText = @"
-            CREATE TABLE TestTable (
-                Id INTEGER PRIMARY KEY AUTOINCREMENT,
-                Name TEXT
-            );
-            INSERT INTO TestTable (Name) VALUES ('Test1'), ('Test2'), ('Test3'), ('Test4'), ('Test5');
-        ";
-        createCommand.ExecuteNonQuery();
-    }
-
-    [Fact]
-    public async Task GetDataTable_ShouldReturnPopulatedDataTable_WhenQuerySucceeds()
-    {
-        await using SqliteCommand cmd = _connection.CreateCommand();
-        cmd.CommandText = "SELECT * FROM TestTable";
-
-        DataTable result = await DirectQuery.GetDataTable(_connection, cmd);
-
-        result.ShouldNotBeNull();
-        result.Rows.Count.ShouldBe(5);
-        result.Columns.Contains("Id").ShouldBeTrue();
-        result.Columns.Contains("Name").ShouldBeTrue();
-    }
-
-    [Fact]
-    public void GetDataTableSynchronous_ShouldReturnPopulatedDataTable_WhenQuerySucceeds()
-    {
-        using SqliteCommand cmd = _connection.CreateCommand();
-        cmd.CommandText = "SELECT * FROM TestTable";
-
-        DataTable result = DirectQuery.GetDataTableSynchronous(_connection, cmd);
-
-        result.ShouldNotBeNull();
-        result.Rows.Count.ShouldBe(5);
-        result.Columns.Contains("Id").ShouldBeTrue();
-        result.Columns.Contains("Name").ShouldBeTrue();
-    }
-
-    [Fact]
-    public async Task GetDataTable_ShouldRetryOnFailure()
-    {
-        // Simulate a failure by using an invalid SQL for the first two attempts, then a valid one
-        DataTable result = null!;
-        for (int i = 0; i < 3; i++)
-        {
-            await using SqliteCommand cmd = _connection.CreateCommand();
-            if (i < 2)
-            {
-                cmd.CommandText = "SELECT * FROM NonExistentTable";
-            }
-            else
-            {
-                SetupDb(); // Reset the database to ensure the table exists due to the nature of in-memory databases
-                cmd.CommandText = "SELECT * FROM TestTable";
-            }
-
-            try
-            {
-                result = await DirectQuery.GetDataTable(_connection, cmd, maxRetry: 3);
-                if (result.Rows.Count > 0)
-                {
-                    break;
-                }
-            }
-            catch
-            {
-                // ignore
-            }
-        }
-
-        result.ShouldNotBeNull();
-        result.Rows.Count.ShouldBe(5);
-    }
-
-    [Fact]
-    public async Task RunUpdateQuery_ShouldReturnSuccessResult_WhenUpdateSucceeds()
-    {
-        await using SqliteCommand cmd = _connection.CreateCommand();
-        cmd.CommandText = "UPDATE TestTable SET Name = 'Updated' WHERE Name LIKE 'Test%'";
-
-        UpdateResult result = await DirectQuery.RunUpdateQuery(_connection, cmd);
-
-        result.Success.ShouldBeTrue();
-        result.RecordsChanged.ShouldBe(5);
-    }
-
-    [Fact]
-    public void RunUpdateQuerySynchronous_ShouldReturnSuccessResult_WhenUpdateSucceeds()
-    {
-        using SqliteCommand cmd = _connection.CreateCommand();
-        cmd.CommandText = "UPDATE TestTable SET Name = 'Updated' WHERE Name LIKE 'Test%'";
-
-        UpdateResult result = DirectQuery.RunUpdateQuerySynchronous(_connection, cmd);
-
-        result.Success.ShouldBeTrue();
-        result.RecordsChanged.ShouldBe(5);
-    }
-
-    public sealed class TestModel
-    {
-        public int Id { get; set; }
-
-        public string? Name { get; set; }
-    }
-
-    [Fact]
-    public async Task GetDataStreamAsync_ShouldYieldMappedObjects()
-    {
-        await using SqliteCommand cmd = _connection.CreateCommand();
-        cmd.CommandText = "SELECT Id, Name FROM TestTable ORDER BY Id LIMIT 2";
-
-        List<TestModel> results = new();
-        await foreach (TestModel item in DirectQuery.GetDataStreamAsync<TestModel>(_connection, cmd))
-        {
-            results.Add(item);
-        }
-
-        results.Count.ShouldBe(2);
-        results[0].Id.ShouldBe(1);
-        results[0].Name.ShouldBe("Test1");
-        results[1].Id.ShouldBe(2);
-        results[1].Name.ShouldBe("Test2");
-    }
-
-    [Fact]
-    public async Task GetDataDirectAsync_ShouldReturnMappedObjects()
-    {
-        await using SqliteCommand cmd = _connection.CreateCommand();
-        cmd.CommandText = "SELECT Id, Name FROM TestTable WHERE Id = 1";
-
-        IEnumerable<TestModel> results = await DirectQuery.GetDataDirectAsync<TestModel>(_connection, cmd);
-
-        results.Count().ShouldBe(1);
-        results.First().Id.ShouldBe(1);
-        results.First().Name.ShouldBe("Test1");
-    }
 
     [Theory]
     [InlineData(true)]
@@ -489,5 +303,4 @@
     }
 }
 
-#pragma warning restore CRR0029 // ConfigureAwait(true) is called implicitly
->>>>>>> 270705e4f794428a4927e32ef23496c0001e47e7+#pragma warning restore CRR0029 // ConfigureAwait(true) is called implicitly