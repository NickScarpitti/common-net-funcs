<<<<<<< HEAD
﻿using CommonNetFuncs.Sql.Common;

namespace Sql.Common.Tests;

public sealed class QueryParametersTests
{
    [Theory]
    [InlineData(null, null)]
    [InlineData("", "")]
    [InlineData("null", null)]
    [InlineData("test\n", "test")]
    [InlineData(" test ", "test")]
    [InlineData("\ntest\n ", "test")]
    public void CleanQueryParam_String_ShouldHandleVariousInputs(string? input, string? expected)
    {
        // Act
        string? result = input.CleanQueryParam();

        // Assert
        result.ShouldBe(expected);
    }

    [Fact]
    public void CleanQueryParam_EnumerableString_ShouldHandleNullInput()
    {
        // Arrange
        IEnumerable<string>? input = null;

        // Act
        IEnumerable<string>? result = input.CleanQueryParam();

        // Assert
        result.ShouldBeNull();
    }

    [Fact]
    public void CleanQueryParam_EnumerableString_ShouldCleanValidCollection()
    {
        // Arrange
        IEnumerable<string> input = new[] { "test\n", " value ", "null", "  clean\nthis  " };

        // Act
        IEnumerable<string> result = input.CleanQueryParam()!;

        // Assert
        result.ShouldNotBeNull();
        result.Count().ShouldBe(3);
        result.ShouldContain("test");
        result.ShouldContain("value");
        result.ShouldContain("cleanthis");
    }

    [Theory]
    [InlineData(null, true)]
    [InlineData("", true)]
    [InlineData("normal text", true)]
    [InlineData("text;", false)]
    [InlineData("text'", false)]
    [InlineData("text[", false)]
    [InlineData("text]", false)]
    [InlineData("text\"", false)]
    [InlineData("text`", false)]
    [InlineData("text/*", false)]
    [InlineData("text*/", false)]
    [InlineData("textxp_", false)]
    [InlineData("text--", false)]
    public void IsClean_ShouldDetectMaliciousContent(string? input, bool expectedResult)
    {
        // Act
        bool result = input.IsClean();

        // Assert
        result.ShouldBe(expectedResult);
    }

    [Theory]
    [InlineData("test'name", false, false, false, null, null, "test''name")]
    [InlineData("test%name*", false, false, false, null, null, "testname")]
    [InlineData("test;name", false, false, false, null, null, "")]
    [InlineData("123abc", true, false, false, null, null, "123abc")]
    [InlineData("abc", false, true, false, null, null, "abc")]
    [InlineData("123", false, false, true, null, null, "123")]
    [InlineData("test", false, false, false, 3, null, "")]
    [InlineData("test", false, false, false, null, 5, "")]
    public void SanitizeSqlParameter_ShouldHandleVariousScenarios(string input, bool onlyAlphanumeric, bool onlyAlphaChars, bool onlyNumberChars, int? maxLength, int? minLength, string expected)
    {
        // Act
        string result = input.SanitizeSqlParameter(onlyAlphanumeric, onlyAlphaChars, onlyNumberChars, maxLength, minLength);

        // Assert
        result.ShouldBe(expected);
    }
}
=======
﻿using CommonNetFuncs.Sql.Common;

namespace Sql.Common.Tests;

public sealed class QueryParametersTests
{
    [Theory]
    [InlineData(null, null)]
    [InlineData("", "")]
    [InlineData("null", null)]
    [InlineData("test\n", "test")]
    [InlineData(" test ", "test")]
    [InlineData("\ntest\n ", "test")]
    public void CleanQueryParam_String_ShouldHandleVariousInputs(string? input, string? expected)
    {
        // Act
        string? result = input.CleanQueryParam();

        // Assert
        result.ShouldBe(expected);
    }

    [Fact]
    public void CleanQueryParam_EnumerableString_ShouldHandleNullInput()
    {
        // Arrange
        IEnumerable<string>? input = null;

        // Act
        IEnumerable<string>? result = input.CleanQueryParam();

        // Assert
        result.ShouldBeEmpty();
    }

    [Fact]
    public void CleanQueryParam_EnumerableString_ShouldCleanValidCollection()
    {
        // Arrange
        IEnumerable<string> input = new[] { "test\n", " value ", "null", "  clean\nthis  " };

        // Act
        IEnumerable<string> result = input.CleanQueryParam()!;

        // Assert
        result.ShouldNotBeNull();
        result.Count().ShouldBe(3);
        result.ShouldContain("test");
        result.ShouldContain("value");
        result.ShouldContain("cleanthis");
    }

    [Theory]
    [InlineData(null, true)]
    [InlineData("", true)]
    [InlineData("normal text", true)]
    [InlineData("text;", false)]
    [InlineData("text'", false)]
    [InlineData("text[", false)]
    [InlineData("text]", false)]
    [InlineData("text\"", false)]
    [InlineData("text`", false)]
    [InlineData("text/*", false)]
    [InlineData("text*/", false)]
    [InlineData("textxp_", false)]
    [InlineData("text--", false)]
    public void IsClean_ShouldDetectMaliciousContent(string? input, bool expectedResult)
    {
        // Act
        bool result = input.IsClean();

        // Assert
        result.ShouldBe(expectedResult);
    }

    [Theory]
    [InlineData("test'name", false, false, false, null, null, "test''name")]
    [InlineData("test%name*", false, false, false, null, null, "testname")]
    [InlineData("test;name", false, false, false, null, null, "")]
    [InlineData("123abc", true, false, false, null, null, "123abc")]
    [InlineData("abc", false, true, false, null, null, "abc")]
    [InlineData("123", false, false, true, null, null, "123")]
    [InlineData("test", false, false, false, 3, null, "")]
    [InlineData("test", false, false, false, null, 5, "")]
    public void SanitizeSqlParameter_ShouldHandleVariousScenarios(string input, bool onlyAlphanumeric, bool onlyAlphaChars, bool onlyNumberChars, int? maxLength, int? minLength, string expected)
    {
        // Act
        string result = input.SanitizeSqlParameter(onlyAlphanumeric, onlyAlphaChars, onlyNumberChars, maxLength, minLength);

        // Assert
        result.ShouldBe(expected);
    }
}
>>>>>>> 270705e4f794428a4927e32ef23496c0001e47e7<|MERGE_RESOLUTION|>--- conflicted
+++ resolved
@@ -1,99 +1,4 @@
-<<<<<<< HEAD
-﻿using CommonNetFuncs.Sql.Common;
-
-namespace Sql.Common.Tests;
-
-public sealed class QueryParametersTests
-{
-    [Theory]
-    [InlineData(null, null)]
-    [InlineData("", "")]
-    [InlineData("null", null)]
-    [InlineData("test\n", "test")]
-    [InlineData(" test ", "test")]
-    [InlineData("\ntest\n ", "test")]
-    public void CleanQueryParam_String_ShouldHandleVariousInputs(string? input, string? expected)
-    {
-        // Act
-        string? result = input.CleanQueryParam();
-
-        // Assert
-        result.ShouldBe(expected);
-    }
-
-    [Fact]
-    public void CleanQueryParam_EnumerableString_ShouldHandleNullInput()
-    {
-        // Arrange
-        IEnumerable<string>? input = null;
-
-        // Act
-        IEnumerable<string>? result = input.CleanQueryParam();
-
-        // Assert
-        result.ShouldBeNull();
-    }
-
-    [Fact]
-    public void CleanQueryParam_EnumerableString_ShouldCleanValidCollection()
-    {
-        // Arrange
-        IEnumerable<string> input = new[] { "test\n", " value ", "null", "  clean\nthis  " };
-
-        // Act
-        IEnumerable<string> result = input.CleanQueryParam()!;
-
-        // Assert
-        result.ShouldNotBeNull();
-        result.Count().ShouldBe(3);
-        result.ShouldContain("test");
-        result.ShouldContain("value");
-        result.ShouldContain("cleanthis");
-    }
-
-    [Theory]
-    [InlineData(null, true)]
-    [InlineData("", true)]
-    [InlineData("normal text", true)]
-    [InlineData("text;", false)]
-    [InlineData("text'", false)]
-    [InlineData("text[", false)]
-    [InlineData("text]", false)]
-    [InlineData("text\"", false)]
-    [InlineData("text`", false)]
-    [InlineData("text/*", false)]
-    [InlineData("text*/", false)]
-    [InlineData("textxp_", false)]
-    [InlineData("text--", false)]
-    public void IsClean_ShouldDetectMaliciousContent(string? input, bool expectedResult)
-    {
-        // Act
-        bool result = input.IsClean();
-
-        // Assert
-        result.ShouldBe(expectedResult);
-    }
-
-    [Theory]
-    [InlineData("test'name", false, false, false, null, null, "test''name")]
-    [InlineData("test%name*", false, false, false, null, null, "testname")]
-    [InlineData("test;name", false, false, false, null, null, "")]
-    [InlineData("123abc", true, false, false, null, null, "123abc")]
-    [InlineData("abc", false, true, false, null, null, "abc")]
-    [InlineData("123", false, false, true, null, null, "123")]
-    [InlineData("test", false, false, false, 3, null, "")]
-    [InlineData("test", false, false, false, null, 5, "")]
-    public void SanitizeSqlParameter_ShouldHandleVariousScenarios(string input, bool onlyAlphanumeric, bool onlyAlphaChars, bool onlyNumberChars, int? maxLength, int? minLength, string expected)
-    {
-        // Act
-        string result = input.SanitizeSqlParameter(onlyAlphanumeric, onlyAlphaChars, onlyNumberChars, maxLength, minLength);
-
-        // Assert
-        result.ShouldBe(expected);
-    }
-}
-=======
-﻿using CommonNetFuncs.Sql.Common;
+﻿﻿using CommonNetFuncs.Sql.Common;
 
 namespace Sql.Common.Tests;
 
@@ -185,5 +90,4 @@
         // Assert
         result.ShouldBe(expected);
     }
-}
->>>>>>> 270705e4f794428a4927e32ef23496c0001e47e7+}