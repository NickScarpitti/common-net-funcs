<<<<<<< HEAD
﻿using System.ComponentModel.DataAnnotations;
using AutoFixture.AutoFakeItEasy;
using CommonNetFuncs.EFCore;
using CommonNetFuncs.Web.Api;
using Microsoft.AspNetCore.JsonPatch;
using Microsoft.AspNetCore.Mvc;
using Microsoft.EntityFrameworkCore;

namespace Web.Api.Tests;

public sealed class GenericEndpointsTests
{
    private readonly IFixture _fixture;
    private readonly GenericEndpoints _sut;

    public GenericEndpointsTests()
    {
        _fixture = new Fixture()
            .Customize(new AutoFakeItEasyCustomization());
        _sut = new GenericEndpoints();
    }

    public sealed class TestEntity
    {
        public int Id { get; set; }

        [Required]
        public string Name { get; set; } = string.Empty;
    }

    public sealed class TestDbContext : DbContext
    {
        public DbSet<TestEntity> TestEntities { get; set; } = null!;
    }

    [Theory]
    [InlineData(true)]
    [InlineData(false)]
    public async Task CreateMany_WhenSuccessful_ReturnsOkWithModels(bool removeNavigationProps)
    {
        // Arrange
        List<TestEntity> models = _fixture.CreateMany<TestEntity>(3).ToList();
        IBaseDbContextActions<TestEntity, TestDbContext> dbContextActions = A.Fake<IBaseDbContextActions<TestEntity, TestDbContext>>();
        A.CallTo(() => dbContextActions.SaveChanges()).Returns(true);

        // Act
        ActionResult<List<TestEntity>> result = await _sut.CreateMany(models, dbContextActions, removeNavigationProps);

        // Assert
        result.ShouldNotBeNull();
        result.Result.ShouldBeOfType<OkObjectResult>();
        (result.Result as OkObjectResult)!.Value.ShouldBe(models);
        A.CallTo(() => dbContextActions.CreateMany(models, removeNavigationProps)).MustHaveHappenedOnceExactly();
    }

    [Fact]
    public async Task CreateMany_WhenSaveFails_ReturnsNoContent()
    {
        // Arrange
        List<TestEntity> models = _fixture.CreateMany<TestEntity>(3).ToList();
        IBaseDbContextActions<TestEntity, TestDbContext> dbContextActions = A.Fake<IBaseDbContextActions<TestEntity, TestDbContext>>();
        A.CallTo(() => dbContextActions.SaveChanges()).Returns(false);

        // Act
        ActionResult<List<TestEntity>> result = await _sut.CreateMany(models, dbContextActions);

        // Assert
        result.Result.ShouldBeOfType<NoContentResult>();
    }

    [Theory]
    [InlineData(true)]
    [InlineData(false)]
    public async Task Delete_WhenSuccessful_ReturnsOkWithModel(bool removeNavigationProps)
    {
        // Arrange
        TestEntity model = _fixture.Create<TestEntity>();
        IBaseDbContextActions<TestEntity, TestDbContext> dbContextActions = A.Fake<IBaseDbContextActions<TestEntity, TestDbContext>>();
        A.CallTo(() => dbContextActions.SaveChanges()).Returns(true);

        // Act
        ActionResult<TestEntity> result = await _sut.Delete(model, dbContextActions, removeNavigationProps);

        // Assert
        result.ShouldNotBeNull();
        result.Result.ShouldBeOfType<OkObjectResult>();
        (result.Result as OkObjectResult)!.Value.ShouldBe(model);
        A.CallTo(() => dbContextActions.DeleteByObject(model, removeNavigationProps)).MustHaveHappenedOnceExactly();
    }

    [Theory]
    [InlineData(true)]
    [InlineData(false)]
    public async Task DeleteMany_WhenSuccessful_ReturnsOkWithModels(bool removeNavigationProps)
    {
        // Arrange
        List<TestEntity> models = _fixture.CreateMany<TestEntity>(3).ToList();
        IBaseDbContextActions<TestEntity, TestDbContext> dbContextActions = A.Fake<IBaseDbContextActions<TestEntity, TestDbContext>>();
        A.CallTo(() => dbContextActions.DeleteMany(models, removeNavigationProps)).Returns(true);
        A.CallTo(() => dbContextActions.SaveChanges()).Returns(true);

        // Act
        ActionResult<List<TestEntity>> result = await _sut.DeleteMany(models, dbContextActions, removeNavigationProps);

        // Assert
        result.ShouldNotBeNull();
        result.Result.ShouldBeOfType<OkObjectResult>();
        (result.Result as OkObjectResult)!.Value.ShouldBe(models);
    }

    [Fact]
    public async Task DeleteManyByKeys_WhenSuccessful_ReturnsOkWithKeys()
    {
        // Arrange
        List<object> keys = _fixture.CreateMany<int>(3).Cast<object>().ToList();
        IBaseDbContextActions<TestEntity, TestDbContext> dbContextActions = A.Fake<IBaseDbContextActions<TestEntity, TestDbContext>>();
        A.CallTo(() => dbContextActions.DeleteManyByKeys(keys)).Returns(true);

        // Act
        ActionResult<List<TestEntity>> result = await _sut.DeleteManyByKeys(keys, dbContextActions);

        // Assert
        result.ShouldNotBeNull();
        result.Result.ShouldBeOfType<OkObjectResult>();
        (result.Result as OkObjectResult)!.Value.ShouldBe(keys);
    }

    [Fact]
    public async Task Patch_SingleKey_WhenSuccessful_ReturnsOkWithUpdatedModel()
    {
        // Arrange
        TestEntity model = _fixture.Create<TestEntity>();
        JsonPatchDocument<TestEntity> patch = new();
        patch.Replace(x => x.Name, "Updated Name");

        IBaseDbContextActions<TestEntity, TestDbContext> dbContextActions = A.Fake<IBaseDbContextActions<TestEntity, TestDbContext>>();
        A.CallTo(() => dbContextActions.GetByKey(A<object>.Ignored, null, default)).Returns(model);
        A.CallTo(() => dbContextActions.SaveChanges()).Returns(true);

        // Act
        ActionResult<TestEntity> result = await _sut.Patch(1, patch, dbContextActions);

        // Assert
        result.ShouldNotBeNull();
        result.Result.ShouldBeOfType<OkObjectResult>();
        TestEntity? updatedModel = (result.Result as OkObjectResult)!.Value as TestEntity;
        updatedModel.ShouldNotBeNull();
        updatedModel.Name.ShouldBe("Updated Name");
    }

    [Fact]
    public async Task Patch_MultiKey_WhenSuccessful_ReturnsOkWithUpdatedModel()
    {
        // Arrange
        TestEntity model = _fixture.Create<TestEntity>();
        JsonPatchDocument<TestEntity> patch = new();
        patch.Replace(x => x.Name, "Updated Name");

        IBaseDbContextActions<TestEntity, TestDbContext> dbContextActions = A.Fake<IBaseDbContextActions<TestEntity, TestDbContext>>();
        A.CallTo(() => dbContextActions.GetByKey(A<object[]>.Ignored, null, default)).Returns(model);
        A.CallTo(() => dbContextActions.SaveChanges()).Returns(true);

        // Act
        ActionResult<TestEntity> result = await _sut.Patch(new object[] { 1, 2 }, patch, dbContextActions);

        // Assert
        result.ShouldNotBeNull();
        result.Result.ShouldBeOfType<OkObjectResult>();
        TestEntity? updatedModel = (result.Result as OkObjectResult)!.Value as TestEntity;
        updatedModel.ShouldNotBeNull();
        updatedModel.Name.ShouldBe("Updated Name");
    }

    [Fact]
    public async Task Patch_WhenModelNotFound_ReturnsNoContent()
    {
        // Arrange
        JsonPatchDocument<TestEntity> patch = new();
        IBaseDbContextActions<TestEntity, TestDbContext> dbContextActions = A.Fake<IBaseDbContextActions<TestEntity, TestDbContext>>();
        A.CallTo(() => dbContextActions.GetByKey(A<object>.Ignored, null, default)).Returns(Task.FromResult<TestEntity?>(null));

        // Act
        ActionResult<TestEntity> result = await _sut.Patch(1, patch, dbContextActions);

        // Assert
        result.Result.ShouldBeOfType<NoContentResult>();
    }

    [Fact]
    public async Task Patch_WhenValidationFails_ReturnsValidationProblem()
    {
        // Arrange
        TestEntity model = _fixture.Create<TestEntity>();
        JsonPatchDocument<TestEntity> patch = new();
        patch.Replace(x => x.Name, null); // Will fail Required validation

        IBaseDbContextActions<TestEntity, TestDbContext> dbContextActions = A.Fake<IBaseDbContextActions<TestEntity, TestDbContext>>();
        A.CallTo(() => dbContextActions.GetByKey(A<object>.Ignored, null, default)).Returns(model);

        // Act
        ActionResult<TestEntity> result = await _sut.Patch(1, patch, dbContextActions);

        // Assert
        result.Result.ShouldBeOfType<ObjectResult>();
        ((ObjectResult)result.Result!).StatusCode.ShouldBe(400);
    }

    [Fact]
    public async Task Patch_WhenNoPatchOperations_ReturnsOriginalModel()
    {
        // Arrange
        TestEntity model = _fixture.Create<TestEntity>();
        JsonPatchDocument<TestEntity> patch = new();

        IBaseDbContextActions<TestEntity, TestDbContext> dbContextActions = A.Fake<IBaseDbContextActions<TestEntity, TestDbContext>>();
        A.CallTo(() => dbContextActions.GetByKey(A<object>.Ignored, null, default)).Returns(model);

        // Act
        ActionResult<TestEntity> result = await _sut.Patch(1, patch, dbContextActions);

        // Assert
        result.ShouldNotBeNull();
        result.Result.ShouldBeOfType<OkObjectResult>();
        (result.Result as OkObjectResult)!.Value.ShouldBe(model);
    }
}
=======
﻿using System.ComponentModel.DataAnnotations;
using AutoFixture.AutoFakeItEasy;
using CommonNetFuncs.EFCore;
using CommonNetFuncs.Web.Api;
using Microsoft.AspNetCore.JsonPatch;
using Microsoft.AspNetCore.Mvc;
using Microsoft.EntityFrameworkCore;

namespace Web.Api.Tests;

#pragma warning disable CRR0029 // ConfigureAwait(true) is called implicitly
public sealed class GenericEndpointsTests
{
    private readonly IFixture _fixture;
    private readonly GenericEndpoints _sut;

    public GenericEndpointsTests()
    {
        _fixture = new Fixture()
            .Customize(new AutoFakeItEasyCustomization());
        _sut = new GenericEndpoints();
    }

    public sealed class TestEntity
    {
        public int Id { get; set; }

        [Required]
        public string Name { get; set; } = string.Empty;
    }

    public sealed class TestDbContext : DbContext
    {
        public DbSet<TestEntity> TestEntities { get; set; } = null!;
    }

    [Theory]
    [InlineData(true)]
    [InlineData(false)]
    public async Task CreateMany_WhenSuccessful_ReturnsOkWithModels(bool removeNavigationProps)
    {
        // Arrange
        List<TestEntity> models = _fixture.CreateMany<TestEntity>(3).ToList();
        IBaseDbContextActions<TestEntity, TestDbContext> dbContextActions = A.Fake<IBaseDbContextActions<TestEntity, TestDbContext>>();
        A.CallTo(() => dbContextActions.SaveChanges()).Returns(true);

        // Act
        ActionResult<List<TestEntity>> result = await _sut.CreateMany(models, dbContextActions, removeNavigationProps);

        // Assert
        result.ShouldNotBeNull();
        result.Result.ShouldBeOfType<OkObjectResult>();
        (result.Result as OkObjectResult)!.Value.ShouldBe(models);
        A.CallTo(() => dbContextActions.CreateMany(models, removeNavigationProps)).MustHaveHappenedOnceExactly();
    }

    [Fact]
    public async Task CreateMany_WhenSaveFails_ReturnsNoContent()
    {
        // Arrange
        List<TestEntity> models = _fixture.CreateMany<TestEntity>(3).ToList();
        IBaseDbContextActions<TestEntity, TestDbContext> dbContextActions = A.Fake<IBaseDbContextActions<TestEntity, TestDbContext>>();
        A.CallTo(() => dbContextActions.SaveChanges()).Returns(false);

        // Act
        ActionResult<List<TestEntity>> result = await _sut.CreateMany(models, dbContextActions);

        // Assert
        result.Result.ShouldBeOfType<NoContentResult>();
    }

    [Theory]
    [InlineData(true)]
    [InlineData(false)]
    public async Task Delete_WhenSuccessful_ReturnsOkWithModel(bool removeNavigationProps)
    {
        // Arrange
        TestEntity model = _fixture.Create<TestEntity>();
        IBaseDbContextActions<TestEntity, TestDbContext> dbContextActions = A.Fake<IBaseDbContextActions<TestEntity, TestDbContext>>();
        A.CallTo(() => dbContextActions.SaveChanges()).Returns(true);

        // Act
        ActionResult<TestEntity> result = await _sut.Delete(model, dbContextActions, removeNavigationProps);

        // Assert
        result.ShouldNotBeNull();
        result.Result.ShouldBeOfType<OkObjectResult>();
        (result.Result as OkObjectResult)!.Value.ShouldBe(model);
        A.CallTo(() => dbContextActions.DeleteByObject(model, removeNavigationProps)).MustHaveHappenedOnceExactly();
    }

    [Theory]
    [InlineData(true)]
    [InlineData(false)]
    public async Task DeleteMany_WhenSuccessful_ReturnsOkWithModels(bool removeNavigationProps)
    {
        // Arrange
        List<TestEntity> models = _fixture.CreateMany<TestEntity>(3).ToList();
        IBaseDbContextActions<TestEntity, TestDbContext> dbContextActions = A.Fake<IBaseDbContextActions<TestEntity, TestDbContext>>();
        A.CallTo(() => dbContextActions.DeleteMany(models, removeNavigationProps)).Returns(true);
        A.CallTo(() => dbContextActions.SaveChanges()).Returns(true);

        // Act
        ActionResult<List<TestEntity>> result = await _sut.DeleteMany(models, dbContextActions, removeNavigationProps);

        // Assert
        result.ShouldNotBeNull();
        result.Result.ShouldBeOfType<OkObjectResult>();
        (result.Result as OkObjectResult)!.Value.ShouldBe(models);
    }

    [Fact]
    public async Task DeleteManyByKeys_WhenSuccessful_ReturnsOkWithKeys()
    {
        // Arrange
        List<object> keys = _fixture.CreateMany<int>(3).Cast<object>().ToList();
        IBaseDbContextActions<TestEntity, TestDbContext> dbContextActions = A.Fake<IBaseDbContextActions<TestEntity, TestDbContext>>();
        A.CallTo(() => dbContextActions.DeleteManyByKeys(keys)).Returns(true);

        // Act
        ActionResult<List<TestEntity>> result = await _sut.DeleteManyByKeys(keys, dbContextActions);

        // Assert
        result.ShouldNotBeNull();
        result.Result.ShouldBeOfType<OkObjectResult>();
        (result.Result as OkObjectResult)!.Value.ShouldBe(keys);
    }

    [Fact]
    public async Task Patch_SingleKey_WhenSuccessful_ReturnsOkWithUpdatedModel()
    {
        // Arrange
        TestEntity model = _fixture.Create<TestEntity>();
        JsonPatchDocument<TestEntity> patch = new();
        patch.Replace(x => x.Name, "Updated Name");

        IBaseDbContextActions<TestEntity, TestDbContext> dbContextActions = A.Fake<IBaseDbContextActions<TestEntity, TestDbContext>>();
        A.CallTo(() => dbContextActions.GetByKey(A<object>.Ignored, null, default)).Returns(model);
        A.CallTo(() => dbContextActions.SaveChanges()).Returns(true);

        // Act
        ActionResult<TestEntity> result = await _sut.Patch(1, patch, dbContextActions);

        // Assert
        result.ShouldNotBeNull();
        result.Result.ShouldBeOfType<OkObjectResult>();
        TestEntity? updatedModel = (result.Result as OkObjectResult)!.Value as TestEntity;
        updatedModel.ShouldNotBeNull();
        updatedModel.Name.ShouldBe("Updated Name");
    }

    [Fact]
    public async Task Patch_MultiKey_WhenSuccessful_ReturnsOkWithUpdatedModel()
    {
        // Arrange
        TestEntity model = _fixture.Create<TestEntity>();
        JsonPatchDocument<TestEntity> patch = new();
        patch.Replace(x => x.Name, "Updated Name");

        IBaseDbContextActions<TestEntity, TestDbContext> dbContextActions = A.Fake<IBaseDbContextActions<TestEntity, TestDbContext>>();
        A.CallTo(() => dbContextActions.GetByKey(A<object[]>.Ignored, null, default)).Returns(model);
        A.CallTo(() => dbContextActions.SaveChanges()).Returns(true);

        // Act
        ActionResult<TestEntity> result = await _sut.Patch(new object[] { 1, 2 }, patch, dbContextActions);

        // Assert
        result.ShouldNotBeNull();
        result.Result.ShouldBeOfType<OkObjectResult>();
        TestEntity? updatedModel = (result.Result as OkObjectResult)!.Value as TestEntity;
        updatedModel.ShouldNotBeNull();
        updatedModel.Name.ShouldBe("Updated Name");
    }

    [Fact]
    public async Task Patch_WhenModelNotFound_ReturnsNoContent()
    {
        // Arrange
        JsonPatchDocument<TestEntity> patch = new();
        IBaseDbContextActions<TestEntity, TestDbContext> dbContextActions = A.Fake<IBaseDbContextActions<TestEntity, TestDbContext>>();
        A.CallTo(() => dbContextActions.GetByKey(A<object>.Ignored, null, default)).Returns(Task.FromResult<TestEntity?>(null));

        // Act
        ActionResult<TestEntity> result = await _sut.Patch(1, patch, dbContextActions);

        // Assert
        result.Result.ShouldBeOfType<NoContentResult>();
    }

    [Fact]
    public async Task Patch_WhenValidationFails_ReturnsValidationProblem()
    {
        // Arrange
        TestEntity model = _fixture.Create<TestEntity>();
        JsonPatchDocument<TestEntity> patch = new();
        patch.Replace(x => x.Name, null); // Will fail Required validation

        IBaseDbContextActions<TestEntity, TestDbContext> dbContextActions = A.Fake<IBaseDbContextActions<TestEntity, TestDbContext>>();
        A.CallTo(() => dbContextActions.GetByKey(A<object>.Ignored, null, default)).Returns(model);

        // Act
        ActionResult<TestEntity> result = await _sut.Patch(1, patch, dbContextActions);

        // Assert
        result.Result.ShouldBeOfType<ObjectResult>();
        ((ObjectResult)result.Result!).StatusCode.ShouldBe(400);
    }

    [Fact]
    public async Task Patch_WhenNoPatchOperations_ReturnsOriginalModel()
    {
        // Arrange
        TestEntity model = _fixture.Create<TestEntity>();
        JsonPatchDocument<TestEntity> patch = new();

        IBaseDbContextActions<TestEntity, TestDbContext> dbContextActions = A.Fake<IBaseDbContextActions<TestEntity, TestDbContext>>();
        A.CallTo(() => dbContextActions.GetByKey(A<object>.Ignored, null, default)).Returns(model);

        // Act
        ActionResult<TestEntity> result = await _sut.Patch(1, patch, dbContextActions);

        // Assert
        result.ShouldNotBeNull();
        result.Result.ShouldBeOfType<OkObjectResult>();
        (result.Result as OkObjectResult)!.Value.ShouldBe(model);
    }
}

#pragma warning restore CRR0029 // ConfigureAwait(true) is called implicitly
>>>>>>> 270705e4f794428a4927e32ef23496c0001e47e7<|MERGE_RESOLUTION|>--- conflicted
+++ resolved
@@ -1,5 +1,4 @@
-<<<<<<< HEAD
-﻿using System.ComponentModel.DataAnnotations;
+﻿﻿using System.ComponentModel.DataAnnotations;
 using AutoFixture.AutoFakeItEasy;
 using CommonNetFuncs.EFCore;
 using CommonNetFuncs.Web.Api;
@@ -9,233 +8,6 @@
 
 namespace Web.Api.Tests;
 
-public sealed class GenericEndpointsTests
-{
-    private readonly IFixture _fixture;
-    private readonly GenericEndpoints _sut;
-
-    public GenericEndpointsTests()
-    {
-        _fixture = new Fixture()
-            .Customize(new AutoFakeItEasyCustomization());
-        _sut = new GenericEndpoints();
-    }
-
-    public sealed class TestEntity
-    {
-        public int Id { get; set; }
-
-        [Required]
-        public string Name { get; set; } = string.Empty;
-    }
-
-    public sealed class TestDbContext : DbContext
-    {
-        public DbSet<TestEntity> TestEntities { get; set; } = null!;
-    }
-
-    [Theory]
-    [InlineData(true)]
-    [InlineData(false)]
-    public async Task CreateMany_WhenSuccessful_ReturnsOkWithModels(bool removeNavigationProps)
-    {
-        // Arrange
-        List<TestEntity> models = _fixture.CreateMany<TestEntity>(3).ToList();
-        IBaseDbContextActions<TestEntity, TestDbContext> dbContextActions = A.Fake<IBaseDbContextActions<TestEntity, TestDbContext>>();
-        A.CallTo(() => dbContextActions.SaveChanges()).Returns(true);
-
-        // Act
-        ActionResult<List<TestEntity>> result = await _sut.CreateMany(models, dbContextActions, removeNavigationProps);
-
-        // Assert
-        result.ShouldNotBeNull();
-        result.Result.ShouldBeOfType<OkObjectResult>();
-        (result.Result as OkObjectResult)!.Value.ShouldBe(models);
-        A.CallTo(() => dbContextActions.CreateMany(models, removeNavigationProps)).MustHaveHappenedOnceExactly();
-    }
-
-    [Fact]
-    public async Task CreateMany_WhenSaveFails_ReturnsNoContent()
-    {
-        // Arrange
-        List<TestEntity> models = _fixture.CreateMany<TestEntity>(3).ToList();
-        IBaseDbContextActions<TestEntity, TestDbContext> dbContextActions = A.Fake<IBaseDbContextActions<TestEntity, TestDbContext>>();
-        A.CallTo(() => dbContextActions.SaveChanges()).Returns(false);
-
-        // Act
-        ActionResult<List<TestEntity>> result = await _sut.CreateMany(models, dbContextActions);
-
-        // Assert
-        result.Result.ShouldBeOfType<NoContentResult>();
-    }
-
-    [Theory]
-    [InlineData(true)]
-    [InlineData(false)]
-    public async Task Delete_WhenSuccessful_ReturnsOkWithModel(bool removeNavigationProps)
-    {
-        // Arrange
-        TestEntity model = _fixture.Create<TestEntity>();
-        IBaseDbContextActions<TestEntity, TestDbContext> dbContextActions = A.Fake<IBaseDbContextActions<TestEntity, TestDbContext>>();
-        A.CallTo(() => dbContextActions.SaveChanges()).Returns(true);
-
-        // Act
-        ActionResult<TestEntity> result = await _sut.Delete(model, dbContextActions, removeNavigationProps);
-
-        // Assert
-        result.ShouldNotBeNull();
-        result.Result.ShouldBeOfType<OkObjectResult>();
-        (result.Result as OkObjectResult)!.Value.ShouldBe(model);
-        A.CallTo(() => dbContextActions.DeleteByObject(model, removeNavigationProps)).MustHaveHappenedOnceExactly();
-    }
-
-    [Theory]
-    [InlineData(true)]
-    [InlineData(false)]
-    public async Task DeleteMany_WhenSuccessful_ReturnsOkWithModels(bool removeNavigationProps)
-    {
-        // Arrange
-        List<TestEntity> models = _fixture.CreateMany<TestEntity>(3).ToList();
-        IBaseDbContextActions<TestEntity, TestDbContext> dbContextActions = A.Fake<IBaseDbContextActions<TestEntity, TestDbContext>>();
-        A.CallTo(() => dbContextActions.DeleteMany(models, removeNavigationProps)).Returns(true);
-        A.CallTo(() => dbContextActions.SaveChanges()).Returns(true);
-
-        // Act
-        ActionResult<List<TestEntity>> result = await _sut.DeleteMany(models, dbContextActions, removeNavigationProps);
-
-        // Assert
-        result.ShouldNotBeNull();
-        result.Result.ShouldBeOfType<OkObjectResult>();
-        (result.Result as OkObjectResult)!.Value.ShouldBe(models);
-    }
-
-    [Fact]
-    public async Task DeleteManyByKeys_WhenSuccessful_ReturnsOkWithKeys()
-    {
-        // Arrange
-        List<object> keys = _fixture.CreateMany<int>(3).Cast<object>().ToList();
-        IBaseDbContextActions<TestEntity, TestDbContext> dbContextActions = A.Fake<IBaseDbContextActions<TestEntity, TestDbContext>>();
-        A.CallTo(() => dbContextActions.DeleteManyByKeys(keys)).Returns(true);
-
-        // Act
-        ActionResult<List<TestEntity>> result = await _sut.DeleteManyByKeys(keys, dbContextActions);
-
-        // Assert
-        result.ShouldNotBeNull();
-        result.Result.ShouldBeOfType<OkObjectResult>();
-        (result.Result as OkObjectResult)!.Value.ShouldBe(keys);
-    }
-
-    [Fact]
-    public async Task Patch_SingleKey_WhenSuccessful_ReturnsOkWithUpdatedModel()
-    {
-        // Arrange
-        TestEntity model = _fixture.Create<TestEntity>();
-        JsonPatchDocument<TestEntity> patch = new();
-        patch.Replace(x => x.Name, "Updated Name");
-
-        IBaseDbContextActions<TestEntity, TestDbContext> dbContextActions = A.Fake<IBaseDbContextActions<TestEntity, TestDbContext>>();
-        A.CallTo(() => dbContextActions.GetByKey(A<object>.Ignored, null, default)).Returns(model);
-        A.CallTo(() => dbContextActions.SaveChanges()).Returns(true);
-
-        // Act
-        ActionResult<TestEntity> result = await _sut.Patch(1, patch, dbContextActions);
-
-        // Assert
-        result.ShouldNotBeNull();
-        result.Result.ShouldBeOfType<OkObjectResult>();
-        TestEntity? updatedModel = (result.Result as OkObjectResult)!.Value as TestEntity;
-        updatedModel.ShouldNotBeNull();
-        updatedModel.Name.ShouldBe("Updated Name");
-    }
-
-    [Fact]
-    public async Task Patch_MultiKey_WhenSuccessful_ReturnsOkWithUpdatedModel()
-    {
-        // Arrange
-        TestEntity model = _fixture.Create<TestEntity>();
-        JsonPatchDocument<TestEntity> patch = new();
-        patch.Replace(x => x.Name, "Updated Name");
-
-        IBaseDbContextActions<TestEntity, TestDbContext> dbContextActions = A.Fake<IBaseDbContextActions<TestEntity, TestDbContext>>();
-        A.CallTo(() => dbContextActions.GetByKey(A<object[]>.Ignored, null, default)).Returns(model);
-        A.CallTo(() => dbContextActions.SaveChanges()).Returns(true);
-
-        // Act
-        ActionResult<TestEntity> result = await _sut.Patch(new object[] { 1, 2 }, patch, dbContextActions);
-
-        // Assert
-        result.ShouldNotBeNull();
-        result.Result.ShouldBeOfType<OkObjectResult>();
-        TestEntity? updatedModel = (result.Result as OkObjectResult)!.Value as TestEntity;
-        updatedModel.ShouldNotBeNull();
-        updatedModel.Name.ShouldBe("Updated Name");
-    }
-
-    [Fact]
-    public async Task Patch_WhenModelNotFound_ReturnsNoContent()
-    {
-        // Arrange
-        JsonPatchDocument<TestEntity> patch = new();
-        IBaseDbContextActions<TestEntity, TestDbContext> dbContextActions = A.Fake<IBaseDbContextActions<TestEntity, TestDbContext>>();
-        A.CallTo(() => dbContextActions.GetByKey(A<object>.Ignored, null, default)).Returns(Task.FromResult<TestEntity?>(null));
-
-        // Act
-        ActionResult<TestEntity> result = await _sut.Patch(1, patch, dbContextActions);
-
-        // Assert
-        result.Result.ShouldBeOfType<NoContentResult>();
-    }
-
-    [Fact]
-    public async Task Patch_WhenValidationFails_ReturnsValidationProblem()
-    {
-        // Arrange
-        TestEntity model = _fixture.Create<TestEntity>();
-        JsonPatchDocument<TestEntity> patch = new();
-        patch.Replace(x => x.Name, null); // Will fail Required validation
-
-        IBaseDbContextActions<TestEntity, TestDbContext> dbContextActions = A.Fake<IBaseDbContextActions<TestEntity, TestDbContext>>();
-        A.CallTo(() => dbContextActions.GetByKey(A<object>.Ignored, null, default)).Returns(model);
-
-        // Act
-        ActionResult<TestEntity> result = await _sut.Patch(1, patch, dbContextActions);
-
-        // Assert
-        result.Result.ShouldBeOfType<ObjectResult>();
-        ((ObjectResult)result.Result!).StatusCode.ShouldBe(400);
-    }
-
-    [Fact]
-    public async Task Patch_WhenNoPatchOperations_ReturnsOriginalModel()
-    {
-        // Arrange
-        TestEntity model = _fixture.Create<TestEntity>();
-        JsonPatchDocument<TestEntity> patch = new();
-
-        IBaseDbContextActions<TestEntity, TestDbContext> dbContextActions = A.Fake<IBaseDbContextActions<TestEntity, TestDbContext>>();
-        A.CallTo(() => dbContextActions.GetByKey(A<object>.Ignored, null, default)).Returns(model);
-
-        // Act
-        ActionResult<TestEntity> result = await _sut.Patch(1, patch, dbContextActions);
-
-        // Assert
-        result.ShouldNotBeNull();
-        result.Result.ShouldBeOfType<OkObjectResult>();
-        (result.Result as OkObjectResult)!.Value.ShouldBe(model);
-    }
-}
-=======
-﻿using System.ComponentModel.DataAnnotations;
-using AutoFixture.AutoFakeItEasy;
-using CommonNetFuncs.EFCore;
-using CommonNetFuncs.Web.Api;
-using Microsoft.AspNetCore.JsonPatch;
-using Microsoft.AspNetCore.Mvc;
-using Microsoft.EntityFrameworkCore;
-
-namespace Web.Api.Tests;
-
 #pragma warning disable CRR0029 // ConfigureAwait(true) is called implicitly
 public sealed class GenericEndpointsTests
 {
@@ -454,5 +226,4 @@
     }
 }
 
-#pragma warning restore CRR0029 // ConfigureAwait(true) is called implicitly
->>>>>>> 270705e4f794428a4927e32ef23496c0001e47e7+#pragma warning restore CRR0029 // ConfigureAwait(true) is called implicitly