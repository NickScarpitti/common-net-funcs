--- conflicted
+++ resolved
@@ -1,138 +1,4 @@
-<<<<<<< HEAD
-﻿using AutoFixture.AutoFakeItEasy;
-using CommonNetFuncs.Web.Ftp;
-using Renci.SshNet;
-
-namespace Web.Ftp.Tests;
-
-public class SshFtpServiceTests
-{
-    private readonly IFixture _fixture;
-    private readonly FileTransferConnection _connection;
-    private readonly SftpClient _sftpClient;
-    private readonly SshFtpService _service;
-
-    public SshFtpServiceTests()
-    {
-        _fixture = new Fixture().Customize(new AutoFakeItEasyCustomization());
-        _connection = _fixture.Create<FileTransferConnection>();
-        _sftpClient = A.Fake<SftpClient>(options => options.WithArgumentsForConstructor(() => new SftpClient(
-                _connection.HostName,
-                _connection.Port,
-                _connection.UserName,
-                _connection.Password)));
-
-        // Setup default behaviors
-        A.CallTo(() => _sftpClient.IsConnected).Returns(true);
-
-        //_service = new SshFtpService(_connection);
-        _service = new SshFtpService(_connection, _ => _sftpClient);
-    }
-
-    [Fact]
-    public void GetHostName_ShouldReturnCorrectHostName()
-    {
-        // Arrange
-        string expectedHostName = _connection.HostName;
-
-        // Act
-        string result = _service.GetHostName();
-
-        // Assert
-        result.ShouldBe(expectedHostName);
-    }
-
-    [Fact]
-    public void IsConnected_ShouldReturnClientConnectionState()
-    {
-        // Act
-        bool result = _service.IsConnected();
-
-        // Assert
-        result.ShouldBeTrue();
-    }
-
-    [Fact]
-    public void Connect_WhenAlreadyConnected_ShouldDisconnectFirst()
-    {
-        // Arrange
-        A.CallTo(() => _sftpClient.IsConnected).Returns(true);
-
-        // Act
-        SftpClient result = _service.Connect();
-
-        // Assert
-        result.ShouldNotBeNull();
-    }
-
-    [Fact]
-    public async Task ConnectAsync_ShouldConnectClient()
-    {
-        // Arrange
-        CancellationTokenSource cts = new();
-
-        // Act
-        SftpClient result = await _service.ConnectAsync(cts);
-
-        // Assert
-        result.ShouldNotBeNull();
-    }
-
-    //[Theory]
-    //[InlineData(true)]
-    //[InlineData(false)]
-    //public void DirectoryExists_ShouldReturnCorrectState(bool exists)
-    //{
-    //    // Arrange
-    //    const string path = "/test/path";
-    //    A.CallTo(() => _sftpClient.Exists(path)).Returns(exists);
-
-    //    // Act
-    //    bool result = _service.DirectoryExists(path);
-
-    //    // Assert
-    //    result.ShouldBe(exists);
-    //}
-
-    //[Fact]
-    //public void GetFileList_ShouldReturnFiles()
-    //{
-    //    // Arrange
-    //    const string path = "/test/path";
-    //    string[] expectedFiles = new[] { "/test/path/file1.txt", "/test/path/file2.txt" };
-    //    A.CallTo(() => _sftpClient.ListDirectory(path, null)).Returns(expectedFiles.Select(f => CreateSftpFile(Path.GetFileName(f), true)));
-
-    //    // Act
-    //    List<string> result = _service.GetFileList(path).ToList();
-
-    //    // Assert
-    //    result.Count.ShouldBe(expectedFiles.Length);
-    //    result.ShouldBe(expectedFiles);
-    //}
-
-    //[Fact]
-    //public void Dispose_ShouldDisposeClientAndPreventFurtherOperations()
-    //{
-    //    // Act
-    //    _service.Dispose();
-
-    //    // Assert
-    //    A.CallTo(() => _sftpClient.Dispose()).MustHaveHappened();
-
-    //    // Verify that operations after dispose throw ObjectDisposedException
-    //    Should.Throw<ObjectDisposedException>(() => _service.GetHostName());
-    //}
-
-    //private static ISftpFile CreateSftpFile(string name, bool isRegularFile)
-    //{
-    //    ISftpFile file = A.Fake<ISftpFile>();
-    //    A.CallTo(() => file.Name).Returns(name);
-    //    A.CallTo(() => file.IsRegularFile).Returns(isRegularFile);
-    //    return file;
-    //}
-}
-=======
-﻿using AutoFixture.AutoFakeItEasy;
+﻿﻿using AutoFixture.AutoFakeItEasy;
 using CommonNetFuncs.Web.Ftp;
 using Renci.SshNet;
 
@@ -267,5 +133,4 @@
     //}
 }
 
-#pragma warning restore CRR0029 // ConfigureAwait(true) is called implicitly
->>>>>>> 270705e4f794428a4927e32ef23496c0001e47e7+#pragma warning restore CRR0029 // ConfigureAwait(true) is called implicitly