<Project Sdk="Microsoft.NET.Sdk">

  <PropertyGroup>
    <TargetFramework>net9.0</TargetFramework>
    <ImplicitUsings>enable</ImplicitUsings>
    <Nullable>enable</Nullable>
    <IsPackable>false</IsPackable>
  </PropertyGroup>

  <ItemGroup>
    <PackageReference Include="AutoFixture" Version="4.18.1" />
    <PackageReference Include="AutoFixture.Xunit2" Version="4.18.1" />
    <PackageReference Include="coverlet.collector" Version="6.0.4">
      <PrivateAssets>all</PrivateAssets>
      <IncludeAssets>runtime; build; native; contentfiles; analyzers; buildtransitive</IncludeAssets>
    </PackageReference>
    <PackageReference Include="FakeItEasy" Version="8.3.0" />
    <PackageReference Include="Microsoft.NET.Test.Sdk" Version="17.14.1" />
    <PackageReference Include="Shouldly" Version="4.3.0" />
    <PackageReference Include="System.Net.Http" Version="4.3.4" />
    <PackageReference Include="System.Text.RegularExpressions" Version="4.3.1" />
    <PackageReference Include="xunit" Version="2.9.3" />
<<<<<<< HEAD
    <PackageReference Include="xunit.runner.visualstudio" Version="3.1.3">
      <PrivateAssets>all</PrivateAssets>
      <IncludeAssets>runtime; build; native; contentfiles; analyzers; buildtransitive</IncludeAssets>
    </PackageReference>
    <PackageReference Include="Microsoft.IdentityModel.JsonWebTokens" Version="8.13.1" />
=======
    <PackageReference Include="xunit.runner.visualstudio" Version="3.1.4">
      <PrivateAssets>all</PrivateAssets>
      <IncludeAssets>runtime; build; native; contentfiles; analyzers; buildtransitive</IncludeAssets>
    </PackageReference>
    <PackageReference Include="Microsoft.IdentityModel.JsonWebTokens" Version="8.14.0" />
>>>>>>> 100dd32f
  </ItemGroup>

  <ItemGroup>
    <ProjectReference Include="..\CommonNetFuncs.Web.Jwt\CommonNetFuncs.Web.Jwt.csproj" />
  </ItemGroup>

  <ItemGroup>
    <Using Include="Xunit" />
    <Using Include="Shouldly" />
    <Using Include="AutoFixture" />
    <Using Include="FakeItEasy" />
  </ItemGroup>

</Project><|MERGE_RESOLUTION|>--- conflicted
+++ resolved
@@ -20,19 +20,11 @@
     <PackageReference Include="System.Net.Http" Version="4.3.4" />
     <PackageReference Include="System.Text.RegularExpressions" Version="4.3.1" />
     <PackageReference Include="xunit" Version="2.9.3" />
-<<<<<<< HEAD
-    <PackageReference Include="xunit.runner.visualstudio" Version="3.1.3">
-      <PrivateAssets>all</PrivateAssets>
-      <IncludeAssets>runtime; build; native; contentfiles; analyzers; buildtransitive</IncludeAssets>
-    </PackageReference>
-    <PackageReference Include="Microsoft.IdentityModel.JsonWebTokens" Version="8.13.1" />
-=======
     <PackageReference Include="xunit.runner.visualstudio" Version="3.1.4">
       <PrivateAssets>all</PrivateAssets>
       <IncludeAssets>runtime; build; native; contentfiles; analyzers; buildtransitive</IncludeAssets>
     </PackageReference>
     <PackageReference Include="Microsoft.IdentityModel.JsonWebTokens" Version="8.14.0" />
->>>>>>> 100dd32f
   </ItemGroup>
 
   <ItemGroup>
