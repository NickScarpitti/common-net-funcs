﻿using CommonNetFuncs.Web.Common.CachingSupportClasses;
using CommonNetFuncs.Web.Middleware.CachingMiddleware;
using Microsoft.AspNetCore.Http;
using Microsoft.Extensions.Caching.Memory;
using Microsoft.Extensions.Primitives;
using xRetry;

namespace Web.Middleware.Tests.CachingMiddleware;

public sealed class MemoryCacheMiddlewareEvictionTests
{
<<<<<<< HEAD
=======
	private readonly IFixture _fixture;
>>>>>>> 244d4077
	private readonly IMemoryCache _cache;
	private readonly CacheOptions _options;
	private readonly CacheMetrics _metrics;
	private readonly CacheTracker _tracker;
	private readonly HttpContext _context;

	public MemoryCacheMiddlewareEvictionTests()
	{
<<<<<<< HEAD
=======
		_fixture = new Fixture().Customize(new AutoFakeItEasyCustomization());
>>>>>>> 244d4077
		_cache = A.Fake<IMemoryCache>();
		_options = new CacheOptions();
		_metrics = new CacheMetrics();
		_tracker = new CacheTracker();
		_context = new DefaultHttpContext();
	}

	// Fails
<<<<<<< HEAD
	//[Fact]
=======
	//[RetryFact(3)]
>>>>>>> 244d4077
	//public async Task EvictCacheAsync_WithSingleKey_RemovesEntry()
	//{
	//    // Arrange
	//    CacheEntry entry = new()
	//    {
	//        Data = new byte[] { 1, 2, 3 },
	//        Tags = new HashSet<string> { "tag1" }
	//    };

	//    Dictionary<string, StringValues> queryDict = new()
	//    {
	//        { _options.EvictionQueryParam, "true" }
	//    };
	//    _context.Request.Query = new QueryCollection(queryDict);

	//    // Setup the mock to handle the non-generic TryGetValue
	//    object? outValue = entry; // Use a local variable to hold the out parameter value
	//    A.CallTo(() => _cache.TryGetValue(A<object>._, out outValue)).Returns(true);

	//    MemoryCacheMiddleware middleware = new(next: A.Fake<RequestDelegate>(), cache: _cache, cacheOptions: _options, cacheMetrics: _metrics, cacheTracker: _tracker);

	//    // Act
	//    await middleware.InvokeAsync(_context);

	//    // Assert
	//    A.CallTo(() => _cache.Remove(A<string>._)).MustHaveHappened();
	//    _metrics.CurrentCacheSize.ShouldBe(0);
	//}

<<<<<<< HEAD
	[Fact]
=======
	[RetryFact(3)]
>>>>>>> 244d4077
	public async Task EvictCacheAsync_WithTags_RemovesAllTaggedEntries()
	{
		// Arrange
		const string tag = "test-tag";
		string[] keys = new[] { "key1", "key2" };
		CacheEntry entry = new()
		{
			Data = new byte[] { 1, 2, 3 },
			Tags = new HashSet<string> { tag }
		};

		_tracker.CacheTags.TryAdd(tag, new HashSet<string>(keys));

		// Setup the mock to handle the non-generic TryGetValue for all keys
		object? outValue = entry; // Use a local variable to hold the out parameter value
		A.CallTo(() => _cache.TryGetValue(A<object>._, out outValue)).Returns(true);

		Dictionary<string, StringValues> queryDict = new()
				{
						{ _options.EvictionQueryParam, "true" },
						{ _options.EvictTagQueryParam, tag }
				};
		_context.Request.Query = new QueryCollection(queryDict);

		MemoryCacheMiddleware middleware = new(next: A.Fake<RequestDelegate>(), cache: _cache, cacheOptions: _options, cacheMetrics: _metrics, cacheTracker: _tracker);

		// Act
		await middleware.InvokeAsync(_context);

		// Assert
		A.CallTo(() => _cache.Remove(A<string>._)).MustHaveHappened(keys.Length, Times.Exactly);
		_tracker.CacheTags.ContainsKey(tag).ShouldBeFalse();
	}
<<<<<<< HEAD
}
=======
}

#pragma warning restore CRR0029 // ConfigureAwait(true) is called implicitly
>>>>>>> 244d4077
<|MERGE_RESOLUTION|>--- conflicted
+++ resolved
@@ -9,10 +9,6 @@
 
 public sealed class MemoryCacheMiddlewareEvictionTests
 {
-<<<<<<< HEAD
-=======
-	private readonly IFixture _fixture;
->>>>>>> 244d4077
 	private readonly IMemoryCache _cache;
 	private readonly CacheOptions _options;
 	private readonly CacheMetrics _metrics;
@@ -21,10 +17,6 @@
 
 	public MemoryCacheMiddlewareEvictionTests()
 	{
-<<<<<<< HEAD
-=======
-		_fixture = new Fixture().Customize(new AutoFakeItEasyCustomization());
->>>>>>> 244d4077
 		_cache = A.Fake<IMemoryCache>();
 		_options = new CacheOptions();
 		_metrics = new CacheMetrics();
@@ -33,11 +25,7 @@
 	}
 
 	// Fails
-<<<<<<< HEAD
-	//[Fact]
-=======
 	//[RetryFact(3)]
->>>>>>> 244d4077
 	//public async Task EvictCacheAsync_WithSingleKey_RemovesEntry()
 	//{
 	//    // Arrange
@@ -67,11 +55,7 @@
 	//    _metrics.CurrentCacheSize.ShouldBe(0);
 	//}
 
-<<<<<<< HEAD
-	[Fact]
-=======
 	[RetryFact(3)]
->>>>>>> 244d4077
 	public async Task EvictCacheAsync_WithTags_RemovesAllTaggedEntries()
 	{
 		// Arrange
@@ -105,10 +89,4 @@
 		A.CallTo(() => _cache.Remove(A<string>._)).MustHaveHappened(keys.Length, Times.Exactly);
 		_tracker.CacheTags.ContainsKey(tag).ShouldBeFalse();
 	}
-<<<<<<< HEAD
-}
-=======
-}
-
-#pragma warning restore CRR0029 // ConfigureAwait(true) is called implicitly
->>>>>>> 244d4077
+}