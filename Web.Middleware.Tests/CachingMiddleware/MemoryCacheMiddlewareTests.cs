--- conflicted
+++ resolved
@@ -1,166 +1,4 @@
-<<<<<<< HEAD
-﻿using System.Text;
-using CommonNetFuncs.Web.Common.CachingSupportClasses;
-using CommonNetFuncs.Web.Middleware.CachingMiddleware;
-using Microsoft.AspNetCore.Http;
-using Microsoft.Extensions.Caching.Memory;
-using Microsoft.Extensions.Primitives;
-
-namespace Web.Middleware.Tests.CachingMiddleware;
-
-public sealed class MemoryCacheMiddlewareTests
-{
-    private readonly IFixture _fixture;
-    private readonly IMemoryCache _cache;
-    private readonly CacheOptions _options;
-    private readonly CacheMetrics _metrics;
-    private readonly CacheTracker _tracker;
-    private readonly RequestDelegate _next;
-    private readonly HttpContext _context;
-
-    public MemoryCacheMiddlewareTests()
-    {
-        _fixture = new Fixture().Customize(new AutoFakeItEasyCustomization());
-        _cache = A.Fake<IMemoryCache>();
-        _options = new CacheOptions();
-        _metrics = new CacheMetrics();
-        _tracker = new CacheTracker();
-        _next = A.Fake<RequestDelegate>();
-        _context = new DefaultHttpContext();
-    }
-
-    [Fact]
-    public async Task InvokeAsync_WithoutCacheParams_CallsNextDelegate()
-    {
-        // Arrange
-        MemoryCacheMiddleware middleware = new(_next, _cache, _options, _metrics, _tracker);
-
-        // Act
-        await middleware.InvokeAsync(_context);
-
-        // Assert
-        A.CallTo(() => _next(_context)).MustHaveHappenedOnceExactly();
-    }
-
-    [Theory]
-    [InlineData(true, false)]
-    [InlineData(false, true)]
-    public async Task InvokeAsync_WithCacheParams_HandlesFlags(bool useCache, bool evictCache)
-    {
-        // Arrange
-        Dictionary<string, StringValues> queryDict = new()
-        {
-            { _options.UseCacheQueryParam, useCache.ToString() },
-            { _options.EvictionQueryParam, evictCache.ToString() }
-        };
-        _context.Request.Query = new QueryCollection(queryDict);
-
-        // Setup TryGetValue to return true and a dummy entry if eviction is expected
-        if (evictCache)
-        {
-            object? outValue = new CacheEntry
-            {
-                Data = Encoding.UTF8.GetBytes("dummy"),
-                Headers = new Dictionary<string, string>()
-            };
-            A.CallTo(() => _cache.TryGetValue(A<object>._, out outValue)).Returns(true);
-        }
-
-        MemoryCacheMiddleware middleware = new(_next, _cache, _options, _metrics, _tracker);
-
-        // Act
-        await middleware.InvokeAsync(_context);
-
-        // Assert
-        if (evictCache)
-        {
-            A.CallTo(() => _cache.Remove(A<string>._)).MustHaveHappened();
-        }
-        if (!useCache)
-        {
-            A.CallTo(() => _next(_context)).MustHaveHappenedOnceExactly();
-        }
-    }
-
-    [Fact]
-    public async Task InvokeAsync_WithCacheHit_ReturnsCachedResponse()
-    {
-        // Arrange
-        Dictionary<string, StringValues> queryDict = new()
-        {
-            { _options.UseCacheQueryParam, "true" }
-        };
-        _context.Request.Query = new QueryCollection(queryDict);
-
-        byte[] cachedData = Encoding.UTF8.GetBytes("cached response");
-        object? outValue = new CacheEntry()
-        {
-            Data = cachedData,
-            Headers = new Dictionary<string, string> { { "Content-Type", "text/plain" } }
-        };
-
-        // Mock the interface method instead of the extension method
-        A.CallTo(() => _cache.TryGetValue(A<object>._, out outValue)).Returns(true);
-
-        MemoryStream responseStream = new();
-        _context.Response.Body = responseStream;
-
-        MemoryCacheMiddleware middleware = new(_next, _cache, _options, _metrics, _tracker);
-
-        // Act
-        await middleware.InvokeAsync(_context);
-
-        // Assert
-        responseStream.Position = 0;
-        string result = await new StreamReader(responseStream).ReadToEndAsync();
-        result.ShouldBe("cached response");
-        _metrics.CacheHits.ShouldBe(1);
-        A.CallTo(() => _next(_context)).MustNotHaveHappened();
-    }
-
-    [Theory]
-    [InlineData("10", null, null)]
-    [InlineData(null, "5", null)]
-    [InlineData(null, null, "2")]
-    public async Task InvokeAsync_WithCustomCacheDuration_SetsCacheOptions(
-        string? seconds, string? minutes, string? hours)
-    {
-        // Arrange
-        Dictionary<string, StringValues> queryDict = new()
-        {
-            { _options.UseCacheQueryParam, "true" }
-        };
-
-        if (seconds != null)
-        {
-            queryDict.Add(_options.CacheSecondsQueryParam, seconds);
-        }
-
-        if (minutes != null)
-        {
-            queryDict.Add(_options.CacheMinutesQueryParam, minutes);
-        }
-
-        if (hours != null)
-        {
-            queryDict.Add(_options.CacheHoursQueryParam, hours);
-        }
-
-        _context.Request.Query = new QueryCollection(queryDict);
-        _context.Response.StatusCode = StatusCodes.Status200OK;
-
-        MemoryCacheMiddleware middleware = new(_next, _cache, _options, _metrics, _tracker);
-
-        // Act
-        await middleware.InvokeAsync(_context);
-
-        // Assert
-        _metrics.CacheMisses.ShouldBe(1);
-        A.CallTo(() => _cache.CreateEntry(A<object>._)).MustHaveHappened();
-    }
-}
-=======
-﻿using System.Text;
+﻿﻿using System.Text;
 using CommonNetFuncs.Web.Common.CachingSupportClasses;
 using CommonNetFuncs.Web.Middleware.CachingMiddleware;
 using Microsoft.AspNetCore.Http;
@@ -323,5 +161,4 @@
     }
 }
 
-#pragma warning restore CRR0029 // ConfigureAwait(true) is called implicitly
->>>>>>> 270705e4f794428a4927e32ef23496c0001e47e7+#pragma warning restore CRR0029 // ConfigureAwait(true) is called implicitly