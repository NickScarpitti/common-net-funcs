--- conflicted
+++ resolved
@@ -1,107 +1,4 @@
-<<<<<<< HEAD
-﻿using CommonNetFuncs.Web.Middleware;
-using Microsoft.AspNetCore.Http;
-
-namespace Web.Middleware.Tests;
-
-public sealed class OptionsMiddlewareTests
-{
-    private readonly IFixture _fixture;
-    private readonly HttpContext _context;
-    private readonly RequestDelegate _next;
-
-    public OptionsMiddlewareTests()
-    {
-        _fixture = new Fixture().Customize(new AutoFakeItEasyCustomization());
-        _context = new DefaultHttpContext();
-        _next = A.Fake<RequestDelegate>();
-    }
-
-    [Theory]
-    [InlineData("OPTIONS", null, "*")]
-    [InlineData("OPTIONS", "", "*")]
-    [InlineData("OPTIONS", "https://example.com", "https://example.com")]
-    public async Task InvokeAsync_OptionsRequest_SetsCorrectHeaders(string method, string? originHeader, string expectedOrigin)
-    {
-        // Arrange
-        _context.Request.Method = method;
-        if (originHeader != null)
-        {
-            _context.Request.Headers.Origin = originHeader;
-        }
-
-        OptionsMiddleware middleware = new(_next);
-
-        // Act
-        await middleware.InvokeAsync(_context);
-
-        // Assert
-        _context.Response.Headers.AccessControlAllowOrigin.ToString().ShouldBe(expectedOrigin);
-        _context.Response.Headers.AccessControlAllowHeaders.ToString().ShouldBe("Content-Type, Authorization, X-Requested-With, X-XSRF-TOKEN");
-        _context.Response.Headers.AccessControlAllowMethods.ToString().ShouldBe("GET, POST, PUT, DELETE, OPTIONS");
-        _context.Response.Headers.AccessControlAllowCredentials.ToString().ShouldBe("true");
-        _context.Response.Headers.AccessControlMaxAge.ToString().ShouldBe("3600");
-        _context.Response.StatusCode.ShouldBe(200);
-
-        A.CallTo(() => _next(_context)).MustNotHaveHappened();
-    }
-
-    [Theory]
-    [InlineData("GET", null)]
-    [InlineData("POST", "")]
-    [InlineData("PUT", "https://example.com")]
-    public async Task InvokeAsync_NonOptionsRequest_ProcessesNormallyWithHeaders(string method, string? originHeader)
-    {
-        // Arrange
-        _context.Request.Method = method;
-        if (originHeader != null)
-        {
-            _context.Request.Headers.Origin = originHeader;
-        }
-
-        OptionsMiddleware middleware = new(_next);
-
-        // Act
-        await middleware.InvokeAsync(_context);
-
-        // Assert
-        A.CallTo(() => _next(_context)).MustHaveHappenedOnceExactly();
-
-        if (!string.IsNullOrWhiteSpace(originHeader))
-        {
-            _context.Response.Headers.AccessControlAllowOrigin.ToString().ShouldBe(originHeader);
-            _context.Response.Headers.AccessControlAllowCredentials.ToString().ShouldBe("true");
-        }
-        else
-        {
-            _context.Response.Headers.AccessControlAllowOrigin.ToString().ShouldBeEmpty();
-            _context.Response.Headers.AccessControlAllowCredentials.ToString().ShouldBeEmpty();
-        }
-    }
-
-    [Fact]
-    public async Task InvokeAsync_NonOptionsRequest_CallsNextMiddleware()
-    {
-        // Arrange
-        _context.Request.Method = "GET";
-        OptionsMiddleware middleware = new(_next);
-
-        // Act
-        await middleware.InvokeAsync(_context);
-
-        // Assert
-        A.CallTo(() => _next(_context)).MustHaveHappenedOnceExactly();
-    }
-
-    [Fact]
-    public void Constructor_NullNext_ThrowsArgumentNullException()
-    {
-        // Act & Assert
-        Should.Throw<ArgumentNullException>(() => new OptionsMiddleware(null!));
-    }
-}
-=======
-﻿using CommonNetFuncs.Web.Middleware;
+﻿﻿using CommonNetFuncs.Web.Middleware;
 using Microsoft.AspNetCore.Http;
 
 namespace Web.Middleware.Tests;
@@ -205,5 +102,4 @@
     }
 }
 
-#pragma warning restore CRR0029 // ConfigureAwait(true) is called implicitly
->>>>>>> 270705e4f794428a4927e32ef23496c0001e47e7+#pragma warning restore CRR0029 // ConfigureAwait(true) is called implicitly