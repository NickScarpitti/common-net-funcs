<<<<<<< HEAD
﻿using System.Net;
using System.Text;
using CommonNetFuncs.Web.Requests;

namespace Web.Requests.Tests;

public sealed class RestHelpersCommonTests
{
    private sealed class FakeHttpMessageHandler : HttpMessageHandler
    {
        public HttpResponseMessage? Response { get; set; }

        public Exception? ThrowOnSend { get; set; }

        protected override Task<HttpResponseMessage> SendAsync(HttpRequestMessage request, CancellationToken cancellationToken)
        {
            if (ThrowOnSend is not null)
            {
                throw ThrowOnSend;
            }

            return Task.FromResult(Response ?? new HttpResponseMessage(HttpStatusCode.OK));
        }
    }

    [Fact]
    public async Task RestRequest_DelegatesToStaticExtension()
    {
        FakeHttpMessageHandler handler = new();
        HttpClient httpClient = new(handler);
        RestHelpersCommon restHelpers = new(httpClient);
        RequestOptions<string> options = new() { Url = "http://test", HttpMethod = HttpMethod.Get };

        handler.Response = new HttpResponseMessage(HttpStatusCode.OK)
        {
            Content = new StringContent("\"result\"", Encoding.UTF8, "application/json")
        };

        string? result = await restHelpers.RestRequest<string, string>(options);

        result.ShouldBe("result");
    }

    public class StringWrapper
    {
        public string? Value { get; set; }
    }

    [Fact]
    public async Task StreamingRestRequest_DelegatesToStaticExtension()
    {
        FakeHttpMessageHandler handler = new();
        HttpClient httpClient = new(handler);
        RestHelpersCommon restHelpers = new(httpClient);
        RequestOptions<string> options = new() { Url = "http://test", HttpMethod = HttpMethod.Get };

        const string json = "[{\"Value\":\"a\"},{\"Value\":\"b\"}]";
        StringContent content = new(json, Encoding.UTF8, "application/json");
        content.Headers.ContentLength = Encoding.UTF8.GetByteCount(json);
        handler.Response = new HttpResponseMessage(HttpStatusCode.OK)
        {
            Content = content
        };

        List<string?> results = new();
        await foreach (StringWrapper? item in restHelpers.StreamingRestRequest<StringWrapper, string>(options))
        {
            results.Add(item?.Value);
        }
        results.ShouldBe(["a", "b"]);
    }

    [Fact]
    public async Task RestRequestObject_DelegatesToStaticExtension()
    {
        FakeHttpMessageHandler handler = new();
        HttpClient httpClient = new(handler);
        RestHelpersCommon restHelpers = new(httpClient);
        RequestOptions<string> options = new() { Url = "http://test", HttpMethod = HttpMethod.Get };

        handler.Response = new HttpResponseMessage(HttpStatusCode.OK)
        {
            Content = new StringContent("\"foo\"", Encoding.UTF8, "application/json")
        };

        RestObject<string> result = await restHelpers.RestRequestObject<string, string>(options);

        result.Result.ShouldBe("foo");
        result.Response.ShouldNotBeNull();
    }

    [Fact]
    public async Task StreamingRestRequestObject_DelegatesToStaticExtension()
    {
        FakeHttpMessageHandler handler = new();
        HttpClient httpClient = new(handler);
        RestHelpersCommon restHelpers = new(httpClient);
        RequestOptions<string> options = new() { Url = "http://test", HttpMethod = HttpMethod.Get };

        handler.Response = new HttpResponseMessage(HttpStatusCode.OK)
        {
            Content = new StringContent("[\"x\",\"y\"]", Encoding.UTF8, "application/json")
        };

        StreamingRestObject<string> result = await restHelpers.StreamingRestRequestObject<string, string>(options);

        List<string?> items = new();
        await foreach (string? item in result.Result!)
        {
            items.Add(item);
        }
        items.ShouldBe(["x", "y"]);
    }
}
=======
﻿using System.Net;
using System.Text;
using CommonNetFuncs.Web.Requests;

namespace Web.Requests.Tests;

#pragma warning disable CRR0029 // ConfigureAwait(true) is called implicitly

public sealed class RestHelpersCommonTests
{
    private sealed class FakeHttpMessageHandler : HttpMessageHandler
    {
        public HttpResponseMessage? Response { get; set; }

        public Exception? ThrowOnSend { get; set; }

        protected override Task<HttpResponseMessage> SendAsync(HttpRequestMessage request, CancellationToken cancellationToken)
        {
            if (ThrowOnSend is not null)
            {
                throw ThrowOnSend;
            }

            return Task.FromResult(Response ?? new HttpResponseMessage(HttpStatusCode.OK));
        }
    }

    [Fact]
    public async Task RestRequest_DelegatesToStaticExtension()
    {
        FakeHttpMessageHandler handler = new();
        HttpClient httpClient = new(handler);
        RestHelpersCommon restHelpers = new(httpClient);
        RequestOptions<string> options = new() { Url = "http://test", HttpMethod = HttpMethod.Get };

        handler.Response = new HttpResponseMessage(HttpStatusCode.OK)
        {
            Content = new StringContent("\"result\"", Encoding.UTF8, "application/json")
        };

        string? result = await restHelpers.RestRequest<string, string>(options);

        result.ShouldBe("result");
    }

    public class StringWrapper
    {
        public string? Value { get; set; }
    }

    [Fact]
    public async Task StreamingRestRequest_DelegatesToStaticExtension()
    {
        FakeHttpMessageHandler handler = new();
        HttpClient httpClient = new(handler);
        RestHelpersCommon restHelpers = new(httpClient);
        RequestOptions<string> options = new() { Url = "http://test", HttpMethod = HttpMethod.Get };

        const string json = "[{\"Value\":\"a\"},{\"Value\":\"b\"}]";
        StringContent content = new(json, Encoding.UTF8, "application/json");
        content.Headers.ContentLength = Encoding.UTF8.GetByteCount(json);
        handler.Response = new HttpResponseMessage(HttpStatusCode.OK)
        {
            Content = content
        };

        List<string?> results = new();
        await foreach (StringWrapper? item in restHelpers.StreamingRestRequest<StringWrapper, string>(options))
        {
            results.Add(item?.Value);
        }
        results.ShouldBe(["a", "b"]);
    }

    [Fact]
    public async Task RestRequestObject_DelegatesToStaticExtension()
    {
        FakeHttpMessageHandler handler = new();
        HttpClient httpClient = new(handler);
        RestHelpersCommon restHelpers = new(httpClient);
        RequestOptions<string> options = new() { Url = "http://test", HttpMethod = HttpMethod.Get };

        handler.Response = new HttpResponseMessage(HttpStatusCode.OK)
        {
            Content = new StringContent("\"foo\"", Encoding.UTF8, "application/json")
        };

        RestObject<string> result = await restHelpers.RestRequestObject<string, string>(options);

        result.Result.ShouldBe("foo");
        result.Response.ShouldNotBeNull();
    }

    [Fact]
    public async Task StreamingRestRequestObject_DelegatesToStaticExtension()
    {
        FakeHttpMessageHandler handler = new();
        HttpClient httpClient = new(handler);
        RestHelpersCommon restHelpers = new(httpClient);
        RequestOptions<string> options = new() { Url = "http://test", HttpMethod = HttpMethod.Get };

        handler.Response = new HttpResponseMessage(HttpStatusCode.OK)
        {
            Content = new StringContent("[\"x\",\"y\"]", Encoding.UTF8, "application/json")
        };

        StreamingRestObject<string> result = await restHelpers.StreamingRestRequestObject<string, string>(options);

        List<string?> items = new();
        await foreach (string? item in result.Result!)
        {
            items.Add(item);
        }
        items.ShouldBe(["x", "y"]);
    }
}

#pragma warning restore CRR0029 // ConfigureAwait(true) is called implicitly
>>>>>>> 270705e4f794428a4927e32ef23496c0001e47e7<|MERGE_RESOLUTION|>--- conflicted
+++ resolved
@@ -1,120 +1,4 @@
-<<<<<<< HEAD
-﻿using System.Net;
-using System.Text;
-using CommonNetFuncs.Web.Requests;
-
-namespace Web.Requests.Tests;
-
-public sealed class RestHelpersCommonTests
-{
-    private sealed class FakeHttpMessageHandler : HttpMessageHandler
-    {
-        public HttpResponseMessage? Response { get; set; }
-
-        public Exception? ThrowOnSend { get; set; }
-
-        protected override Task<HttpResponseMessage> SendAsync(HttpRequestMessage request, CancellationToken cancellationToken)
-        {
-            if (ThrowOnSend is not null)
-            {
-                throw ThrowOnSend;
-            }
-
-            return Task.FromResult(Response ?? new HttpResponseMessage(HttpStatusCode.OK));
-        }
-    }
-
-    [Fact]
-    public async Task RestRequest_DelegatesToStaticExtension()
-    {
-        FakeHttpMessageHandler handler = new();
-        HttpClient httpClient = new(handler);
-        RestHelpersCommon restHelpers = new(httpClient);
-        RequestOptions<string> options = new() { Url = "http://test", HttpMethod = HttpMethod.Get };
-
-        handler.Response = new HttpResponseMessage(HttpStatusCode.OK)
-        {
-            Content = new StringContent("\"result\"", Encoding.UTF8, "application/json")
-        };
-
-        string? result = await restHelpers.RestRequest<string, string>(options);
-
-        result.ShouldBe("result");
-    }
-
-    public class StringWrapper
-    {
-        public string? Value { get; set; }
-    }
-
-    [Fact]
-    public async Task StreamingRestRequest_DelegatesToStaticExtension()
-    {
-        FakeHttpMessageHandler handler = new();
-        HttpClient httpClient = new(handler);
-        RestHelpersCommon restHelpers = new(httpClient);
-        RequestOptions<string> options = new() { Url = "http://test", HttpMethod = HttpMethod.Get };
-
-        const string json = "[{\"Value\":\"a\"},{\"Value\":\"b\"}]";
-        StringContent content = new(json, Encoding.UTF8, "application/json");
-        content.Headers.ContentLength = Encoding.UTF8.GetByteCount(json);
-        handler.Response = new HttpResponseMessage(HttpStatusCode.OK)
-        {
-            Content = content
-        };
-
-        List<string?> results = new();
-        await foreach (StringWrapper? item in restHelpers.StreamingRestRequest<StringWrapper, string>(options))
-        {
-            results.Add(item?.Value);
-        }
-        results.ShouldBe(["a", "b"]);
-    }
-
-    [Fact]
-    public async Task RestRequestObject_DelegatesToStaticExtension()
-    {
-        FakeHttpMessageHandler handler = new();
-        HttpClient httpClient = new(handler);
-        RestHelpersCommon restHelpers = new(httpClient);
-        RequestOptions<string> options = new() { Url = "http://test", HttpMethod = HttpMethod.Get };
-
-        handler.Response = new HttpResponseMessage(HttpStatusCode.OK)
-        {
-            Content = new StringContent("\"foo\"", Encoding.UTF8, "application/json")
-        };
-
-        RestObject<string> result = await restHelpers.RestRequestObject<string, string>(options);
-
-        result.Result.ShouldBe("foo");
-        result.Response.ShouldNotBeNull();
-    }
-
-    [Fact]
-    public async Task StreamingRestRequestObject_DelegatesToStaticExtension()
-    {
-        FakeHttpMessageHandler handler = new();
-        HttpClient httpClient = new(handler);
-        RestHelpersCommon restHelpers = new(httpClient);
-        RequestOptions<string> options = new() { Url = "http://test", HttpMethod = HttpMethod.Get };
-
-        handler.Response = new HttpResponseMessage(HttpStatusCode.OK)
-        {
-            Content = new StringContent("[\"x\",\"y\"]", Encoding.UTF8, "application/json")
-        };
-
-        StreamingRestObject<string> result = await restHelpers.StreamingRestRequestObject<string, string>(options);
-
-        List<string?> items = new();
-        await foreach (string? item in result.Result!)
-        {
-            items.Add(item);
-        }
-        items.ShouldBe(["x", "y"]);
-    }
-}
-=======
-﻿using System.Net;
+﻿﻿using System.Net;
 using System.Text;
 using CommonNetFuncs.Web.Requests;
 
@@ -231,5 +115,4 @@
     }
 }
 
-#pragma warning restore CRR0029 // ConfigureAwait(true) is called implicitly
->>>>>>> 270705e4f794428a4927e32ef23496c0001e47e7+#pragma warning restore CRR0029 // ConfigureAwait(true) is called implicitly