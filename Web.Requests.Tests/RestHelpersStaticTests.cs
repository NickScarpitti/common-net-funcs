--- conflicted
+++ resolved
@@ -1,138 +1,4 @@
-<<<<<<< HEAD
-﻿using System.Net;
-using System.Text;
-using CommonNetFuncs.Web.Requests;
-
-namespace Web.Requests.Tests;
-
-public sealed class RestHelpersStaticTests
-{
-    [Theory]
-    [InlineData("GET", null)]
-    [InlineData("POST", "body")]
-    public async Task RestRequest_ReturnsExpectedResult(string methodString, string? body)
-    {
-        HttpMethod method = new(methodString);
-        FakeHttpMessageHandler handler = new();
-        HttpClient client = new(handler);
-        RequestOptions<string> options = new()
-        {
-            Url = "http://test",
-            HttpMethod = method,
-            BodyObject = body,
-            Timeout = 1,
-            LogQuery = true,
-            LogBody = true
-        };
-
-        handler.Response = new HttpResponseMessage(HttpStatusCode.OK)
-        {
-            Content = new StringContent("\"result\"", Encoding.UTF8, "application/json")
-        };
-
-        string? result = await client.RestRequest<string, string>(options);
-
-        result.ShouldBe("result");
-    }
-
-    [Fact]
-    public async Task RestRequest_HandlesTaskCanceledException()
-    {
-        FakeHttpMessageHandler handler = new() { ThrowOnSend = new TaskCanceledException("Canceled!") };
-        HttpClient client = new(handler);
-        RequestOptions<string> options = new()
-        {
-            Url = "http://test",
-            HttpMethod = HttpMethod.Get,
-            ExpectTaskCancellation = true
-        };
-
-        string? result = await client.RestRequest<string, string>(options);
-
-        result.ShouldBeNull();
-    }
-
-    [Fact]
-    public async Task RestRequest_HandlesGeneralException()
-    {
-        FakeHttpMessageHandler handler = new() { ThrowOnSend = new InvalidOperationException("fail") };
-        HttpClient client = new(handler);
-        RequestOptions<string> options = new() { Url = "http://test", HttpMethod = HttpMethod.Get };
-
-        string? result = await client.RestRequest<string, string>(options);
-
-        result.ShouldBeNull();
-    }
-
-    [Fact]
-    public async Task RestObjectRequest_ReturnsRestObject()
-    {
-        FakeHttpMessageHandler handler = new();
-        HttpClient client = new(handler);
-        RequestOptions<string> options = new() { Url = "http://test", HttpMethod = HttpMethod.Get };
-
-        handler.Response = new HttpResponseMessage(HttpStatusCode.OK)
-        {
-            Content = new StringContent("\"foo\"", Encoding.UTF8, "application/json")
-        };
-
-        RestObject<string> result = await client.RestObjectRequest<string, string>(options);
-
-        result.Result.ShouldBe("foo");
-        result.Response.ShouldNotBeNull();
-    }
-
-    [Fact]
-    public async Task StreamingRestRequest_YieldsResults()
-    {
-        FakeHttpMessageHandler handler = new();
-        HttpClient client = new(handler);
-        RequestOptions<string> options = new() { Url = "http://test", HttpMethod = HttpMethod.Get };
-
-        handler.Response = new HttpResponseMessage(HttpStatusCode.OK)
-        {
-            Content = new StringContent("[\"a\",\"b\"]", Encoding.UTF8, "application/json")
-        };
-
-        List<string?> results = new();
-        await foreach (string? item in client.StreamingRestRequest<string, string>(options))
-        {
-            results.Add(item);
-        }
-
-        results.ShouldBe(["a", "b"]);
-    }
-
-    [Fact]
-    public void GetChunkingParameters_ReturnsExpectedValues()
-    {
-        (int itemsPerChunk, int numberOfChunks) = RestHelpersStatic.GetChunkingParameters(1000000, 100, 8192);
-        itemsPerChunk.ShouldBeGreaterThan(0);
-        numberOfChunks.ShouldBeGreaterThan(0);
-    }
-
-    // Additional tests for AddContent, AttachHeaders, HandleResponse, etc. would go here.
-    // For brevity, only the main public API is covered, but for 100% coverage, all internal methods should be tested similarly.
-
-    private sealed class FakeHttpMessageHandler : HttpMessageHandler
-    {
-        public HttpResponseMessage? Response { get; set; }
-
-        public Exception? ThrowOnSend { get; set; }
-
-        protected override Task<HttpResponseMessage> SendAsync(HttpRequestMessage request, CancellationToken cancellationToken)
-        {
-            if (ThrowOnSend is not null)
-            {
-                throw ThrowOnSend;
-            }
-
-            return Task.FromResult(Response ?? new HttpResponseMessage(HttpStatusCode.OK));
-        }
-    }
-}
-=======
-﻿using System.Net;
+﻿﻿using System.Net;
 using System.Text;
 using CommonNetFuncs.Web.Requests;
 
@@ -267,5 +133,4 @@
     }
 }
 
-#pragma warning restore CRR0029 // ConfigureAwait(true) is called implicitly
->>>>>>> 270705e4f794428a4927e32ef23496c0001e47e7+#pragma warning restore CRR0029 // ConfigureAwait(true) is called implicitly