--- conflicted
+++ resolved
@@ -1,238 +1,214 @@
-﻿using System.Text.RegularExpressions;
-using DocumentFormat.OpenXml.Packaging;
-using xRetry;
-
-namespace Word.OpenXml.Tests;
-
-public sealed class ChangeUrlTests : IDisposable
-{
-	private readonly string _testDocPath;
-	private readonly string _tempDocPath;
-	private readonly FileStream? _tempFileStream;
-
-	private bool disposed;
-
-	public void Dispose()
-	{
-		Dispose(true);
-		GC.SuppressFinalize(this);
-	}
-
-	private void Dispose(bool disposing)
-	{
-		if (!disposed)
-		{
-			if (disposing)
-			{
-				_tempFileStream?.Dispose();
-			}
-			disposed = true;
-		}
-		if (File.Exists(_tempDocPath))
-		{
-			File.Delete(_tempDocPath);
-		}
-	}
-
-	~ChangeUrlTests()
-	{
-		Dispose(false);
-	}
-
-	public ChangeUrlTests()
-	{
-		// Set up test paths
-		_testDocPath = Path.Combine(AppDomain.CurrentDomain.BaseDirectory, "TestData", "TestDocument.docx");
-		_tempDocPath = Path.GetTempFileName();
-
-		// Copy test doc to temp location for each test
-		File.Copy(_testDocPath, _tempDocPath, true);
-		_tempFileStream = new FileStream(_tempDocPath, FileMode.Open, FileAccess.ReadWrite);
-	}
-
-	private static List<HyperlinkRelationship> GetHyperlinks(Stream docStream)
-	{
-		using WordprocessingDocument doc = WordprocessingDocument.Open(docStream, false);
-		return doc.MainDocumentPart?.HyperlinkRelationships.ToList() ?? new List<HyperlinkRelationship>();
-	}
-
-<<<<<<< HEAD
-	[Theory]
-=======
-	[RetryTheory(3)]
->>>>>>> 244d4077
-	[InlineData("http://TestUrl/1", "http://NewUrl/1", true)]
-	[InlineData("http://TestUrl/2", "http://NewUrl/2", false)]
-	public void ChangeUrlsInWordDoc_SingleUrl_ReplacesCorrectly(string urlToReplace, string newUrl, bool replaceAll)
-	{
-		// Act
-		bool result = CommonNetFuncs.Word.OpenXml.ChangeUrls.ChangeUrlsInWordDoc(_tempFileStream!, newUrl, urlToReplace, replaceAll);
-		_tempFileStream!.Position = 0;
-
-		// Assert
-		result.ShouldBeTrue();
-		List<HyperlinkRelationship> hyperlinks = GetHyperlinks(_tempFileStream);
-
-		// Verify the URL was replaced
-		hyperlinks.Count(h => h.Uri.ToString().Equals(urlToReplace, StringComparison.InvariantCultureIgnoreCase))
-				.ShouldBe(replaceAll ? 0 : 1);
-
-		// Verify the new URL exists
-		hyperlinks.Count(h => h.Uri.ToString().Equals(newUrl, StringComparison.InvariantCultureIgnoreCase))
-				.ShouldBe(replaceAll ? 2 : 1);
-
-		// Control URLs should remain unchanged
-		hyperlinks.ShouldContain(h => h.Uri.ToString().Contains("google.com"));
-		hyperlinks.ShouldContain(h => h.Uri.ToString().Contains("xkcd.com"));
-		hyperlinks.ShouldContain(h => h.Uri.ToString().Contains("github.com"));
-	}
-
-<<<<<<< HEAD
-	[Fact]
-=======
-	[RetryFact(3)]
->>>>>>> 244d4077
-	public void ChangeUrlsInWordDoc_Dictionary_ReplacesMultipleUrls()
-	{
-		// Arrange
-		Dictionary<string, string> urlsToUpdate = new()
-				{
-						{ "http://TestUrl/1", "http://NewUrl/1" },
-						{ "http://TestUrl/2", "http://NewUrl/2" },
-						{ "http://TestUrl/3", "http://NewUrl/3" }
-				};
-
-		// Act
-		bool result = CommonNetFuncs.Word.OpenXml.ChangeUrls.ChangeUrlsInWordDoc(_tempFileStream!, urlsToUpdate);
-		_tempFileStream!.Position = 0;
-
-		// Assert
-		result.ShouldBeTrue();
-		IEnumerable<HyperlinkRelationship> hyperlinks = GetHyperlinks(_tempFileStream);
-
-		// Verify all test URLs were replaced
-		foreach (KeyValuePair<string, string> kvp in urlsToUpdate)
-		{
-			hyperlinks.ShouldNotContain(h => h.Uri.ToString().Equals(kvp.Key, StringComparison.InvariantCultureIgnoreCase));
-			hyperlinks.ShouldContain(h => h.Uri.ToString().Equals(kvp.Value, StringComparison.InvariantCultureIgnoreCase));
-		}
-
-		// Control URLs should remain unchanged
-		hyperlinks.ShouldContain(h => h.Uri.ToString().Contains("google.com"));
-		hyperlinks.ShouldContain(h => h.Uri.ToString().Contains("xkcd.com"));
-		hyperlinks.ShouldContain(h => h.Uri.ToString().Contains("github.com"));
-	}
-
-<<<<<<< HEAD
-	[Theory]
-=======
-	[RetryTheory(3)]
->>>>>>> 244d4077
-	[InlineData(@"(TestUrl/)(\d+)", "NewUrl/$2", true)]
-	[InlineData("TestUrl/1", "NewUrl/First", false)]
-	public void ChangeUrlsInWordDocRegex_SinglePattern_ReplacesCorrectly(string pattern, string replacement, bool replaceAll)
-	{
-		// Act
-		bool result = CommonNetFuncs.Word.OpenXml.ChangeUrls.ChangeUrlsInWordDocRegex(_tempFileStream!, pattern, replacement, replaceAll, RegexOptions.IgnoreCase);
-		_tempFileStream!.Position = 0;
-
-		// Assert
-		result.ShouldBeTrue();
-		IEnumerable<HyperlinkRelationship> hyperlinks = GetHyperlinks(_tempFileStream);
-
-		// Verify the pattern matches were replaced
-		Regex regex = new(pattern, RegexOptions.IgnoreCase);
-		int remainingMatches = hyperlinks.Count(h => regex.IsMatch(h.Uri.ToString()));
-		remainingMatches.ShouldBe(replaceAll ? 0 : 1); // Should be 0 if replaceAll, otherwise 2 (as one was replaced)
-
-		// Control URLs should remain unchanged
-		hyperlinks.ShouldContain(h => h.Uri.ToString().Contains("google.com"));
-		hyperlinks.ShouldContain(h => h.Uri.ToString().Contains("xkcd.com"));
-		hyperlinks.ShouldContain(h => h.Uri.ToString().Contains("github.com"));
-	}
-
-<<<<<<< HEAD
-	[Theory]
-=======
-	[RetryTheory(3)]
->>>>>>> 244d4077
-	[InlineData("TestUrl", true, false)]
-	[InlineData("TestUrl", false, true)]
-	[InlineData("testurl", true, true)]
-	[InlineData("testurl", false, true)]
-	public void ChangeUrlsInWordDocRegex_Dictionary_ReplacesMultiplePatterns(string regexPattern, bool caseSensitive, bool shoudSucceed)
-	{
-		// Arrange
-		Dictionary<string, string> patternsToUpdate = new()
-				{
-						{ $"{regexPattern}/1", "NewUrl/First" },
-						{ $"{regexPattern}/2", "NewUrl/Second" },
-						{ $"{regexPattern}/3", "NewUrl/Third" }
-				};
-
-		// Act
-		bool result = CommonNetFuncs.Word.OpenXml.ChangeUrls.ChangeUrlsInWordDocRegex(_tempFileStream!, patternsToUpdate, regexOptions: caseSensitive ? RegexOptions.None : RegexOptions.IgnoreCase);
-		_tempFileStream!.Position = 0;
-
-		// Assert
-		result.ShouldBeTrue();
-		IEnumerable<HyperlinkRelationship> hyperlinks = GetHyperlinks(_tempFileStream);
-
-		// Verify all patterns were replaced
-		if (shoudSucceed)
-		{
-			foreach (KeyValuePair<string, string> kvp in patternsToUpdate)
-			{
-				hyperlinks.ShouldNotContain(h => h.Uri.ToString().Contains(kvp.Key, StringComparison.InvariantCultureIgnoreCase));
-				hyperlinks.ShouldContain(h => h.Uri.ToString().Contains(kvp.Value, StringComparison.InvariantCultureIgnoreCase));
-			}
-		}
-		else
-		{
-			foreach (KeyValuePair<string, string> kvp in patternsToUpdate)
-			{
-				hyperlinks.ShouldContain(h => h.Uri.ToString().Contains(kvp.Key, StringComparison.InvariantCultureIgnoreCase));
-				hyperlinks.ShouldNotContain(h => h.Uri.ToString().Contains(kvp.Value, StringComparison.InvariantCultureIgnoreCase));
-			}
-		}
-
-		// Control URLs should remain unchanged
-		hyperlinks.ShouldContain(h => h.Uri.ToString().Contains("google.com"));
-		hyperlinks.ShouldContain(h => h.Uri.ToString().Contains("xkcd.com"));
-		hyperlinks.ShouldContain(h => h.Uri.ToString().Contains("github.com"));
-	}
-
-<<<<<<< HEAD
-	[Fact]
-=======
-	[RetryFact(3)]
->>>>>>> 244d4077
-	public void ChangeUrlsInWordDoc_InvalidStream_ReturnsFalse()
-	{
-		// Arrange
-		using MemoryStream invalidStream = new(new byte[] { 0x0 });
-
-		// Act
-		bool result = CommonNetFuncs.Word.OpenXml.ChangeUrls.ChangeUrlsInWordDoc(invalidStream, "http://NewUrl/1", "http://TestUrl/1");
-
-		// Assert
-		result.ShouldBeFalse();
-	}
-
-<<<<<<< HEAD
-	[Fact]
-=======
-	[RetryFact(3)]
->>>>>>> 244d4077
-	public void ChangeUrlsInWordDocRegex_InvalidPattern_ReturnsFalse()
-	{
-		// Arrange
-		const string invalidPattern = "["; // Invalid regex pattern
-
-		// Act
-		bool result = CommonNetFuncs.Word.OpenXml.ChangeUrls.ChangeUrlsInWordDocRegex(_tempFileStream!, invalidPattern, "replacement");
-
-		// Assert
-		result.ShouldBeFalse();
-	}
-}
+﻿using System.Text.RegularExpressions;
+using DocumentFormat.OpenXml.Packaging;
+using xRetry;
+
+namespace Word.OpenXml.Tests;
+
+public sealed class ChangeUrlTests : IDisposable
+{
+	private readonly string _testDocPath;
+	private readonly string _tempDocPath;
+	private readonly FileStream? _tempFileStream;
+
+	private bool disposed;
+
+	public void Dispose()
+	{
+		Dispose(true);
+		GC.SuppressFinalize(this);
+	}
+
+	private void Dispose(bool disposing)
+	{
+		if (!disposed)
+		{
+			if (disposing)
+			{
+				_tempFileStream?.Dispose();
+			}
+			disposed = true;
+		}
+		if (File.Exists(_tempDocPath))
+		{
+			File.Delete(_tempDocPath);
+		}
+	}
+
+	~ChangeUrlTests()
+	{
+		Dispose(false);
+	}
+
+	public ChangeUrlTests()
+	{
+		// Set up test paths
+		_testDocPath = Path.Combine(AppDomain.CurrentDomain.BaseDirectory, "TestData", "TestDocument.docx");
+		_tempDocPath = Path.GetTempFileName();
+
+		// Copy test doc to temp location for each test
+		File.Copy(_testDocPath, _tempDocPath, true);
+		_tempFileStream = new FileStream(_tempDocPath, FileMode.Open, FileAccess.ReadWrite);
+	}
+
+	private static List<HyperlinkRelationship> GetHyperlinks(Stream docStream)
+	{
+		using WordprocessingDocument doc = WordprocessingDocument.Open(docStream, false);
+		return doc.MainDocumentPart?.HyperlinkRelationships.ToList() ?? new List<HyperlinkRelationship>();
+	}
+
+	[RetryTheory(3)]
+	[InlineData("http://TestUrl/1", "http://NewUrl/1", true)]
+	[InlineData("http://TestUrl/2", "http://NewUrl/2", false)]
+	public void ChangeUrlsInWordDoc_SingleUrl_ReplacesCorrectly(string urlToReplace, string newUrl, bool replaceAll)
+	{
+		// Act
+		bool result = CommonNetFuncs.Word.OpenXml.ChangeUrls.ChangeUrlsInWordDoc(_tempFileStream!, newUrl, urlToReplace, replaceAll);
+		_tempFileStream!.Position = 0;
+
+		// Assert
+		result.ShouldBeTrue();
+		List<HyperlinkRelationship> hyperlinks = GetHyperlinks(_tempFileStream);
+
+		// Verify the URL was replaced
+		hyperlinks.Count(h => h.Uri.ToString().Equals(urlToReplace, StringComparison.InvariantCultureIgnoreCase))
+				.ShouldBe(replaceAll ? 0 : 1);
+
+		// Verify the new URL exists
+		hyperlinks.Count(h => h.Uri.ToString().Equals(newUrl, StringComparison.InvariantCultureIgnoreCase))
+				.ShouldBe(replaceAll ? 2 : 1);
+
+		// Control URLs should remain unchanged
+		hyperlinks.ShouldContain(h => h.Uri.ToString().Contains("google.com"));
+		hyperlinks.ShouldContain(h => h.Uri.ToString().Contains("xkcd.com"));
+		hyperlinks.ShouldContain(h => h.Uri.ToString().Contains("github.com"));
+	}
+
+	[RetryFact(3)]
+	public void ChangeUrlsInWordDoc_Dictionary_ReplacesMultipleUrls()
+	{
+		// Arrange
+		Dictionary<string, string> urlsToUpdate = new()
+				{
+						{ "http://TestUrl/1", "http://NewUrl/1" },
+						{ "http://TestUrl/2", "http://NewUrl/2" },
+						{ "http://TestUrl/3", "http://NewUrl/3" }
+				};
+
+		// Act
+		bool result = CommonNetFuncs.Word.OpenXml.ChangeUrls.ChangeUrlsInWordDoc(_tempFileStream!, urlsToUpdate);
+		_tempFileStream!.Position = 0;
+
+		// Assert
+		result.ShouldBeTrue();
+		IEnumerable<HyperlinkRelationship> hyperlinks = GetHyperlinks(_tempFileStream);
+
+		// Verify all test URLs were replaced
+		foreach (KeyValuePair<string, string> kvp in urlsToUpdate)
+		{
+			hyperlinks.ShouldNotContain(h => h.Uri.ToString().Equals(kvp.Key, StringComparison.InvariantCultureIgnoreCase));
+			hyperlinks.ShouldContain(h => h.Uri.ToString().Equals(kvp.Value, StringComparison.InvariantCultureIgnoreCase));
+		}
+
+		// Control URLs should remain unchanged
+		hyperlinks.ShouldContain(h => h.Uri.ToString().Contains("google.com"));
+		hyperlinks.ShouldContain(h => h.Uri.ToString().Contains("xkcd.com"));
+		hyperlinks.ShouldContain(h => h.Uri.ToString().Contains("github.com"));
+	}
+
+	[RetryTheory(3)]
+	[InlineData(@"(TestUrl/)(\d+)", "NewUrl/$2", true)]
+	[InlineData("TestUrl/1", "NewUrl/First", false)]
+	public void ChangeUrlsInWordDocRegex_SinglePattern_ReplacesCorrectly(string pattern, string replacement, bool replaceAll)
+	{
+		// Act
+		bool result = CommonNetFuncs.Word.OpenXml.ChangeUrls.ChangeUrlsInWordDocRegex(_tempFileStream!, pattern, replacement, replaceAll, RegexOptions.IgnoreCase);
+		_tempFileStream!.Position = 0;
+
+		// Assert
+		result.ShouldBeTrue();
+		IEnumerable<HyperlinkRelationship> hyperlinks = GetHyperlinks(_tempFileStream);
+
+		// Verify the pattern matches were replaced
+		Regex regex = new(pattern, RegexOptions.IgnoreCase);
+		int remainingMatches = hyperlinks.Count(h => regex.IsMatch(h.Uri.ToString()));
+		remainingMatches.ShouldBe(replaceAll ? 0 : 1); // Should be 0 if replaceAll, otherwise 2 (as one was replaced)
+
+		// Control URLs should remain unchanged
+		hyperlinks.ShouldContain(h => h.Uri.ToString().Contains("google.com"));
+		hyperlinks.ShouldContain(h => h.Uri.ToString().Contains("xkcd.com"));
+		hyperlinks.ShouldContain(h => h.Uri.ToString().Contains("github.com"));
+	}
+
+	[RetryTheory(3)]
+	[InlineData("TestUrl", true, false)]
+	[InlineData("TestUrl", false, true)]
+	[InlineData("testurl", true, true)]
+	[InlineData("testurl", false, true)]
+	public void ChangeUrlsInWordDocRegex_Dictionary_ReplacesMultiplePatterns(string regexPattern, bool caseSensitive, bool shoudSucceed)
+	{
+		// Arrange
+		Dictionary<string, string> patternsToUpdate = new()
+				{
+						{ $"{regexPattern}/1", "NewUrl/First" },
+						{ $"{regexPattern}/2", "NewUrl/Second" },
+						{ $"{regexPattern}/3", "NewUrl/Third" }
+				};
+
+		// Act
+		bool result = CommonNetFuncs.Word.OpenXml.ChangeUrls.ChangeUrlsInWordDocRegex(_tempFileStream!, patternsToUpdate, regexOptions: caseSensitive ? RegexOptions.None : RegexOptions.IgnoreCase);
+		_tempFileStream!.Position = 0;
+
+		// Assert
+		result.ShouldBeTrue();
+		IEnumerable<HyperlinkRelationship> hyperlinks = GetHyperlinks(_tempFileStream);
+
+		// Verify all patterns were replaced
+		if (shoudSucceed)
+		{
+			foreach (KeyValuePair<string, string> kvp in patternsToUpdate)
+			{
+				hyperlinks.ShouldNotContain(h => h.Uri.ToString().Contains(kvp.Key, StringComparison.InvariantCultureIgnoreCase));
+				hyperlinks.ShouldContain(h => h.Uri.ToString().Contains(kvp.Value, StringComparison.InvariantCultureIgnoreCase));
+			}
+		}
+		else
+		{
+			foreach (KeyValuePair<string, string> kvp in patternsToUpdate)
+			{
+				hyperlinks.ShouldContain(h => h.Uri.ToString().Contains(kvp.Key, StringComparison.InvariantCultureIgnoreCase));
+				hyperlinks.ShouldNotContain(h => h.Uri.ToString().Contains(kvp.Value, StringComparison.InvariantCultureIgnoreCase));
+			}
+		}
+
+		// Control URLs should remain unchanged
+		hyperlinks.ShouldContain(h => h.Uri.ToString().Contains("google.com"));
+		hyperlinks.ShouldContain(h => h.Uri.ToString().Contains("xkcd.com"));
+		hyperlinks.ShouldContain(h => h.Uri.ToString().Contains("github.com"));
+	}
+
+	[RetryFact(3)]
+	public void ChangeUrlsInWordDoc_InvalidStream_ReturnsFalse()
+	{
+		// Arrange
+		using MemoryStream invalidStream = new(new byte[] { 0x0 });
+
+		// Act
+		bool result = CommonNetFuncs.Word.OpenXml.ChangeUrls.ChangeUrlsInWordDoc(invalidStream, "http://NewUrl/1", "http://TestUrl/1");
+
+		// Assert
+		result.ShouldBeFalse();
+	}
+
+	[RetryFact(3)]
+	public void ChangeUrlsInWordDocRegex_InvalidPattern_ReturnsFalse()
+	{
+		// Arrange
+		const string invalidPattern = "["; // Invalid regex pattern
+
+		// Act
+		bool result = CommonNetFuncs.Word.OpenXml.ChangeUrls.ChangeUrlsInWordDocRegex(_tempFileStream!, invalidPattern, "replacement");
+
+		// Assert
+		result.ShouldBeFalse();
+	}
+}