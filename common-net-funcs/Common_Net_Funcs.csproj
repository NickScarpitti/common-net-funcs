--- conflicted
+++ resolved
@@ -70,19 +70,11 @@
   </ItemGroup>
 
   <ItemGroup>
-<<<<<<< HEAD
     <PackageReference Include="AWSSDK.S3" Version="3.7.309.1" />
     <PackageReference Include="CsvHelper" Version="32.0.3" />
     <PackageReference Include="MailKit" Version="4.6.0" />
     <PackageReference Include="MemoryPack" Version="1.21.1" />
     <PackageReference Include="MessagePack" Version="2.5.168" />
-=======
-    <PackageReference Include="AWSSDK.S3" Version="3.7.308.9" />
-    <PackageReference Include="CsvHelper" Version="32.0.3" />
-    <PackageReference Include="MailKit" Version="4.6.0" />
-    <PackageReference Include="MemoryPack" Version="1.21.1" />
-    <PackageReference Include="MessagePack" Version="2.5.140" />
->>>>>>> bed35813
     <PackageReference Include="Microsoft.AspNetCore.JsonPatch" Version="8.0.6" />
     <PackageReference Include="Microsoft.AspNetCore.Mvc.NewtonsoftJson" Version="8.0.6" />
     <PackageReference Include="Microsoft.EntityFrameworkCore" Version="8.0.6" />
