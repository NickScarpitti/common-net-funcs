﻿<Project Sdk="Microsoft.NET.Sdk">

  <PropertyGroup>
    <TargetFramework>net8.0</TargetFramework>
    <Platforms>AnyCPU;x86;x64</Platforms>
    <UserSecretsId>38f0aeb6-a91f-4aae-8929-3617eb0bb530</UserSecretsId>
    <GeneratePackageOnBuild>True</GeneratePackageOnBuild>
    <Description>A collection of useful functions to reduce boilerplate code</Description>
    <PackageIcon>TTLogo.png</PackageIcon>
    <RepositoryUrl>https://github.com/NickScarpitti/common-net-funcs.git</RepositoryUrl>
    <RepositoryType>git</RepositoryType>
    <PackageLicenseExpression> MIT</PackageLicenseExpression>
    <PackageProjectUrl>https://github.com/NickScarpitti/common-net-funcs</PackageProjectUrl>
    <PackageTags>dotnet;web;email;conversion;convert;excel;npoi;odbc;async;datatables;rest;api</PackageTags>
    <Nullable>enable</Nullable>
    <Version>2.8.11</Version>
    <AssemblyVersion>$(Version)</AssemblyVersion>
    <PlatformTarget>AnyCPU</PlatformTarget>
    <ImplicitUsings>enable</ImplicitUsings>
    <FileVersion>$(Version)</FileVersion>
    <PackageReleaseNotes>Breaking Changes: TolList Has been renamed SingleToList</PackageReleaseNotes>
    <Title>Common Net Funcs</Title>
    <IncludeSymbols>True</IncludeSymbols>
    <SymbolPackageFormat>snupkg</SymbolPackageFormat>
    <Authors>Nick_Scarpitti</Authors>
  </PropertyGroup>

  <PropertyGroup Condition="'$(Configuration)|$(Platform)'=='Debug|x64'">
    <PlatformTarget>AnyCPU</PlatformTarget>
    <Optimize>False</Optimize>
    <WarningLevel>7</WarningLevel>
    <CheckForOverflowUnderflow>True</CheckForOverflowUnderflow>
  </PropertyGroup>

  <PropertyGroup Condition="'$(Configuration)|$(Platform)'=='Debug|x86'">
    <PlatformTarget>x86</PlatformTarget>
    <Optimize>False</Optimize>
    <WarningLevel>7</WarningLevel>
    <CheckForOverflowUnderflow>True</CheckForOverflowUnderflow>
  </PropertyGroup>

  <PropertyGroup Condition="'$(Configuration)|$(Platform)'=='Release|x64'">
    <PlatformTarget>AnyCPU</PlatformTarget>
    <Optimize>True</Optimize>
    <WarningLevel>7</WarningLevel>
    <CheckForOverflowUnderflow>True</CheckForOverflowUnderflow>
  </PropertyGroup>

  <PropertyGroup Condition="'$(Configuration)|$(Platform)'=='Release|x86'">
    <PlatformTarget>x86</PlatformTarget>
    <Optimize>True</Optimize>
    <WarningLevel>7</WarningLevel>
    <CheckForOverflowUnderflow>True</CheckForOverflowUnderflow>
  </PropertyGroup>

  <PropertyGroup Condition="'$(Configuration)|$(Platform)'=='Debug|AnyCPU'">
    <Optimize>False</Optimize>
    <WarningLevel>7</WarningLevel>
    <CheckForOverflowUnderflow>True</CheckForOverflowUnderflow>
  </PropertyGroup>

  <PropertyGroup Condition="'$(Configuration)|$(Platform)'=='Release|AnyCPU'">
    <Optimize>True</Optimize>
    <WarningLevel>7</WarningLevel>
    <CheckForOverflowUnderflow>True</CheckForOverflowUnderflow>
  </PropertyGroup>

  <ItemGroup>
    <None Remove=".editorconfig" />
  </ItemGroup>

  <ItemGroup>
<<<<<<< HEAD
    <PackageReference Include="AWSSDK.S3" Version="3.7.401" />
=======
    <PackageReference Include="AWSSDK.S3" Version="3.7.402.2" />
>>>>>>> a3990363
    <PackageReference Include="CsvHelper" Version="33.0.1" />
    <PackageReference Include="MailKit" Version="4.7.1.1" />
    <PackageReference Include="MemoryPack" Version="1.21.1" />
    <PackageReference Include="MessagePack" Version="2.5.172" />
    <PackageReference Include="Microsoft.AspNetCore.JsonPatch" Version="8.0.8" />
    <PackageReference Include="Microsoft.AspNetCore.Mvc.NewtonsoftJson" Version="8.0.8" />
    <PackageReference Include="Microsoft.EntityFrameworkCore" Version="8.0.8" />
    <PackageReference Include="Microsoft.EntityFrameworkCore.Relational" Version="8.0.8" />
    <PackageReference Include="Microsoft.Extensions.Configuration.UserSecrets" Version="8.0.0" />
    <PackageReference Include="Microsoft.IdentityModel.JsonWebTokens" Version="8.0.2" />
    <PackageReference Include="NLog.Web.AspNetCore" Version="5.3.12" />
    <PackageReference Include="NPOI" Version="2.7.1" />
    <PackageReference Include="SixLabors.ImageSharp" Version="3.1.5" />
    <PackageReference Include="System.Data.Odbc" Version="8.0.0" />
    <PackageReference Include="System.Linq.Dynamic.Core" Version="1.4.5" />
    <PackageReference Include="System.Text.Json" Version="8.0.4" />
    <PackageReference Include="Z.EntityFramework.Plus.EFCore" Version="8.103.2" />
  </ItemGroup>

  <ItemGroup>
    <None Update="TTLogo.png">
      <Pack>True</Pack>
      <PackagePath>\</PackagePath>
    </None>
  </ItemGroup>

  <ItemGroup>
    <None Update="TTLogo.png">
      <Pack>True</Pack>
      <PackagePath>\</PackagePath>
    </None>
  </ItemGroup>

</Project><|MERGE_RESOLUTION|>--- conflicted
+++ resolved
@@ -70,11 +70,7 @@
   </ItemGroup>
 
   <ItemGroup>
-<<<<<<< HEAD
-    <PackageReference Include="AWSSDK.S3" Version="3.7.401" />
-=======
     <PackageReference Include="AWSSDK.S3" Version="3.7.402.2" />
->>>>>>> a3990363
     <PackageReference Include="CsvHelper" Version="33.0.1" />
     <PackageReference Include="MailKit" Version="4.7.1.1" />
     <PackageReference Include="MemoryPack" Version="1.21.1" />
